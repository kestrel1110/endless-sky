﻿Format: https://www.debian.org/doc/packaging-manuals/copyright-format/1.0/
Upstream-Name: endless-sky
Upstream-Contact: Michael Zahniser <mzahniser@gmail.com>
Source: https://github.com/endless-sky/endless-sky

Files: *
Copyright: Michael Zahniser <mzahniser@gmail.com>
License: GPL-3+

Files: images/*
Copyright: Michael Zahniser <mzahniser@gmail.com>
License: CC-BY-SA-4.0

Files:
 images/outfit/*battery?hai*
 images/outfit/anti-missile?hai*
 images/outfit/cooling ducts?hai*
 images/outfit/dwarf?core?hai*
 images/outfit/fission?hai*
 images/outfit/fusion?hai*
 images/outfit/heavy?anti-missile?hai*
 images/ship/marrow*
 images/ship/mbounder*
 images/ship/mfalcon*
 images/ship/mfury*
 images/ship/mmanta*
 images/ship/mquicksilver*
 images/ship/mraven*
 images/ship/msplinter*
Copyright: Maximilian Korber
License: CC-BY-SA-4.0
Comment: Derived from works by Michael Zahniser (under the same license).

Files:
 images/outfit/gat*
 images/outfit/bullet*
 images/ship/hai?solifuge*
Copyright: Maximilian Korber
License: CC-BY-SA-4.0

Files:
 images/ship/hai?violin?spider*
Copyright: Maximilian Korber
License: CC-BY-SA-4.0
Comment: Derived from works by Christian Rhodes (under the same license).

Files:
 images/ship/pointedstick_vanguard*
Copyright: Maximilian Korber
License: CC-BY-SA-4.0
Comment: Derived from works by Nate Graham (under the same license).

Files:
 images/effect/railspark*
 images/projectile/tinyflare*
 images/outfit/*engines?hai*
 images/outfit/*steering?hai*
 images/outfit/*thruster?hai*
 images/outfit/tiny?ion?engines*
 images/ship/finch*
Copyright: Iaz Poolar
License: CC-BY-SA-4.0
Comment: Derived from works by Michael Zahniser (under the same license).

Files:
 images/projectile/bullet*
 images/outfit/bullet?impact*
Copyright: Iaz Poolar
License: CC-BY-SA-4.0
Comment: Derived from works by Jonathan Steck derived from works by Michael Zahniser (under the same license).

Files:
 images/ship/hai?pond?strider*
 images/ship/barb*
Copyright: Iaz Poolar
License: CC-BY-SA-4.0

Files:
 images/outfit/railgun*
 images/outfit/railslug*
 images/projectile/rail?slug*
 images/ship/hai?flea*
Copyright: Matthew Smestad
License: CC-BY-SA-4.0

Files:
 images/ship/vanguard*
 images/outfit/luxury accommodations*
 images/outfit/proton turret*
 images/hardpoint/proton turret*
 images/outfit/brig*
Copyright: Nate Graham <pointedstick@zoho.com>
License: CC-BY-SA-4.0

Files:
 images/land/sky2*
 images/land/sea3*
 images/land/beach4*
 images/land/canyon9*
Copyright: Emily Mell <hasmidas@gmail.com>
License: public domain
Based on public domain images taken from unsplash.com

Files:
 images/icon/gat*
Copyright: Jonathan Steck
License: CC-BY-SA-4.0
Comment: Derived from works by Maximilian Korber (under the same license).

Files:
 images/icon/rail?gun*
Copyright: Jonathan Steck
License: CC-BY-SA-4.0
Comment: Derived from works by Matthew Smestad (under the same license).

Files: images/outfit/*photovoltaic*
Copyright: Nick Barry (github.com/itsnickbarry)
License: CC-BY-SA-3.0
Comment: Derived from works by Michael Zahniser <mzahniser@gmail.com> and
 David Monniaux (commons.wikimedia.org/wiki/User:David.Monniaux)

Files:
 images/outfit/pug*
 images/planet/*-b*
Copyright: Frederick Goy IV (https://github.com/comnom)
License: CC-BY-SA-4.0

Files: images/outfit/*storage*
Copyright: Jonathan Steck
License: CC-BY-SA-4.0
Comment: Derived from works by Michael Zahniser and Maximilian Korber (under the same license).

Files: images/outfit/city-ship?license*
Copyright: Jonathan Steck
License: CC-BY-SA-4.0
Comment: Derived from works by Michael Zahniser and Evan Fluharty (under the same license).

Files:
 images/outfit/harvested*
Copyright: Michael Zahniser (mzahniser@gmail.com)
License: CC-BY-SA-4.0
Comment: Unless otherwise noted below, mineral photos are by Rob Lavinsky, under
 the CC-BY-SA-3.0 license.

Files:
 images/outfit/harvested?copper*
 images/outfit/harvested?iron*
 images/outfit/harvested?platinum*
 images/outfit/harvested?silver*
Copyright: Michael Zahniser (mzahniser@gmail.com)
License: CC-BY-SA-4.0
Comment: Incorporating photos by James St. John, under the CC-BY-2.0 license.

Files:
 images/outfit/harvested?gold*
Copyright: Michael Zahniser (mzahniser@gmail.com)
License: CC-BY-SA-4.0
Comment: Incorporating a photo by Aram Dulyan, under the CC-BY-2.0 license.

Files:
 images/outfit/jump?drive?(broken)*
Copyright: Darcy Manoel <Darcman00@gmail.com>
License: CC-BY-SA-4.0
Comment: Derived from works by Michael Zahniser (under the same license).

Files:
 images/ui/galaxy*
 images/ui/pleiades*
 images/planet/callisto*
 images/planet/earth*
 images/planet/europa*
 images/planet/ganymede*
 images/planet/io*
 images/planet/jupiter*
 images/planet/luna*
 images/planet/mars*
 images/planet/mercury*
 images/planet/miranda*
 images/planet/neptune*
 images/planet/oberon*
 images/planet/rhea*
 images/planet/tethys*
 images/planet/titan*
 images/planet/uranus*
 images/planet/venus*
Copyright: NASA
License: public-domain
 From NASA, and therefore in the public domain because they were created by
 government employees while doing work for the government.

Files: images/scene/*
Copyright: Various
License: public-domain
 Taken from morguefile.com, a collection of photographs that have been donated
 and placed in the public domain. (Exceptions noted below.)

Files: images/scene/geoscan*
Copyright: Michael Zahniser <mzahniser@gmail.com>
License: CC-BY-SA-4.0

Files: images/scene/loc*
Copyright: Library of Congress
License: public-domain
 From the Library of Congress. Public domain because they are photographs taken
 by a government employee as part of their job.

Files: images/scene/army*
Copyright: US Army
License: public-domain
 From the US Army. Public domain because they are photographs taken by a
 government employee as part of their job.

Files: images/scene/eso*
Copyright: ESO/L. Calçada (European Southern Observatory)
License: CC-BY-4.0

Files:
 images/scene/engine*
 images/scene/engine2*
Copyright: NASA
License: public-domain
 From NASA, and therefore in the public domain because they were created by
 government employees while doing work for the government.

Files: images/land/*
Copyright: Various
License: public-domain
 Taken from morgue-file.com, a collection of photographs that have been donated
 and placed in the public domain. (Exceptions noted below.)

Files: images/land/bwerner*
Copyright: Berthold Werner (commons.wikimedia.org/wiki/User:Berthold_Werner)
License: CC-BY-SA-3.0
Comment: Taken from Wikimedia commons. Cropped and edited.

Files: images/land/myrabella*
Copyright: Myrabella (commons.wikimedia.org/wiki/User:Myrabella)
License: CC-BY-SA-3.0
Comment: Taken from Wikimedia commons. Cropped and edited.

Files: images/land/dmottl*
Copyright: Dmitry A. Mottl (commons.wikimedia.org/wiki/User:Dmottl)
License: CC-BY-SA-3.0
Comment: Taken from Wikimedia commons. Cropped and edited.

Files: images/land/mfield*
Copyright: Matthew Field (commons.wikimedia.org/wiki/User:Mfield)
License: CC-BY-SA-3.0
Comment: Taken from Wikimedia commons. Cropped and edited.

Files: images/land/*-sfiera*
Copyright: Chris Pickel (sfiera.net)
License: CC-BY-SA-4.0

Files: images/land/*-striker*
Copyright: Michael Wilso (sixfootplus@gmail.com)
License: CC-BY-SA-4.0

Files: images/land/*-harro*
Copyright: @harro.eu (copyright@harro.eu)
License: CC-BY-SA-4.0

Files: images/land/*-iridium*
Copyright: @Iridium Ore (blueajp@gmail.com)
License: CC-BY-SA-4.0

Files: images/land/*-spfld*
Copyright: Eric Denni (spfldsatellite@gmail.com)
License: CC-BY-SA-4.0

Files: images/land/sivael*
Copyright: Tymoteusz Kapuściński (Sivael)
License: CC-BY-SA-4.0
Comment: Screenshots of environments created with assets purchased by Tymoteusz
 Kapuściński from the Unity Asset Store. Post-processing applied by Michael
 Zahniser to make the images look less artificial.
 
Files: images/outfit/scan?module*
Copyright: Zachary Siple
License: CC-BY-SA-4.0
Comment: Derived from works by Michael Zahniser (from under the same license).
 
Files: images/outfit/tactical?scanner*
Copyright: Zachary Siple
License: CC-BY-SA-4.0

Files:
 images/outfit/korath?rifle*
 images/outfit/hai?rifle*
 images/outfit/scram?drive*
 images/outfit/korath?fuel?processor*
 images/outfit/remnant?rifle*
 images/ship/hai?centipede*
 images/ship/hai?geocoris*
 images/ship/hai?grasshopper*
 images/ship/gull*
 images/ship/pelican*
 images/ship/riptide*
 images/thumbnail/hai?centipede*
 images/thumbnail/hai?geocoris*
 images/thumbnail/hai?grasshopper*
 images/thumbnail/gull*
 images/thumbnail/pelican*
 images/thumbnail/riptide*
Copyright: Evan Fluharty (Evanfluharty@gmail.com)
License: CC-BY-SA-4.0
Comment: Derived from works by Michael Zahniser (under the same license).

Files: images/portrait/*
Copyright: Various
License: public-domain
 Taken from unsplash.com, a collection of photographs that have been donated and
 placed in the public domain.
 
Files:
 images/outfit/quarg?skylance*
 images/hardpoint/quarg?skylance*
Copyright: Evan Fluharty (Evanfluharty@gmail.com)
License: CC-BY-SA-4.0
Comment: Derived and completed from works by Maximilian Korber (Wrzlprnft), Fernando S. Sáez (Azure Nyoki), and originally drawn up by Tommy Thach (Bladewood) (all under the same license)

Files:
 images/outfit/quarg*
 images/hardpoint/quarg*
 images/outfit/small?quarg*
 images/outfit/medium?quarg*
 images/outfit/large?quarg*
 images/outfit/enforcer?riot?staff*
 images/outfit/laser?rifle*
 images/outfit/hai?pebble?core*
 images/outfit/hai?boulder*
 images/outfit/hai?geode*
Copyright: Evan Fluharty (Evanfluharty@gmail.com)
License: CC-BY-SA-4.0

Files:
 images/effect/remnant?afterburner/remnant?afterburner*
 images/hardpoint/annihilator?turret*
 images/hardpoint/inhibitor?turret*
 images/hardpoint/ion?hail?turret*
 images/hardpoint/ravager?turret*
 images/outfit/inhibitor?turret*
 images/outfit/ion?hail?turret*
 images/outfit/overcharged?shield?module*
 images/outfit/overclocked?repair?module*
 images/outfit/remnant?afterburner*
 images/outfit/remnant?capital?license*
 images/outfit/salvage?scanner*
 images/outfit/tiny?remnant?engine*
 images/outfit/void?rifle*
 images/scene/penguinscene*
 images/ship/ibis*
 images/ship/penguin/penguin*
 images/ship/petrel*
 images/ship/tern*
 images/thumbnail/ibis*
 images/thumbnail/penguin*
 images/thumbnail/petrel*
 images/thumbnail/tern*
 images/planet/station1c*
 images/planet/station2c*
 images/planet/station3c*
 images/ship/archon?b*
 images/ship/archon?c*
 images/asteroid/yottrite*
Copyright: Becca Tommaso (tommasobecca03@gmail.com)
License: CC-BY-SA-4.0
Comment: Derived from works by Michael Zahniser (under the same license).

Files:
 images/outfit/harvested?yottrite*
Copyright: Becca Tommaso (tommasobecca03@gmail.com)
License: CC-BY-SA-3.0
Comment: Derived from works by Michael Zahniser and Rob Lavinsky (under the same license).

Files:
 images/effect/flotsam?yottrite*
Copyright: Becca Tommaso (tommasobecca03@gmail.com)
License: CC-BY-SA-3.0
Comment: Derived from works by Rob Lavinsky (under the same license).

Files:
 images/land/badlands0*
 images/land/badlands1*
 images/land/badlands2*
 images/land/badlands5*
 images/land/badlands6*
 images/land/badlands7*
 images/land/badlands8*
 images/land/beach0*
 images/land/beach2*
 images/land/beach3*
 images/land/beach5*
 images/land/beach6*
 images/land/canyon0*
 images/land/canyon1*
 images/land/canyon7*
 images/land/canyon8*
 images/land/city2*
 images/land/city4*
 images/land/city6*
 images/land/city7*
 images/land/city8*
 images/land/city9*
 images/land/city10*
 images/land/city11*
 images/land/city12*
 images/land/desert1*
 images/land/desert2*
 images/land/dune1*
 images/land/fields1*
 images/land/fields2*
 images/land/fields3*
 images/land/fields5*
 images/land/fields6*
 images/land/fields7*
 images/land/fields9*
 images/land/fog0*
 images/land/fog1*
 images/land/fog2*
 images/land/fog4*
 images/land/fog6*
 images/land/forest1*
 images/land/forest2*
 images/land/forest3*
 images/land/forest4*
 images/land/forest5*
 images/land/hills0*
 images/land/hills2*
 images/land/lava1*
 images/land/lava2*
 images/land/lava6*
 images/land/mountain0*
 images/land/mountain1*
 images/land/mountain3*
 images/land/mountain4*
 images/land/mountain5*
 images/land/mountain6*
 images/land/mountain7*
 images/land/mountain8*
 images/land/mountain9*
 images/land/sea1*
 images/land/sea5*
 images/land/sea7*
 images/land/sea8*
 images/land/sky0*
 images/land/sky3*
 images/land/sky4*
 images/land/sky5*
 images/land/sky7*
 images/land/sky8*
 images/land/sky9*
 images/land/snow0*
 images/land/snow1*
 images/land/snow2*
 images/land/snow3*
 images/land/snow4*
 images/land/snow5*
 images/land/snow6*
 images/land/snow7*
 images/land/snow10*
 images/land/space2*
 images/land/water0*
 images/land/water3*
 images/land/water4*
 images/land/water8*
Copyright: Various
License: public-domain
 Taken from unsplash.com, a collection of photographs that have been donated and
 placed in the public domain.

Files:
 images/land/lava0*
Copyright: USGS
License: public-domain
 From the USGS, and therefore in the public domain because they were created by
 government employees while doing work for the government.

Files:
 images/land/desert0*
 images/land/earthrise*
 images/land/nasa*
 images/land/space*
 images/land/station1*
 images/land/station2*
 images/land/station3*
 images/land/station4*
Copyright: NASA
License: public-domain
 From NASA, and therefore in the public domain because they were created by
 government employees while doing work for the government.

Files:
 images/land/station5.jpg
Copyright: Damien Jemison
License: CC-BY-SA-3.0
Comment: Taken from https://commons.wikimedia.org/wiki/File:Preamplifier_at_the_National_Ignition_Facility.jpg

Files:
 images/land/lava5*
Copyright: Michael Zahniser <mzahniser@gmail.com>
License: CC-BY-SA-4.0

Files: sounds/*
Copyright: Various
License: public-domain
 Based on public domain sounds taken from freesound.org.

Files: sounds/heavy?rocket?hit.wav
Copyright: Copyright Mike Koenig
License: CC-BY-SA-3.0
Comment: Taken from http://soundbible.com/1467-Grenade-Explosion.html

Files: sounds/missile?hit.wav
Copyright: Copyright "Nbs Dark"
License: public-domain
Comment: Taken from https://freesound.org/people/Nbs%20Dark/sounds/94185/

Files: sounds/torpedo?hit.wav
License: public-domain

Files: sounds/meteor.wav
Copyright: Copyright "18hiltc"
License: CC-BY-SA-3.0
Comment: Taken from https://freesound.org/people/18hiltc/sounds/202725/

Files: sounds/sidewinder.wav
License: public-domain
Comment: Taken from https://freesound.org/people/NHMWretched/sounds/151858/

Files: sounds/explosion?huge.wav
Copyright: Copyright Mike Koenig
License: CC-BY-SA-3.0
Comment: Taken from http://soundbible.com/1151-Grenade.html

Files: images/ship/mosprey*
Copyright: tehhowch (https://github.com/tehhowch)
License: CC-BY-SA-4.0
Comment: Derived from works by Michael Zahniser (under the same license).

Files: images/effect/explosion/pug/*
Copyright: Vilhelm (https://github.com/Vilhelm16)
License: CC-BY-SA-4.0
Comment: Derived from works by Michael Zahniser (under the same license).

Files:
 sounds/thrasher.wav
 sounds/point?defense.wav
Copyright: Lineth (https://github.com/Lineth)
License: CC-BY-SA-4.0
Comment: Derived from public domain sounds taken from freesound.org.

Files:
 images/outfit/T3?anti?missile*
 images/outfit/pug?gridfire?turret*
 images/hardpoint/T3?anti?missile*
 images/hardpoint/pug?gridfire?turret*
Copyright: Becca Tommaso (tommasobecca03@gmail.com)
License: CC-BY-SA-4.0
Comment: Derived from works by Frederick Goy IV (under the same license).

Files: images/outfit/security?station*
Copyright: Becca Tommaso (tommasobecca03@gmail.com)
License: CC-BY-SA-4.0
Comment: Derived from works by Michael Zahniser and Evan Fluharty (under the same license).

Files:
 images/ship/nest*
 images/ship/roost*
 images/ship/skein*
 images/thumbnail/nest*
 images/thumbnail/roost*
 images/thumbnail/skein*
Copyright: Iaz Poolar
License: CC-BY-SA-4.0
Comment: Derived from works by Michael Zahniser (under the same license) and detailed by Becca Tommaso (tommasobecca03@gmail.com).

Files:
 images/ship/boxwing*
 images/thumbnail/boxwing*
Copyright: Iaz Poolar
License: CC-BY-SA-4.0
Comment: Detailed by Becca Tommaso (tommasobecca03@gmail.com).

Files:
 images/ship/argosy*
 images/ship/clipper*
 images/ship/dreadnought*
 images/ship/fury*
 images/ship/hauler?i*
 images/ship/hauler?ii*
 images/ship/hauler?iii*
 images/ship/modified argosy*
 images/ship/bastion*
 images/ship/behemoth*
 images/ship/heavy?shuttle*
 images/ship/firebird*
 images/ship/leviathan*
 images/ship/shuttle*
 images/ship/star?queen*
 images/thumbnail/argosy*
 images/thumbnail/clipper*
 images/thumbnail/dreadnought*
 images/thumbnail/fury*
 images/thumbnail/hauler?i*
 images/thumbnail/hauler?ii*
 images/thumbnail/hauler?iii*
 images/thumbnail/modified argosy*
 images/thumbnail/bastion*
 images/thumbnail/behemoth*
 images/thumbnail/heavy?shuttle*
 images/thumbnail/firebird*
 images/thumbnail/leviathan*
 images/thumbnail/shuttle*
 images/thumbnail/star?queen*
 images/ship/localworldship*
Copyright: Michael Zahniser <mzahniser@gmail.com>
License: CC-BY-SA-4.0
Comment: Detailed by Becca Tommaso (tommasobecca03@gmail.com).

Files:
 images/ship/mfirebird*
 images/ship/mleviathan*
 images/thumbnail/mfirebird*
 images/thumbnail/mleviathan*
Copyright: Maximilian Korber
License: CC-BY-SA-4.0
Comment: Derived from works by Michael Zahniser (under the same license) and detailed by Becca Tommaso (tommasobecca03@gmail.com).

Files:
 images/outfit/pug?staff*
Copyright: Evan Fluharty (Evanfluharty@gmail.com)
License: CC-BY-SA-4.0
Comment: Derived from works by Frederick Goy IV (under the same license).

Files:
 images/planet/station1*
 images/planet/station2*
 images/planet/station3*
 images/planet/station4*
 images/planet/station8*
 images/planet/station9*
 images/planet/station10*
 images/planet/station11*
 images/planet/station12*
 images/planet/station13*
 images/planet/station14*
 images/planet/station15*
 images/planet/station16*
 images/planet/station17*
 images/ship/maeri'het*
 images/ship/subsidurial*
 images/ship/telis'het*
 images/ship/faes'mar*
 images/ship/selii'mar*
 images/thumbnail/maeri'het*
 images/thumbnail/telis'het*
 images/thumbnail/faes'mar*
 images/thumbnail/selii'mar*
 images/thumbnail/subsidurial*
 images/effect/ravager?impact*
 images/outfit/ka'het?annihilator?turret*
 images/outfit/ka'het?annihilator*
 images/outfit/ka'het?emp?deployer*
 images/outfit/ka'het?primary?cooling*
 images/outfit/ka'het?ravager?turret*
 images/outfit/ka'het?ravager?beam*
 images/outfit/ka'het?shield?restorer*
 images/outfit/ka'het?support?cooling*
 images/planet/dyson1*
 images/planet/dyson2*
 images/planet/dyson3*
 images/planet/station0*
 images/planet/station1b*
 images/planet/station2b*
 images/planet/station3b*
 images/planet/station3bd*
 images/projectile/annihilator*
 images/projectile/ravager?beam*
Copyright: Becca Tommaso (tommasobecca03@gmail.com)
License: CC-BY-SA-4.0

Files:
 images/label/graveyard*
Copyright: @RestingImmortal
License: CC-BY-SA-4.0

Files:
 images/outfit/enforcer?confrontation?gear*
Copyright: Becca Tommaso (tommasobecca03@gmail.com)
License: CC-BY-SA-4.0
Comment: Derived from works by Evan Fluharty (under the same license).

Files:
 images/outfit/hai?williwaw*
Copyright: Evan Fluharty (Evanfluharty@gmail.com)
License: CC-BY-SA-4.0
Comment: Made in cooperation with Becca Tommaso (tommasobecca03@gmail.com) and derived from works by Michael Zahniser (under the same license) and Maximilian Korber (under the same license)

Files
 images/effect/remnant leak*
 images/effect/remnant leak sparkle*
Copyright: Benjamin Jackson (gods.benyamin@outlook.com)
License: CC-BY-SA-4.0
Comment: Derived from works by Michael Zahniser (under the same license)

<<<<<<< HEAD
Files:
 images/outfit/finisher?storage*
Copyright: Arachi-Lover
License: CC-BY-SA-4.0
Comment: Derived from works by Michael Zahniser (under the same license).

=======
Files
 images/planet/browndwarf-l-rouge*
 images/planet/browndwarf-l*
 images/planet/browndwarf-y-rouge*
 images/planet/browndwarf-y*
Copyright: Lia Gerty (https://github.com/ravenshining)
License: CC-BY-SA-4.0

Files
 images/planet/browndwarf-t-rouge*
 images/planet/browndwarf-t*
Copyright: Lia Gerty (https://github.com/ravenshining)
License: CC-BY-SA-4.0
Comment: Derived from works by NASA (public domain)
 
>>>>>>> a999421d

License: GPL-3+
 This program is free software: you can redistribute it and/or modify
 it under the terms of the GNU General Public License as published by
 the Free Software Foundation; either version 3 of the License, or
 (at your option) any later version.
 .
 This program is distributed in the hope that it will be useful,
 but WITHOUT ANY WARRANTY; without even the implied warranty of
 MERCHANTABILITY or FITNESS FOR A PARTICULAR PURPOSE.  See the
 GNU General Public License for more details.
 .
 You should have received a copy of the GNU General Public License
 along with this program.  If not, see <http://www.gnu.org/licenses/>.
 .
 On Debian systems, the complete text of the GNU General Public
 License version 3 can be found in "/usr/share/common-licenses/GPL-3".

License: CC-BY-SA-4.0
 By exercising the Licensed Rights (defined below), You accept and agree
 to be bound by the terms and conditions of this Creative Commons
 Attribution-ShareAlike 4.0 International Public License ("Public
 License"). To the extent this Public License may be interpreted as a
 contract, You are granted the Licensed Rights in consideration of Your
 acceptance of these terms and conditions, and the Licensor grants You
 such rights in consideration of benefits the Licensor receives from
 making the Licensed Material available under these terms and
 conditions.
 .
 Section 1 -- Definitions.
 .
 a. Adapted Material means material subject to Copyright and Similar
 Rights that is derived from or based upon the Licensed Material
 and in which the Licensed Material is translated, altered,
 arranged, transformed, or otherwise modified in a manner requiring
 permission under the Copyright and Similar Rights held by the
 Licensor. For purposes of this Public License, where the Licensed
 Material is a musical work, performance, or sound recording,
 Adapted Material is always produced where the Licensed Material is
 synched in timed relation with a moving image.
 .
 b. Adapter's License means the license You apply to Your Copyright
 and Similar Rights in Your contributions to Adapted Material in
 accordance with the terms and conditions of this Public License.
 .
 c. BY-SA Compatible License means a license listed at
 creativecommons.org/compatiblelicenses, approved by Creative
 Commons as essentially the equivalent of this Public License.
 .
 d. Copyright and Similar Rights means copyright and/or similar rights
 closely related to copyright including, without limitation,
 performance, broadcast, sound recording, and Sui Generis Database
 Rights, without regard to how the rights are labeled or
 categorized. For purposes of this Public License, the rights
 specified in Section 2(b)(1)-(2) are not Copyright and Similar
 Rights.
 .
 e. Effective Technological Measures means those measures that, in the
 absence of proper authority, may not be circumvented under laws
 fulfilling obligations under Article 11 of the WIPO Copyright
 Treaty adopted on December 20, 1996, and/or similar international
 agreements.
 .
 f. Exceptions and Limitations means fair use, fair dealing, and/or
 any other exception or limitation to Copyright and Similar Rights
 that applies to Your use of the Licensed Material.
 .
 g. License Elements means the license attributes listed in the name
 of a Creative Commons Public License. The License Elements of this
 Public License are Attribution and ShareAlike.
 .
 h. Licensed Material means the artistic or literary work, database,
 or other material to which the Licensor applied this Public
 License.
 .
 i. Licensed Rights means the rights granted to You subject to the
 terms and conditions of this Public License, which are limited to
 all Copyright and Similar Rights that apply to Your use of the
 Licensed Material and that the Licensor has authority to license.
 .
 j. Licensor means the individual(s) or entity(ies) granting rights
 under this Public License.
 .
 k. Share means to provide material to the public by any means or
 process that requires permission under the Licensed Rights, such
 as reproduction, public display, public performance, distribution,
 dissemination, communication, or importation, and to make material
 available to the public including in ways that members of the
 public may access the material from a place and at a time
 individually chosen by them.
 .
 l. Sui Generis Database Rights means rights other than copyright
 resulting from Directive 96/9/EC of the European Parliament and of
 the Council of 11 March 1996 on the legal protection of databases,
 as amended and/or succeeded, as well as other essentially
 equivalent rights anywhere in the world.
 .
 m. You means the individual or entity exercising the Licensed Rights
 under this Public License. Your has a corresponding meaning.
 .
 Section 2 -- Scope.
 .
 a. License grant.
 .
 1. Subject to the terms and conditions of this Public License,
 the Licensor hereby grants You a worldwide, royalty-free,
 non-sublicensable, non-exclusive, irrevocable license to
 exercise the Licensed Rights in the Licensed Material to:
 .
 a. reproduce and Share the Licensed Material, in whole or
 in part; and
 .
 b. produce, reproduce, and Share Adapted Material.
 .
 2. Exceptions and Limitations. For the avoidance of doubt, where
 Exceptions and Limitations apply to Your use, this Public
 License does not apply, and You do not need to comply with
 its terms and conditions.
 .
 3. Term. The term of this Public License is specified in Section
 6(a).
 .
 4. Media and formats; technical modifications allowed. The
 Licensor authorizes You to exercise the Licensed Rights in
 all media and formats whether now known or hereafter created,
 and to make technical modifications necessary to do so. The
 Licensor waives and/or agrees not to assert any right or
 authority to forbid You from making technical modifications
 necessary to exercise the Licensed Rights, including
 technical modifications necessary to circumvent Effective
 Technological Measures. For purposes of this Public License,
 simply making modifications authorized by this Section 2(a)
 (4) never produces Adapted Material.
 .
 5. Downstream recipients.
 .
 a. Offer from the Licensor -- Licensed Material. Every
 recipient of the Licensed Material automatically
 receives an offer from the Licensor to exercise the
 Licensed Rights under the terms and conditions of this
 Public License.
 .
 b. Additional offer from the Licensor -- Adapted Material.
 Every recipient of Adapted Material from You
 automatically receives an offer from the Licensor to
 exercise the Licensed Rights in the Adapted Material
 under the conditions of the Adapter's License You apply.
 .
 c. No downstream restrictions. You may not offer or impose
 any additional or different terms or conditions on, or
 apply any Effective Technological Measures to, the
 Licensed Material if doing so restricts exercise of the
 Licensed Rights by any recipient of the Licensed
 Material.
 .
 6. No endorsement. Nothing in this Public License constitutes or
 may be construed as permission to assert or imply that You
 are, or that Your use of the Licensed Material is, connected
 with, or sponsored, endorsed, or granted official status by,
 the Licensor or others designated to receive attribution as
 provided in Section 3(a)(1)(A)(i).
 .
 b. Other rights.
 .
 1. Moral rights, such as the right of integrity, are not
 licensed under this Public License, nor are publicity,
 privacy, and/or other similar personality rights; however, to
 the extent possible, the Licensor waives and/or agrees not to
 assert any such rights held by the Licensor to the limited
 extent necessary to allow You to exercise the Licensed
 Rights, but not otherwise.
 .
 2. Patent and trademark rights are not licensed under this
 Public License.
 .
 3. To the extent possible, the Licensor waives any right to
 collect royalties from You for the exercise of the Licensed
 Rights, whether directly or through a collecting society
 under any voluntary or waivable statutory or compulsory
 licensing scheme. In all other cases the Licensor expressly
 reserves any right to collect such royalties.
 .
 Section 3 -- License Conditions.
 .
 Your exercise of the Licensed Rights is expressly made subject to the
 following conditions.
 .
 a. Attribution.
 .
 1. If You Share the Licensed Material (including in modified
 form), You must:
 .
 a. retain the following if it is supplied by the Licensor
 with the Licensed Material:
 .
 i. identification of the creator(s) of the Licensed
 Material and any others designated to receive
 attribution, in any reasonable manner requested by
 the Licensor (including by pseudonym if
 designated);
 .
 ii. a copyright notice;
 .
 iii. a notice that refers to this Public License;
 .
 iv. a notice that refers to the disclaimer of
 warranties;
 .
 v. a URI or hyperlink to the Licensed Material to the
 extent reasonably practicable;
 .
 b. indicate if You modified the Licensed Material and
 retain an indication of any previous modifications; and
 .
 c. indicate the Licensed Material is licensed under this
 Public License, and include the text of, or the URI or
 hyperlink to, this Public License.
 .
 2. You may satisfy the conditions in Section 3(a)(1) in any
 reasonable manner based on the medium, means, and context in
 which You Share the Licensed Material. For example, it may be
 reasonable to satisfy the conditions by providing a URI or
 hyperlink to a resource that includes the required
 information.
 .
 3. If requested by the Licensor, You must remove any of the
 information required by Section 3(a)(1)(A) to the extent
 reasonably practicable.
 .
 b. ShareAlike.
 .
 In addition to the conditions in Section 3(a), if You Share
 Adapted Material You produce, the following conditions also apply.
 .
 1. The Adapter's License You apply must be a Creative Commons
 license with the same License Elements, this version or
 later, or a BY-SA Compatible License.
 .
 2. You must include the text of, or the URI or hyperlink to, the
 Adapter's License You apply. You may satisfy this condition
 in any reasonable manner based on the medium, means, and
 context in which You Share Adapted Material.
 .
 3. You may not offer or impose any additional or different terms
 or conditions on, or apply any Effective Technological
 Measures to, Adapted Material that restrict exercise of the
 rights granted under the Adapter's License You apply.
 .
 Section 4 -- Sui Generis Database Rights.
 .
 Where the Licensed Rights include Sui Generis Database Rights that
 apply to Your use of the Licensed Material:
 .
 a. for the avoidance of doubt, Section 2(a)(1) grants You the right
 to extract, reuse, reproduce, and Share all or a substantial
 portion of the contents of the database;
 .
 b. if You include all or a substantial portion of the database
 contents in a database in which You have Sui Generis Database
 Rights, then the database in which You have Sui Generis Database
 Rights (but not its individual contents) is Adapted Material,
 .
 including for purposes of Section 3(b); and
 c. You must comply with the conditions in Section 3(a) if You Share
 all or a substantial portion of the contents of the database.
 .
 For the avoidance of doubt, this Section 4 supplements and does not
 replace Your obligations under this Public License where the Licensed
 Rights include other Copyright and Similar Rights.
 .
 Section 5 -- Disclaimer of Warranties and Limitation of Liability.
 .
 a. UNLESS OTHERWISE SEPARATELY UNDERTAKEN BY THE LICENSOR, TO THE
 EXTENT POSSIBLE, THE LICENSOR OFFERS THE LICENSED MATERIAL AS-IS
 AND AS-AVAILABLE, AND MAKES NO REPRESENTATIONS OR WARRANTIES OF
 ANY KIND CONCERNING THE LICENSED MATERIAL, WHETHER EXPRESS,
 IMPLIED, STATUTORY, OR OTHER. THIS INCLUDES, WITHOUT LIMITATION,
 WARRANTIES OF TITLE, MERCHANTABILITY, FITNESS FOR A PARTICULAR
 PURPOSE, NON-INFRINGEMENT, ABSENCE OF LATENT OR OTHER DEFECTS,
 ACCURACY, OR THE PRESENCE OR ABSENCE OF ERRORS, WHETHER OR NOT
 KNOWN OR DISCOVERABLE. WHERE DISCLAIMERS OF WARRANTIES ARE NOT
 ALLOWED IN FULL OR IN PART, THIS DISCLAIMER MAY NOT APPLY TO YOU.
 .
 b. TO THE EXTENT POSSIBLE, IN NO EVENT WILL THE LICENSOR BE LIABLE
 TO YOU ON ANY LEGAL THEORY (INCLUDING, WITHOUT LIMITATION,
 NEGLIGENCE) OR OTHERWISE FOR ANY DIRECT, SPECIAL, INDIRECT,
 INCIDENTAL, CONSEQUENTIAL, PUNITIVE, EXEMPLARY, OR OTHER LOSSES,
 COSTS, EXPENSES, OR DAMAGES ARISING OUT OF THIS PUBLIC LICENSE OR
 USE OF THE LICENSED MATERIAL, EVEN IF THE LICENSOR HAS BEEN
 ADVISED OF THE POSSIBILITY OF SUCH LOSSES, COSTS, EXPENSES, OR
 DAMAGES. WHERE A LIMITATION OF LIABILITY IS NOT ALLOWED IN FULL OR
 IN PART, THIS LIMITATION MAY NOT APPLY TO YOU.
 .
 c. The disclaimer of warranties and limitation of liability provided
 above shall be interpreted in a manner that, to the extent
 possible, most closely approximates an absolute disclaimer and
 waiver of all liability.
 .
 Section 6 -- Term and Termination.
 .
 a. This Public License applies for the term of the Copyright and
 Similar Rights licensed here. However, if You fail to comply with
 this Public License, then Your rights under this Public License
 terminate automatically.
 .
 b. Where Your right to use the Licensed Material has terminated under
 Section 6(a), it reinstates:
 .
 1. automatically as of the date the violation is cured, provided
 it is cured within 30 days of Your discovery of the
 violation; or
 .
 2. upon express reinstatement by the Licensor.
 .
 For the avoidance of doubt, this Section 6(b) does not affect any
 right the Licensor may have to seek remedies for Your violations
 of this Public License.
 .
 c. For the avoidance of doubt, the Licensor may also offer the
 Licensed Material under separate terms or conditions or stop
 distributing the Licensed Material at any time; however, doing so
 will not terminate this Public License.
 .
 d. Sections 1, 5, 6, 7, and 8 survive termination of this Public
 License.
 .
 Section 7 -- Other Terms and Conditions.
 .
 a. The Licensor shall not be bound by any additional or different
 terms or conditions communicated by You unless expressly agreed.
 .
 b. Any arrangements, understandings, or agreements regarding the
 Licensed Material not stated herein are separate from and
 independent of the terms and conditions of this Public License.
 .
 Section 8 -- Interpretation.
 .
 a. For the avoidance of doubt, this Public License does not, and
 shall not be interpreted to, reduce, limit, restrict, or impose
 conditions on any use of the Licensed Material that could lawfully
 be made without permission under this Public License.
 .
 b. To the extent possible, if any provision of this Public License is
 deemed unenforceable, it shall be automatically reformed to the
 minimum extent necessary to make it enforceable. If the provision
 cannot be reformed, it shall be severed from this Public License
 without affecting the enforceability of the remaining terms and
 conditions.
 .
 c. No term or condition of this Public License will be waived and no
 failure to comply consented to unless expressly agreed to by the
 Licensor.
 .
 d. Nothing in this Public License constitutes or may be interpreted
 as a limitation upon, or waiver of, any privileges and immunities
 that apply to the Licensor or You, including from the legal
 processes of any jurisdiction or authority.

License: CC-BY-4.0
 By exercising the Licensed Rights (defined below), You accept and agree
 to be bound by the terms and conditions of this Creative Commons
 Attribution 4.0 International Public License ("Public
 License"). To the extent this Public License may be interpreted as a
 contract, You are granted the Licensed Rights in consideration of Your
 acceptance of these terms and conditions, and the Licensor grants You
 such rights in consideration of benefits the Licensor receives from
 making the Licensed Material available under these terms and
 conditions.
 .
 Section 1 -- Definitions.
 .
 a. Adapted Material means material subject to Copyright and Similar
 Rights that is derived from or based upon the Licensed Material
 and in which the Licensed Material is translated, altered,
 arranged, transformed, or otherwise modified in a manner requiring
 permission under the Copyright and Similar Rights held by the
 Licensor. For purposes of this Public License, where the Licensed
 Material is a musical work, performance, or sound recording,
 Adapted Material is always produced where the Licensed Material is
 synched in timed relation with a moving image.
 .
 b. Adapter's License means the license You apply to Your Copyright
 and Similar Rights in Your contributions to Adapted Material in
 accordance with the terms and conditions of this Public License.
 .
 c. Copyright and Similar Rights means copyright and/or similar rights
 closely related to copyright including, without limitation,
 performance, broadcast, sound recording, and Sui Generis Database
 Rights, without regard to how the rights are labeled or
 categorized. For purposes of this Public License, the rights
 specified in Section 2(b)(1)-(2) are not Copyright and Similar
 Rights.
 .
 d. Effective Technological Measures means those measures that, in the
 absence of proper authority, may not be circumvented under laws
 fulfilling obligations under Article 11 of the WIPO Copyright
 Treaty adopted on December 20, 1996, and/or similar international
 agreements.
 .
 e. Exceptions and Limitations means fair use, fair dealing, and/or
 any other exception or limitation to Copyright and Similar Rights
 that applies to Your use of the Licensed Material.
 .
 f. Licensed Material means the artistic or literary work, database,
 or other material to which the Licensor applied this Public
 License.
 .
 g. Licensed Rights means the rights granted to You subject to the
 terms and conditions of this Public License, which are limited to
 all Copyright and Similar Rights that apply to Your use of the
 Licensed Material and that the Licensor has authority to license.
 .
 h. Licensor means the individual(s) or entity(ies) granting rights
 under this Public License.
 .
 i. Share means to provide material to the public by any means or
 process that requires permission under the Licensed Rights, such
 as reproduction, public display, public performance, distribution,
 dissemination, communication, or importation, and to make material
 available to the public including in ways that members of the
 public may access the material from a place and at a time
 individually chosen by them.
 .
 j. Sui Generis Database Rights means rights other than copyright
 resulting from Directive 96/9/EC of the European Parliament and of
 the Council of 11 March 1996 on the legal protection of databases,
 as amended and/or succeeded, as well as other essentially
 equivalent rights anywhere in the world.
 .
 k. You means the individual or entity exercising the Licensed Rights
 under this Public License. Your has a corresponding meaning.
 .
 Section 2 -- Scope.
 .
 a. License grant.
 .
 1. Subject to the terms and conditions of this Public License,
 the Licensor hereby grants You a worldwide, royalty-free,
 non-sublicensable, non-exclusive, irrevocable license to
 exercise the Licensed Rights in the Licensed Material to:
 .
 a. reproduce and Share the Licensed Material, in whole or
 in part; and
 .
 b. produce, reproduce, and Share Adapted Material.
 .
 2. Exceptions and Limitations. For the avoidance of doubt, where
 Exceptions and Limitations apply to Your use, this Public
 License does not apply, and You do not need to comply with
 its terms and conditions.
 .
 3. Term. The term of this Public License is specified in Section
 6(a).
 .
 4. Media and formats; technical modifications allowed. The
 Licensor authorizes You to exercise the Licensed Rights in
 all media and formats whether now known or hereafter created,
 and to make technical modifications necessary to do so. The
 Licensor waives and/or agrees not to assert any right or
 authority to forbid You from making technical modifications
 necessary to exercise the Licensed Rights, including
 technical modifications necessary to circumvent Effective
 Technological Measures. For purposes of this Public License,
 simply making modifications authorized by this Section 2(a)
 (4) never produces Adapted Material.
 .
 5. Downstream recipients.
 .
 a. Offer from the Licensor -- Licensed Material. Every
 recipient of the Licensed Material automatically
 receives an offer from the Licensor to exercise the
 Licensed Rights under the terms and conditions of this
 Public License.
 .
 b. No downstream restrictions. You may not offer or impose
 any additional or different terms or conditions on, or
 apply any Effective Technological Measures to, the
 Licensed Material if doing so restricts exercise of the
 Licensed Rights by any recipient of the Licensed
 Material.
 .
 6. No endorsement. Nothing in this Public License constitutes or
 may be construed as permission to assert or imply that You
 are, or that Your use of the Licensed Material is, connected
 with, or sponsored, endorsed, or granted official status by,
 the Licensor or others designated to receive attribution as
 provided in Section 3(a)(1)(A)(i).
 .
 b. Other rights.
 .
 1. Moral rights, such as the right of integrity, are not
 licensed under this Public License, nor are publicity,
 privacy, and/or other similar personality rights; however, to
 the extent possible, the Licensor waives and/or agrees not to
 assert any such rights held by the Licensor to the limited
 extent necessary to allow You to exercise the Licensed
 Rights, but not otherwise.
 .
 2. Patent and trademark rights are not licensed under this
 Public License.
 .
 3. To the extent possible, the Licensor waives any right to
 collect royalties from You for the exercise of the Licensed
 Rights, whether directly or through a collecting society
 under any voluntary or waivable statutory or compulsory
 licensing scheme. In all other cases the Licensor expressly
 reserves any right to collect such royalties.
 .
 Section 3 -- License Conditions.
 .
 Your exercise of the Licensed Rights is expressly made subject to the
 following conditions.
 .
 a. Attribution.
 .
 1. If You Share the Licensed Material (including in modified
 form), You must:
 .
 a. retain the following if it is supplied by the Licensor
 with the Licensed Material:
 .
 i. identification of the creator(s) of the Licensed
 Material and any others designated to receive
 attribution, in any reasonable manner requested by
 the Licensor (including by pseudonym if
 designated);
 .
 ii. a copyright notice;
 .
 iii. a notice that refers to this Public License;
 .
 iv. a notice that refers to the disclaimer of
 warranties;
 .
 v. a URI or hyperlink to the Licensed Material to the
 extent reasonably practicable;
 .
 b. indicate if You modified the Licensed Material and
 retain an indication of any previous modifications; and
 .
 c. indicate the Licensed Material is licensed under this
 Public License, and include the text of, or the URI or
 hyperlink to, this Public License.
 .
 2. You may satisfy the conditions in Section 3(a)(1) in any
 reasonable manner based on the medium, means, and context in
 which You Share the Licensed Material. For example, it may be
 reasonable to satisfy the conditions by providing a URI or
 hyperlink to a resource that includes the required
 information.
 .
 3. If requested by the Licensor, You must remove any of the
 information required by Section 3(a)(1)(A) to the extent
 reasonably practicable.
 .
 4. If You Share Adapted Material You produce, the Adapter's
 License You apply must not prevent recipients of the Adapted
 Material from complying with this Public License.
 .
 Section 4 -- Sui Generis Database Rights.
 .
 Where the Licensed Rights include Sui Generis Database Rights that
 apply to Your use of the Licensed Material:
 .
 a. for the avoidance of doubt, Section 2(a)(1) grants You the right
 to extract, reuse, reproduce, and Share all or a substantial
 portion of the contents of the database;
 .
 b. if You include all or a substantial portion of the database
 contents in a database in which You have Sui Generis Database
 Rights, then the database in which You have Sui Generis Database
 Rights (but not its individual contents) is Adapted Material; and
 .
 c. You must comply with the conditions in Section 3(a) if You Share
 all or a substantial portion of the contents of the database.
 .
 For the avoidance of doubt, this Section 4 supplements and does not
 replace Your obligations under this Public License where the Licensed
 Rights include other Copyright and Similar Rights.
 .
 Section 5 -- Disclaimer of Warranties and Limitation of Liability.
 .
 a. UNLESS OTHERWISE SEPARATELY UNDERTAKEN BY THE LICENSOR, TO THE
 EXTENT POSSIBLE, THE LICENSOR OFFERS THE LICENSED MATERIAL AS-IS
 AND AS-AVAILABLE, AND MAKES NO REPRESENTATIONS OR WARRANTIES OF
 ANY KIND CONCERNING THE LICENSED MATERIAL, WHETHER EXPRESS,
 IMPLIED, STATUTORY, OR OTHER. THIS INCLUDES, WITHOUT LIMITATION,
 WARRANTIES OF TITLE, MERCHANTABILITY, FITNESS FOR A PARTICULAR
 PURPOSE, NON-INFRINGEMENT, ABSENCE OF LATENT OR OTHER DEFECTS,
 ACCURACY, OR THE PRESENCE OR ABSENCE OF ERRORS, WHETHER OR NOT
 KNOWN OR DISCOVERABLE. WHERE DISCLAIMERS OF WARRANTIES ARE NOT
 ALLOWED IN FULL OR IN PART, THIS DISCLAIMER MAY NOT APPLY TO YOU.
 .
 b. TO THE EXTENT POSSIBLE, IN NO EVENT WILL THE LICENSOR BE LIABLE
 TO YOU ON ANY LEGAL THEORY (INCLUDING, WITHOUT LIMITATION,
 NEGLIGENCE) OR OTHERWISE FOR ANY DIRECT, SPECIAL, INDIRECT,
 INCIDENTAL, CONSEQUENTIAL, PUNITIVE, EXEMPLARY, OR OTHER LOSSES,
 COSTS, EXPENSES, OR DAMAGES ARISING OUT OF THIS PUBLIC LICENSE OR
 USE OF THE LICENSED MATERIAL, EVEN IF THE LICENSOR HAS BEEN
 ADVISED OF THE POSSIBILITY OF SUCH LOSSES, COSTS, EXPENSES, OR
 DAMAGES. WHERE A LIMITATION OF LIABILITY IS NOT ALLOWED IN FULL OR
 IN PART, THIS LIMITATION MAY NOT APPLY TO YOU.
 .
 c. The disclaimer of warranties and limitation of liability provided
 above shall be interpreted in a manner that, to the extent
 possible, most closely approximates an absolute disclaimer and
 waiver of all liability.
 .
 Section 6 -- Term and Termination.
 .
 a. This Public License applies for the term of the Copyright and
 Similar Rights licensed here. However, if You fail to comply with
 this Public License, then Your rights under this Public License
 terminate automatically.
 .
 b. Where Your right to use the Licensed Material has terminated under
 Section 6(a), it reinstates:
 .
 1. automatically as of the date the violation is cured, provided
 it is cured within 30 days of Your discovery of the
 violation; or
 .
 2. upon express reinstatement by the Licensor.
 .
 For the avoidance of doubt, this Section 6(b) does not affect any
 right the Licensor may have to seek remedies for Your violations
 of this Public License.
 .
 c. For the avoidance of doubt, the Licensor may also offer the
 Licensed Material under separate terms or conditions or stop
 distributing the Licensed Material at any time; however, doing so
 will not terminate this Public License.
 .
 d. Sections 1, 5, 6, 7, and 8 survive termination of this Public
 License.
 .
 Section 7 -- Other Terms and Conditions.
 .
 a. The Licensor shall not be bound by any additional or different
 terms or conditions communicated by You unless expressly agreed.
 .
 b. Any arrangements, understandings, or agreements regarding the
 Licensed Material not stated herein are separate from and
 independent of the terms and conditions of this Public License.
 .
 Section 8 -- Interpretation.
 .
 a. For the avoidance of doubt, this Public License does not, and
 shall not be interpreted to, reduce, limit, restrict, or impose
 conditions on any use of the Licensed Material that could lawfully
 be made without permission under this Public License.
 .
 b. To the extent possible, if any provision of this Public License is
 deemed unenforceable, it shall be automatically reformed to the
 minimum extent necessary to make it enforceable. If the provision
 cannot be reformed, it shall be severed from this Public License
 without affecting the enforceability of the remaining terms and
 conditions.
 .
 c. No term or condition of this Public License will be waived and no
 failure to comply consented to unless expressly agreed to by the
 Licensor.
 .
 d. Nothing in this Public License constitutes or may be interpreted
 as a limitation upon, or waiver of, any privileges and immunities
 that apply to the Licensor or You, including from the legal
 processes of any jurisdiction or authority.

License: CC-BY-SA-3.0
 CREATIVE COMMONS CORPORATION IS NOT A LAW FIRM AND DOES NOT PROVIDE
 LEGAL SERVICES. DISTRIBUTION OF THIS LICENSE DOES NOT CREATE AN
 ATTORNEY-CLIENT RELATIONSHIP. CREATIVE COMMONS PROVIDES THIS
 INFORMATION ON AN "AS-IS" BASIS. CREATIVE COMMONS MAKES NO WARRANTIES
 REGARDING THE INFORMATION PROVIDED, AND DISCLAIMS LIABILITY FOR
 DAMAGES RESULTING FROM ITS USE.
 .
 License
 .
 THE WORK (AS DEFINED BELOW) IS PROVIDED UNDER THE TERMS OF THIS CREATIVE
 COMMONS PUBLIC LICENSE ("CCPL" OR "LICENSE"). THE WORK IS PROTECTED BY
 COPYRIGHT AND/OR OTHER APPLICABLE LAW. ANY USE OF THE WORK OTHER THAN AS
 AUTHORIZED UNDER THIS LICENSE OR COPYRIGHT LAW IS PROHIBITED.
 .
 BY EXERCISING ANY RIGHTS TO THE WORK PROVIDED HERE, YOU ACCEPT AND AGREE
 TO BE BOUND BY THE TERMS OF THIS LICENSE. TO THE EXTENT THIS LICENSE MAY
 BE CONSIDERED TO BE A CONTRACT, THE LICENSOR GRANTS YOU THE RIGHTS
 CONTAINED HERE IN CONSIDERATION OF YOUR ACCEPTANCE OF SUCH TERMS AND
 CONDITIONS.
 .
 1. Definitions
 .
 a. "Adaptation" means a work based upon the Work, or upon the Work and
 other pre-existing works, such as a translation, adaptation,
 derivative work, arrangement of music or other alterations of a
 literary or artistic work, or phonogram or performance and includes
 cinematographic adaptations or any other form in which the Work may be
 recast, transformed, or adapted including in any form recognizably
 derived from the original, except that a work that constitutes a
 Collection will not be considered an Adaptation for the purpose of
 this License. For the avoidance of doubt, where the Work is a musical
 work, performance or phonogram, the synchronization of the Work in
 timed-relation with a moving image ("synching") will be considered an
 Adaptation for the purpose of this License.
 .
 b. "Collection" means a collection of literary or artistic works, such as
 encyclopedias and anthologies, or performances, phonograms or
 broadcasts, or other works or subject matter other than works listed
 in Section 1(f) below, which, by reason of the selection and
 arrangement of their contents, constitute intellectual creations, in
 which the Work is included in its entirety in unmodified form along
 with one or more other contributions, each constituting separate and
 independent works in themselves, which together are assembled into a
 collective whole. A work that constitutes a Collection will not be
 considered an Adaptation (as defined below) for the purposes of this
 License.
 .
 c. "Creative Commons Compatible License" means a license that is listed
 at https://creativecommons.org/compatiblelicenses that has been
 approved by Creative Commons as being essentially equivalent to this
 License, including, at a minimum, because that license: (i) contains
 terms that have the same purpose, meaning and effect as the License
 Elements of this License; and, (ii) explicitly permits the relicensing
 of adaptations of works made available under that license under this
 License or a Creative Commons jurisdiction license with the same
 License Elements as this License.
 .
 d. "Distribute" means to make available to the public the original and
 copies of the Work or Adaptation, as appropriate, through sale or
 other transfer of ownership.
 .
 e. "License Elements" means the following high-level license attributes
 as selected by Licensor and indicated in the title of this License:
 Attribution, ShareAlike.
 .
 f. "Licensor" means the individual, individuals, entity or entities that
 offer(s) the Work under the terms of this License.
 .
 g. "Original Author" means, in the case of a literary or artistic work,
 the individual, individuals, entity or entities who created the Work
 or if no individual or entity can be identified, the publisher; and in
 addition (i) in the case of a performance the actors, singers,
 musicians, dancers, and other persons who act, sing, deliver, declaim,
 play in, interpret or otherwise perform literary or artistic works or
 expressions of folklore; (ii) in the case of a phonogram the producer
 being the person or legal entity who first fixes the sounds of a
 performance or other sounds; and, (iii) in the case of broadcasts, the
 organization that transmits the broadcast.
 .
 h. "Work" means the literary and/or artistic work offered under the terms
 of this License including without limitation any production in the
 literary, scientific and artistic domain, whatever may be the mode or
 form of its expression including digital form, such as a book,
 pamphlet and other writing; a lecture, address, sermon or other work
 of the same nature; a dramatic or dramatico-musical work; a
 choreographic work or entertainment in dumb show; a musical
 composition with or without words; a cinematographic work to which are
 assimilated works expressed by a process analogous to cinematography;
 a work of drawing, painting, architecture, sculpture, engraving or
 lithography; a photographic work to which are assimilated works
 expressed by a process analogous to photography; a work of applied
 art; an illustration, map, plan, sketch or three-dimensional work
 relative to geography, topography, architecture or science; a
 performance; a broadcast; a phonogram; a compilation of data to the
 extent it is protected as a copyrightable work; or a work performed by
 a variety or circus performer to the extent it is not otherwise
 considered a literary or artistic work.
 .
 i. "You" means an individual or entity exercising rights under this
 License who has not previously violated the terms of this License with
 respect to the Work, or who has received express permission from the
 Licensor to exercise rights under this License despite a previous
 violation.
 .
 j. "Publicly Perform" means to perform public recitations of the Work and
 to communicate to the public those public recitations, by any means or
 process, including by wire or wireless means or public digital
 performances; to make available to the public Works in such a way that
 members of the public may access these Works from a place and at a
 place individually chosen by them; to perform the Work to the public
 by any means or process and the communication to the public of the
 performances of the Work, including by public digital performance; to
 broadcast and rebroadcast the Work by any means including signs,
 sounds or images.
 .
 k. "Reproduce" means to make copies of the Work by any means including
 without limitation by sound or visual recordings and the right of
 fixation and reproducing fixations of the Work, including storage of a
 protected performance or phonogram in digital form or other electronic
 medium.
 .
 2. Fair Dealing Rights. Nothing in this License is intended to reduce,
 limit, or restrict any uses free from copyright or rights arising from
 limitations or exceptions that are provided for in connection with the
 copyright protection under copyright law or other applicable laws.
 .
 3. License Grant. Subject to the terms and conditions of this License,
 Licensor hereby grants You a worldwide, royalty-free, non-exclusive,
 perpetual (for the duration of the applicable copyright) license to
 exercise the rights in the Work as stated below:
 .
 a. to Reproduce the Work, to incorporate the Work into one or more
 Collections, and to Reproduce the Work as incorporated in the
 Collections;
 .
 b. to create and Reproduce Adaptations provided that any such Adaptation,
 including any translation in any medium, takes reasonable steps to
 clearly label, demarcate or otherwise identify that changes were made
 to the original Work. For example, a translation could be marked "The
 original work was translated from English to Spanish," or a
 modification could indicate "The original work has been modified.";
 .
 c. to Distribute and Publicly Perform the Work including as incorporated
 in Collections; and,
 .
 d. to Distribute and Publicly Perform Adaptations.
 .
 e. For the avoidance of doubt:
 .
 i. Non-waivable Compulsory License Schemes. In those jurisdictions in
 which the right to collect royalties through any statutory or
 compulsory licensing scheme cannot be waived, the Licensor
 reserves the exclusive right to collect such royalties for any
 exercise by You of the rights granted under this License;
 .
 ii. Waivable Compulsory License Schemes. In those jurisdictions in
 which the right to collect royalties through any statutory or
 compulsory licensing scheme can be waived, the Licensor waives the
 exclusive right to collect such royalties for any exercise by You
 of the rights granted under this License; and,
 .
 iii. Voluntary License Schemes. The Licensor waives the right to
 collect royalties, whether individually or, in the event that the
 Licensor is a member of a collecting society that administers
 voluntary licensing schemes, via that society, from any exercise
 by You of the rights granted under this License.
 .
 The above rights may be exercised in all media and formats whether now
 known or hereafter devised. The above rights include the right to make
 such modifications as are technically necessary to exercise the rights in
 other media and formats. Subject to Section 8(f), all rights not expressly
 granted by Licensor are hereby reserved.
 .
 4. Restrictions. The license granted in Section 3 above is expressly made
 subject to and limited by the following restrictions:
 .
 a. You may Distribute or Publicly Perform the Work only under the terms
 of this License. You must include a copy of, or the Uniform Resource
 Identifier (URI) for, this License with every copy of the Work You
 Distribute or Publicly Perform. You may not offer or impose any terms
 on the Work that restrict the terms of this License or the ability of
 the recipient of the Work to exercise the rights granted to that
 recipient under the terms of the License. You may not sublicense the
 Work. You must keep intact all notices that refer to this License and
 to the disclaimer of warranties with every copy of the Work You
 Distribute or Publicly Perform. When You Distribute or Publicly
 Perform the Work, You may not impose any effective technological
 measures on the Work that restrict the ability of a recipient of the
 Work from You to exercise the rights granted to that recipient under
 the terms of the License. This Section 4(a) applies to the Work as
 incorporated in a Collection, but this does not require the Collection
 apart from the Work itself to be made subject to the terms of this
 License. If You create a Collection, upon notice from any Licensor You
 must, to the extent practicable, remove from the Collection any credit
 as required by Section 4(c), as requested. If You create an
 Adaptation, upon notice from any Licensor You must, to the extent
 practicable, remove from the Adaptation any credit as required by
 Section 4(c), as requested.
 .
 b. You may Distribute or Publicly Perform an Adaptation only under the
 terms of: (i) this License; (ii) a later version of this License with
 the same License Elements as this License; (iii) a Creative Commons
 jurisdiction license (either this or a later license version) that
 contains the same License Elements as this License (e.g.,
 Attribution-ShareAlike 3.0 US)); (iv) a Creative Commons Compatible
 License. If you license the Adaptation under one of the licenses
 mentioned in (iv), you must comply with the terms of that license. If
 you license the Adaptation under the terms of any of the licenses
 mentioned in (i), (ii) or (iii) (the "Applicable License"), you must
 comply with the terms of the Applicable License generally and the
 following provisions: (I) You must include a copy of, or the URI for,
 the Applicable License with every copy of each Adaptation You
 Distribute or Publicly Perform; (II) You may not offer or impose any
 terms on the Adaptation that restrict the terms of the Applicable
 License or the ability of the recipient of the Adaptation to exercise
 the rights granted to that recipient under the terms of the Applicable
 License; (III) You must keep intact all notices that refer to the
 Applicable License and to the disclaimer of warranties with every copy
 of the Work as included in the Adaptation You Distribute or Publicly
 Perform; (IV) when You Distribute or Publicly Perform the Adaptation,
 You may not impose any effective technological measures on the
 Adaptation that restrict the ability of a recipient of the Adaptation
 from You to exercise the rights granted to that recipient under the
 terms of the Applicable License. This Section 4(b) applies to the
 Adaptation as incorporated in a Collection, but this does not require
 the Collection apart from the Adaptation itself to be made subject to
 the terms of the Applicable License.
 .
 c. If You Distribute, or Publicly Perform the Work or any Adaptations or
 Collections, You must, unless a request has been made pursuant to
 Section 4(a), keep intact all copyright notices for the Work and
 provide, reasonable to the medium or means You are utilizing: (i) the
 name of the Original Author (or pseudonym, if applicable) if supplied,
 and/or if the Original Author and/or Licensor designate another party
 or parties (e.g., a sponsor institute, publishing entity, journal) for
 attribution ("Attribution Parties") in Licensor's copyright notice,
 terms of service or by other reasonable means, the name of such party
 or parties; (ii) the title of the Work if supplied; (iii) to the
 extent reasonably practicable, the URI, if any, that Licensor
 specifies to be associated with the Work, unless such URI does not
 refer to the copyright notice or licensing information for the Work;
 and (iv) , consistent with Ssection 3(b), in the case of an
 Adaptation, a credit identifying the use of the Work in the Adaptation
 (e.g., "French translation of the Work by Original Author," or
 "Screenplay based on original Work by Original Author"). The credit
 required by this Section 4(c) may be implemented in any reasonable
 manner; provided, however, that in the case of a Adaptation or
 Collection, at a minimum such credit will appear, if a credit for all
 contributing authors of the Adaptation or Collection appears, then as
 part of these credits and in a manner at least as prominent as the
 credits for the other contributing authors. For the avoidance of
 doubt, You may only use the credit required by this Section for the
 purpose of attribution in the manner set out above and, by exercising
 Your rights under this License, You may not implicitly or explicitly
 assert or imply any connection with, sponsorship or endorsement by the
 Original Author, Licensor and/or Attribution Parties, as appropriate,
 of You or Your use of the Work, without the separate, express prior
 written permission of the Original Author, Licensor and/or Attribution
 Parties.
 .
 d. Except as otherwise agreed in writing by the Licensor or as may be
 otherwise permitted by applicable law, if You Reproduce, Distribute or
 Publicly Perform the Work either by itself or as part of any
 Adaptations or Collections, You must not distort, mutilate, modify or
 take other derogatory action in relation to the Work which would be
 prejudicial to the Original Author's honor or reputation. Licensor
 agrees that in those jurisdictions (e.g. Japan), in which any exercise
 of the right granted in Section 3(b) of this License (the right to
 make Adaptations) would be deemed to be a distortion, mutilation,
 modification or other derogatory action prejudicial to the Original
 Author's honor and reputation, the Licensor will waive or not assert,
 as appropriate, this Section, to the fullest extent permitted by the
 applicable national law, to enable You to reasonably exercise Your
 right under Section 3(b) of this License (right to make Adaptations)
 but not otherwise.
 .
 5. Representations, Warranties and Disclaimer
 .
 UNLESS OTHERWISE MUTUALLY AGREED TO BY THE PARTIES IN WRITING, LICENSOR
 OFFERS THE WORK AS-IS AND MAKES NO REPRESENTATIONS OR WARRANTIES OF ANY
 KIND CONCERNING THE WORK, EXPRESS, IMPLIED, STATUTORY OR OTHERWISE,
 INCLUDING, WITHOUT LIMITATION, WARRANTIES OF TITLE, MERCHANTIBILITY,
 FITNESS FOR A PARTICULAR PURPOSE, NONINFRINGEMENT, OR THE ABSENCE OF
 LATENT OR OTHER DEFECTS, ACCURACY, OR THE PRESENCE OF ABSENCE OF ERRORS,
 WHETHER OR NOT DISCOVERABLE. SOME JURISDICTIONS DO NOT ALLOW THE EXCLUSION
 OF IMPLIED WARRANTIES, SO SUCH EXCLUSION MAY NOT APPLY TO YOU.
 .
 6. Limitation on Liability. EXCEPT TO THE EXTENT REQUIRED BY APPLICABLE
 LAW, IN NO EVENT WILL LICENSOR BE LIABLE TO YOU ON ANY LEGAL THEORY FOR
 ANY SPECIAL, INCIDENTAL, CONSEQUENTIAL, PUNITIVE OR EXEMPLARY DAMAGES
 ARISING OUT OF THIS LICENSE OR THE USE OF THE WORK, EVEN IF LICENSOR HAS
 BEEN ADVISED OF THE POSSIBILITY OF SUCH DAMAGES.
 .
 7. Termination
 .
 a. This License and the rights granted hereunder will terminate
 automatically upon any breach by You of the terms of this License.
 Individuals or entities who have received Adaptations or Collections
 from You under this License, however, will not have their licenses
 terminated provided such individuals or entities remain in full
 compliance with those licenses. Sections 1, 2, 5, 6, 7, and 8 will
 survive any termination of this License.
 .
 b. Subject to the above terms and conditions, the license granted here is
 perpetual (for the duration of the applicable copyright in the Work).
 Notwithstanding the above, Licensor reserves the right to release the
 Work under different license terms or to stop distributing the Work at
 any time; provided, however that any such election will not serve to
 withdraw this License (or any other license that has been, or is
 required to be, granted under the terms of this License), and this
 License will continue in full force and effect unless terminated as
 stated above.
 .
 8. Miscellaneous
 .
 a. Each time You Distribute or Publicly Perform the Work or a Collection,
 the Licensor offers to the recipient a license to the Work on the same
 terms and conditions as the license granted to You under this License.
 .
 b. Each time You Distribute or Publicly Perform an Adaptation, Licensor
 offers to the recipient a license to the original Work on the same
 terms and conditions as the license granted to You under this License.
 .
 c. If any provision of this License is invalid or unenforceable under
 applicable law, it shall not affect the validity or enforceability of
 the remainder of the terms of this License, and without further action
 by the parties to this agreement, such provision shall be reformed to
 the minimum extent necessary to make such provision valid and
 enforceable.
 .
 d. No term or provision of this License shall be deemed waived and no
 breach consented to unless such waiver or consent shall be in writing
 and signed by the party to be charged with such waiver or consent.
 .
 e. This License constitutes the entire agreement between the parties with
 respect to the Work licensed here. There are no understandings,
 agreements or representations with respect to the Work not specified
 here. Licensor shall not be bound by any additional provisions that
 may appear in any communication from You. This License may not be
 modified without the mutual written agreement of the Licensor and You.
 .
 f. The rights granted under, and the subject matter referenced, in this
 License were drafted utilizing the terminology of the Berne Convention
 for the Protection of Literary and Artistic Works (as amended on
 September 28, 1979), the Rome Convention of 1961, the WIPO Copyright
 Treaty of 1996, the WIPO Performances and Phonograms Treaty of 1996
 and the Universal Copyright Convention (as revised on July 24, 1971).
 These rights and subject matter take effect in the relevant
 jurisdiction in which the License terms are sought to be enforced
 according to the corresponding provisions of the implementation of
 those treaty provisions in the applicable national law. If the
 standard suite of rights granted under applicable copyright law
 includes additional rights not granted under this License, such
 additional rights are deemed to be included in the License; this
 License is not intended to restrict the license of any rights under
 applicable law.<|MERGE_RESOLUTION|>--- conflicted
+++ resolved
@@ -697,22 +697,14 @@
 License: CC-BY-SA-4.0
 Comment: Made in cooperation with Becca Tommaso (tommasobecca03@gmail.com) and derived from works by Michael Zahniser (under the same license) and Maximilian Korber (under the same license)
 
-Files
- images/effect/remnant leak*
- images/effect/remnant leak sparkle*
+Files:
+ images/effect/remnant?leak*
+ images/effect/remnant?leak?sparkle*
 Copyright: Benjamin Jackson (gods.benyamin@outlook.com)
 License: CC-BY-SA-4.0
 Comment: Derived from works by Michael Zahniser (under the same license)
 
-<<<<<<< HEAD
-Files:
- images/outfit/finisher?storage*
-Copyright: Arachi-Lover
-License: CC-BY-SA-4.0
-Comment: Derived from works by Michael Zahniser (under the same license).
-
-=======
-Files
+Files:
  images/planet/browndwarf-l-rouge*
  images/planet/browndwarf-l*
  images/planet/browndwarf-y-rouge*
@@ -720,14 +712,18 @@
 Copyright: Lia Gerty (https://github.com/ravenshining)
 License: CC-BY-SA-4.0
 
-Files
+Files:
  images/planet/browndwarf-t-rouge*
  images/planet/browndwarf-t*
 Copyright: Lia Gerty (https://github.com/ravenshining)
 License: CC-BY-SA-4.0
 Comment: Derived from works by NASA (public domain)
- 
->>>>>>> a999421d
+
+Files:
+ images/outfit/finisher?storage*
+Copyright: Arachi-Lover
+License: CC-BY-SA-4.0
+Comment: Derived from works by Michael Zahniser (under the same license).
 
 License: GPL-3+
  This program is free software: you can redistribute it and/or modify
