Format: https://www.debian.org/doc/packaging-manuals/copyright-format/1.0/
Upstream-Name: endless-sky
Upstream-Contact: Michael Zahniser <mzahniser@gmail.com>
Source: https://github.com/endless-sky/endless-sky

Files: *
Copyright: Michael Zahniser <mzahniser@gmail.com>
           endless-sky contributors (see credits.txt and changelog)
License: GPL-3+

Files: images/*
Copyright: Michael Zahniser <mzahniser@gmail.com>
License: CC-BY-SA-4.0

Files:
 images/outfit/*battery?hai*
 images/outfit/anti-missile?hai*
 images/outfit/cooling ducts?hai*
 images/outfit/dwarf?core?hai*
 images/outfit/fission?hai*
 images/outfit/fusion?hai*
 images/outfit/heavy?anti-missile?hai*
 images/ship/marrow*
 images/ship/mbounder*
 images/ship/mfury*
 images/ship/mmanta*
 images/ship/mquicksilver*
 images/ship/mraven*
 images/ship/msplinter*
Copyright: Maximilian Korber
License: CC-BY-SA-4.0
Comment: Derived from works by Michael Zahniser (under the same license).

Files:
 images/outfit/gat*
 images/outfit/bullet*
 images/scene/sagittarius?a*
 images/ship/hai?solifuge*
Copyright: Maximilian Korber (github.com/wrzlprnft)
License: CC-BY-SA-4.0

Files:
 images/ship/hai?violin?spider*
Copyright: Maximilian Korber
License: CC-BY-SA-4.0
Comment: Derived from works by Christian Rhodes (under the same license).

Files:
 images/ship/pointedstick_vanguard*
Copyright: Maximilian Korber
License: CC-BY-SA-4.0
Comment: Derived from works by Nate Graham (under the same license).

Files:
 images/effect/railspark*
 images/projectile/tinyflare*
 images/outfit/*engines?hai*
 images/outfit/*steering?hai*
 images/outfit/*thruster?hai*
 images/outfit/tiny?ion?engines*
Copyright: Iaz Poolar
License: CC-BY-SA-4.0
Comment: Derived from works by Michael Zahniser (under the same license).

Files:
 images/projectile/bullet*
 images/outfit/bullet?impact*
Copyright: Iaz Poolar
License: CC-BY-SA-4.0
Comment: Derived from works by Jonathan Steck derived from works by Michael Zahniser (under the same license).

Files:
 images/ship/hai?pond?strider*
 images/ship/barb*
Copyright: Iaz Poolar
License: CC-BY-SA-4.0

Files:
 images/outfit/railgun*
 images/outfit/railslug*
 images/projectile/rail?slug*
 images/ship/hai?flea*
Copyright: Matthew Smestad
License: CC-BY-SA-4.0

Files:
 images/ship/vanguard*
 images/outfit/luxury accommodations*
 images/outfit/proton turret*
 images/hardpoint/proton turret*
 images/outfit/brig*
Copyright: Nate Graham <pointedstick@zoho.com>
License: CC-BY-SA-4.0

Files:
 images/land/sky2*
 images/land/sea3*
 images/land/beach4*
 images/land/canyon9*
Copyright: Emily Mell <hasmidas@gmail.com>
License: public domain
Based on public domain images taken from unsplash.com

Files:
 images/icon/gat*
Copyright: Jonathan Steck
License: CC-BY-SA-4.0
Comment: Derived from works by Maximilian Korber (under the same license).

Files:
 images/icon/rail?gun*
Copyright: Jonathan Steck
License: CC-BY-SA-4.0
Comment: Derived from works by Matthew Smestad (under the same license).

Files: images/outfit/*photovoltaic*
Copyright: Nick Barry (github.com/itsnickbarry)
License: CC-BY-SA-3.0
Comment: Derived from works by Michael Zahniser <mzahniser@gmail.com> and
 David Monniaux (commons.wikimedia.org/wiki/User:David.Monniaux)

Files:
 images/outfit/pug*
 images/planet/*-b*
Copyright: Frederick Goy IV (https://github.com/comnom)
License: CC-BY-SA-4.0

Files: images/outfit/*storage*
Copyright: Jonathan Steck
License: CC-BY-SA-4.0
Comment: Derived from works by Michael Zahniser and Maximilian Korber (under the same license).

Files: images/outfit/city-ship?license*
Copyright: Jonathan Steck
License: CC-BY-SA-4.0
Comment: Derived from works by Michael Zahniser and Evan Fluharty (under the same license).

Files:
 images/outfit/harvested*
Copyright: Michael Zahniser (mzahniser@gmail.com)
License: CC-BY-SA-4.0
Comment: Unless otherwise noted below, mineral photos are by Rob Lavinsky, under
 the CC-BY-SA-3.0 license.

Files:
 images/outfit/harvested?copper*
 images/outfit/harvested?iron*
 images/outfit/harvested?platinum*
 images/outfit/harvested?silver*
Copyright: Michael Zahniser (mzahniser@gmail.com)
License: CC-BY-SA-4.0
Comment: Incorporating photos by James St. John, under the CC-BY-2.0 license.

Files:
 images/outfit/harvested?gold*
Copyright: Michael Zahniser (mzahniser@gmail.com)
License: CC-BY-SA-4.0
Comment: Incorporating a photo by Aram Dulyan, under the CC-BY-2.0 license.

Files:
 images/outfit/jump?drive?(broken)*
 images/outfit/plasma?repeater*
 images/scene/plasma?scene*
Copyright: Darcy Manoel <Darcman00@gmail.com>
License: CC-BY-SA-4.0
Comment: Derived from works by Michael Zahniser (under the same license).

Files:
 images/land/enceladus_1*
 images/land/enceladus_2*
 images/land/enceladus_3*
 images/land/enceladus_4*
 images/ui/galaxy*
 images/ui/pleiades*
 images/planet/callisto*
 images/planet/earth*
 images/planet/europa*
 images/planet/ganymede*
 images/planet/io*
 images/planet/jupiter*
 images/planet/luna*
 images/planet/mars*
 images/planet/mercury*
 images/planet/miranda*
 images/planet/neptune*
 images/planet/oberon*
 images/planet/rhea*
 images/planet/tethys*
 images/planet/titan*
 images/planet/uranus*
 images/planet/venus*
Copyright: NASA
License: public-domain
 From NASA, and therefore in the public domain because they were created by
 government employees while doing work for the government.

Files: images/scene/*
Copyright: Various
License: public-domain
 Taken from morguefile.com, a collection of photographs that have been donated
 and placed in the public domain. (Exceptions noted below.)

Files: images/scene/geoscan*
Copyright: Michael Zahniser <mzahniser@gmail.com>
License: CC-BY-SA-4.0

Files: images/scene/loc*
Copyright: Library of Congress
License: public-domain
 From the Library of Congress. Public domain because they are photographs taken
 by a government employee as part of their job.

Files: images/scene/army*
Copyright: US Army
License: public-domain
 From the US Army. Public domain because they are photographs taken by a
 government employee as part of their job.

Files: images/scene/eso*
Copyright: ESO/L. Calçada (European Southern Observatory)
License: CC-BY-4.0

Files:
 images/scene/engine*
 images/scene/engine2*
Copyright: NASA
License: public-domain
 From NASA, and therefore in the public domain because they were created by
 government employees while doing work for the government.

Files: images/land/*
Copyright: Various
License: public-domain
 Taken from morgue-file.com, a collection of photographs that have been donated
 and placed in the public domain. (Exceptions noted below.)

Files: images/land/bwerner*
Copyright: Berthold Werner (commons.wikimedia.org/wiki/User:Berthold_Werner)
License: CC-BY-SA-3.0
Comment: Taken from Wikimedia commons. Cropped and edited.

Files: images/land/myrabella*
Copyright: Myrabella (commons.wikimedia.org/wiki/User:Myrabella)
License: CC-BY-SA-3.0
Comment: Taken from Wikimedia commons. Cropped and edited.

Files: images/land/dmottl*
Copyright: Dmitry A. Mottl (commons.wikimedia.org/wiki/User:Dmottl)
License: CC-BY-SA-3.0
Comment: Taken from Wikimedia commons. Cropped and edited.

Files: images/land/mfield*
Copyright: Matthew Field (commons.wikimedia.org/wiki/User:Mfield)
License: CC-BY-SA-3.0
Comment: Taken from Wikimedia commons. Cropped and edited.

Files: images/land/*-sfiera*
Copyright: Chris Pickel (sfiera.net)
License: CC-BY-SA-4.0

Files: images/land/*-striker*
Copyright: Michael Wilso (sixfootplus@gmail.com)
License: CC-BY-SA-4.0

Files: images/land/*-harro*
Copyright: @harro.eu (copyright@harro.eu)
License: CC-BY-SA-4.0

Files: images/land/*-iridium*
Copyright: @Iridium Ore (blueajp@gmail.com)
License: CC-BY-SA-4.0

Files: images/land/*-spfld*
Copyright: Eric Denni (spfldsatellite@gmail.com)
License: CC-BY-SA-4.0

Files: images/land/sivael*
Copyright: Tymoteusz Kapuściński (Sivael)
License: CC-BY-SA-4.0
Comment: Screenshots of environments created with assets purchased by Tymoteusz
 Kapuściński from the Unity Asset Store. Post-processing applied by Michael
 Zahniser to make the images look less artificial.

Files: images/outfit/scan?module*
Copyright: Zachary Siple
License: CC-BY-SA-4.0
Comment: Derived from works by Michael Zahniser (from under the same license).

Files:
 images/outfit/tactical?scanner*
 images/effect/jump?drive?red*
Copyright: Zachary Siple
License: CC-BY-SA-4.0

Files:
 images/outfit/korath?rifle*
 images/outfit/hai?rifle*
 images/outfit/scram?drive*
 images/outfit/korath?fuel?processor*
 images/outfit/remnant?rifle*
 images/ship/hai?centipede*
 images/ship/hai?geocoris*
 images/ship/hai?grasshopper*
 images/ship/gull*
 images/ship/pelican*
 images/ship/peregrine/peregrine*
 images/ship/riptide*
 images/ship/auxiliary*
 images/ship/dropship*
 images/ship/heron*
 images/thumbnail/hai?centipede*
 images/thumbnail/hai?geocoris*
 images/thumbnail/hai?grasshopper*
 images/thumbnail/gull*
 images/thumbnail/pelican*
 images/thumbnail/peregrine*
 images/thumbnail/riptide*
 images/thumbnail/auxiliary*
 images/thumbnail/dropship*
 images/outfit/auxiliary?license*
Copyright: Evan Fluharty (Evanfluharty@gmail.com)
License: CC-BY-SA-4.0
Comment: Derived from works by Michael Zahniser (under the same license).

Files:
 images/ship/modified?boxwing*
 images/thumbnail/modified?boxwing*
Copyright: Evan Fluharty (Evanfluharty@gmail.com)
License: CC-BY-SA-4.0
Comment: Derived from works by Iaz Poolar (under the same license).

Files: images/portrait/*
Copyright: Various
License: public-domain
 Taken from unsplash.com, a collection of photographs that have been donated and
 placed in the public domain.

Files:
 images/outfit/quarg?skylance*
 images/hardpoint/quarg?skylance*
Copyright: Evan Fluharty (Evanfluharty@gmail.com)
License: CC-BY-SA-4.0
Comment: Derived and completed from works by Maximilian Korber (Wrzlprnft), @Karirawri, and originally drawn up by Tommy Thach (Bladewood) (all under the same license)

Files:
 images/outfit/quarg*
 images/hardpoint/quarg*
 images/outfit/small?quarg*
 images/outfit/medium?quarg*
 images/outfit/large?quarg*
 images/outfit/enforcer?riot?staff*
 images/outfit/laser?rifle*
 images/outfit/hai?pebble?core*
 images/outfit/hai?boulder*
 images/outfit/hai?geode*
Copyright: Evan Fluharty (Evanfluharty@gmail.com)
License: CC-BY-SA-4.0

Files:
 images/effect/remnant?afterburner/remnant?afterburner*
 images/effect/mhd?spark*
 images/land/nasa9*
 images/hardpoint/annihilator?turret*
 images/hardpoint/inhibitor?turret*
 images/hardpoint/ion?hail?turret*
 images/hardpoint/ravager?turret*
 images/outfit/inhibitor?turret*
 images/outfit/ion?hail?turret*
 images/hardpoint/shooting?star?flare/ss-rays*
 images/outfit/overcharged?shield?module*
 images/outfit/overclocked?repair?module*
 images/outfit/ramscoop*
 images/outfit/remnant?afterburner*
 images/outfit/remnant?capital?license*
 images/outfit/research?laboratory*
 images/outfit/salvage?scanner*
 images/outfit/tiny?remnant?engine*
 images/outfit/void?rifle*
 images/outfit/fragmentation?grenades*
 images/outfit/nerve?gas*
 images/outfit/catalytic?ramscoop*
 images/outfit/plasma?repeater*
 images/outfit/afterburner*
 images/outfit/anti-missile*
 images/outfit/blaster?turret*
 images/outfit/blaster*
 images/outfit/breeder*
 images/outfit/bunk?room*
 images/outfit/dwarf?core*
 images/outfit/electron?beam*
 images/outfit/electron?turret*
 images/outfit/fission*
 images/outfit/flamethrower*
 images/outfit/fuel?pod*
 images/outfit/gat*
 images/outfit/grab-strike*
 images/outfit/heavy?anti-missile*
 images/outfit/heavy?laser?turret*
 images/outfit/heavy?laser*
 images/outfit/huge?fuel?cell*
 images/outfit/large?fuel?cell*
 images/outfit/medium?fuel?cell*
 images/outfit/small?fuel?cell*
 images/outfit/tiny?fuel?cell*
 images/outfit/huge?shield*
 images/outfit/large?shield*
 images/outfit/medium?shield*
 images/outfit/small?shield*
 images/outfit/tiny?shield*
 images/outfit/hyperdrive*
 images/outfit/scram?drive*
 images/outfit/large?radar?jammer*
 images/outfit/small?radar?jammer*
 images/outfit/meteor*
 images/outfit/meteor?launcher*
 images/outfit/meteor?pod*
 images/outfit/meteor?storage*
 images/outfit/mod?blaster?turret*
 images/outfit/mod?blaster*
 images/outfit/particle?cannon*
 images/outfit/plasma?cannon*
 images/outfit/plasma?turret*
 images/outfit/proton?gun*
 images/outfit/quad?blaster?turret*
 images/outfit/rocket*
 images/outfit/rocket?launcher*
 images/outfit/rocket?pod*
 images/outfit/rocket?storage*
 images/outfit/sidewinder*
 images/outfit/sidewinder?launcher*
 images/outfit/sidewinder?pod*
 images/outfit/sidewinder?storage*
 images/outfit/small?bunk?room*
 images/outfit/small?nucleovoltaic*
 images/outfit/small?radiothermal*
 images/outfit/small?thermionic*
 images/outfit/stack?core*
 images/outfit/surveillance?pod*
 images/outfit/banisher*
 images/outfit/command?center*
 images/outfit/fire-lance*
 images/outfit/piercer*
 images/outfit/piercer?launcher*
 images/outfit/korath?piercer?storage*
 images/outfit/reverse?thruster?ion*
 images/outfit/reverse?thruster?plasma*
 images/outfit/rock?0*
 images/outfit/rock?1*
 images/outfit/rock?2*
 images/outfit/rock?3*
 images/outfit/rock?4*
 images/scene/penguinscene*
 images/ship/dredger*
 images/ship/ibis*
 images/ship/mbactriane*
 images/ship/merganser*
 images/ship/penguin/*
 images/ship/petrel*
 images/ship/tern*
 images/ship/shooting?star/shooting?star*
 images/thumbnail/dredger*
 images/thumbnail/ibis*
 images/thumbnails/merganser*
 images/thumbnail/penguin*
 images/thumbnail/petrel*
 images/thumbnail/tern*
 images/planet/station1c*
 images/planet/station2c*
 images/planet/station3c*
 images/ship/archon?b*
 images/ship/archon?c*
 images/asteroid/plant*
 images/asteroid/plant2*
 images/asteroid/plant?cluster*
 images/asteroid/space?flora*
 images/asteroid/large?plant*
 images/asteroid/large?plant2*
 images/asteroid/large?plant?cluster*
 images/asteroid/large?space?flora*
 images/asteroid/yottrite*
Copyright: Becca Tommaso (tommasobecca03@gmail.com)
License: CC-BY-SA-4.0
Comment: Derived from works by Michael Zahniser (under the same license).

Files: images/outfit/railslug?rack*
Copyright: Becca Tommaso (tommasobecca03@gmail.com)
License: CC-BY-SA-4.0
Comment: Derived from works by Matthew Smestad (under the same license).

Files:
 images/outfit/harvested?yottrite*
Copyright: Becca Tommaso (tommasobecca03@gmail.com)
License: CC-BY-SA-3.0
Comment: Derived from works by Michael Zahniser and Rob Lavinsky (under the same license).

Files:
 images/effect/flotsam?yottrite*
Copyright: Becca Tommaso (tommasobecca03@gmail.com)
License: CC-BY-SA-3.0
Comment: Derived from works by Rob Lavinsky (under the same license).

Files:
 images/land/badlands0*
 images/land/badlands1*
 images/land/badlands2*
 images/land/badlands5*
 images/land/badlands6*
 images/land/badlands7*
 images/land/badlands8*
 images/land/beach0*
 images/land/beach2*
 images/land/beach3*
 images/land/beach5*
 images/land/beach6*
 images/land/canyon0*
 images/land/canyon1*
 images/land/canyon7*
 images/land/canyon8*
 images/land/city2*
 images/land/city4*
 images/land/city6*
 images/land/city7*
 images/land/city8*
 images/land/city9*
 images/land/city10*
 images/land/city11*
 images/land/city12*
 images/land/desert1*
 images/land/desert2*
 images/land/dune1*
 images/land/fields1*
 images/land/fields2*
 images/land/fields3*
 images/land/fields5*
 images/land/fields6*
 images/land/fields7*
 images/land/fields9*
 images/land/fog0*
 images/land/fog1*
 images/land/fog2*
 images/land/fog4*
 images/land/fog6*
 images/land/forest1*
 images/land/forest2*
 images/land/forest3*
 images/land/forest4*
 images/land/forest5*
 images/land/hills0*
 images/land/hills2*
 images/land/lava1*
 images/land/lava2*
 images/land/lava6*
 images/land/loc3*
 images/land/mountain0*
 images/land/mountain1*
 images/land/mountain3*
 images/land/mountain4*
 images/land/mountain5*
 images/land/mountain6*
 images/land/mountain7*
 images/land/mountain8*
 images/land/mountain9*
 images/land/sea1*
 images/land/sea5*
 images/land/sea7*
 images/land/sea8*
 images/land/sky0*
 images/land/sky3*
 images/land/sky4*
 images/land/sky5*
 images/land/sky7*
 images/land/sky8*
 images/land/sky9*
 images/land/snow0*
 images/land/snow1*
 images/land/snow2*
 images/land/snow3*
 images/land/snow4*
 images/land/snow5*
 images/land/snow6*
 images/land/snow7*
 images/land/snow10*
 images/land/space2*
 images/land/water0*
 images/land/water3*
 images/land/water4*
 images/land/water8*
Copyright: Various
License: public-domain
 Taken from unsplash.com, a collection of photographs that have been donated and
 placed in the public domain.

Files:
 images/land/lava0*
Copyright: USGS
License: public-domain
 From the USGS, and therefore in the public domain because they were created by
 government employees while doing work for the government.

Files:
 images/land/desert0*
 images/land/earthrise*
 images/land/nasa*
 images/land/space*
 images/land/station1*
 images/land/station2*
 images/land/station3*
 images/land/station4*
Copyright: NASA
License: public-domain
 From NASA, and therefore in the public domain because they were created by
 government employees while doing work for the government.

Files:
 images/land/station5.jpg
Copyright: Damien Jemison
License: CC-BY-SA-3.0
Comment: Taken from https://commons.wikimedia.org/wiki/File:Preamplifier_at_the_National_Ignition_Facility.jpg

Files:
 images/land/lava5*
Copyright: Michael Zahniser <mzahniser@gmail.com>
License: CC-BY-SA-4.0

Files:
 images/planet/nebula1*
Copyright: Azure
License: CC-BY-SA-4.0

Files: sounds/*
Copyright: Various
License: public-domain
 Based on public domain sounds taken from freesound.org.

Files:
 sounds/jump?drive?red.wav
 sounds/jump?in?red.wav
 sounds/jump?out?red.wav
Copyright: Zachary Siple
License: CC-BY-NC-3.0
Comment: Derived from:
 https://freesound.org/people/tim.kahn/sounds/338969/
 https://freesound.org/people/SoundFX.studio/sounds/456272/
 https://freesound.org/people/Setuniman/sounds/155860/
 https://freesound.org/people/Tuben/sounds/161392/

Files: sounds/heavy?rocket?hit.wav
Copyright: Copyright Mike Koenig
License: CC-BY-SA-3.0
Comment: Taken from http://soundbible.com/1467-Grenade-Explosion.html

Files: sounds/missile?hit.wav
Copyright: Copyright "Nbs Dark"
License: public-domain
Comment: Taken from https://freesound.org/people/Nbs%20Dark/sounds/94185/

Files: sounds/torpedo?hit.wav
License: public-domain

Files: sounds/meteor.wav
Copyright: Copyright "18hiltc"
License: CC-BY-SA-3.0
Comment: Taken from https://freesound.org/people/18hiltc/sounds/202725/

Files: sounds/sidewinder.wav
License: public-domain
Comment: Taken from https://freesound.org/people/NHMWretched/sounds/151858/

Files: sounds/explosion?huge.wav
Copyright: Copyright Mike Koenig
License: CC-BY-SA-3.0
Comment: Taken from http://soundbible.com/1151-Grenade.html

Files:
 sounds/asteroid crunch small.wav
 sounds/asteroid crunch medium.wav
License: public-domain
Comment: Derived from https://freesound.org/people/AlanCat/sounds/381645/

Files: sounds/asteroid crunch large.wav
Copyright: Copyright "BW_Clowes"
License: CC-BY-3.0
Comment: Derived from https://freesound.org/people/BW_Clowes/sounds/128126/

Files: images/effect/explosion/pug/*
Copyright: Vilhelm (https://github.com/Vilhelm16)
License: CC-BY-SA-4.0
Comment: Derived from works by Michael Zahniser (under the same license).

Files:
 sounds/thrasher.wav
 sounds/point?defense.wav
Copyright: Lineth (https://github.com/Lineth)
License: CC-BY-SA-4.0
Comment: Derived from public domain sounds taken from freesound.org.

Files:
 images/outfit/T3?anti?missile*
 images/outfit/pug?gridfire?turret*
 images/hardpoint/T3?anti?missile*
 images/hardpoint/pug?gridfire?turret*
Copyright: Becca Tommaso (tommasobecca03@gmail.com)
License: CC-BY-SA-4.0
Comment: Derived from works by Frederick Goy IV (under the same license).

Files:
 images/outfit/security?station*
 images/ship/peregrine/*
Copyright: Becca Tommaso (tommasobecca03@gmail.com)
License: CC-BY-SA-4.0
Comment: Derived from works by Michael Zahniser and Evan Fluharty (under the same license).

Files:
 images/ship/nest*
 images/ship/roost*
 images/ship/skein*
 images/thumbnail/nest*
 images/thumbnail/roost*
 images/thumbnail/skein*
Copyright: Iaz Poolar
License: CC-BY-SA-4.0
Comment: Derived from works by Michael Zahniser (under the same license) and detailed by Becca Tommaso (tommasobecca03@gmail.com).

Files:
 images/ship/barb*
 images/ship/boxwing*
 images/thumbnail/barb*
 images/thumbnail/boxwing*
Copyright: Iaz Poolar
License: CC-BY-SA-4.0
Comment: Detailed by Becca Tommaso (tommasobecca03@gmail.com).

Files:
 images/ship/argosy*
 images/ship/clipper*
 images/ship/dreadnought*
 images/ship/fury*
 images/ship/hauler?i*
 images/ship/hauler?ii*
 images/ship/hauler?iii*
 images/ship/modified argosy*
 images/ship/bastion*
 images/ship/behemoth*
 images/ship/heavy?shuttle*
 images/ship/firebird*
 images/ship/leviathan*
 images/ship/shuttle*
 images/ship/star?queen*
 images/ship/localworldship*
 images/ship/arrow*
 images/ship/container?transport*
 images/ship/freighter*
 images/ship/protector*
 images/ship/star?barge*
 images/ship/wasp*
 images/thumbnail/argosy*
 images/thumbnail/clipper*
 images/thumbnail/dreadnought*
 images/thumbnail/fury*
 images/thumbnail/hauler?i*
 images/thumbnail/hauler?ii*
 images/thumbnail/hauler?iii*
 images/thumbnail/modified argosy*
 images/thumbnail/bastion*
 images/thumbnail/behemoth*
 images/thumbnail/heavy?shuttle*
 images/thumbnail/firebird*
 images/thumbnail/leviathan*
 images/thumbnail/shuttle*
 images/thumbnail/star?queen*
 images/thumbnail/arrow*
 images/thumbnail/container?transport*
 images/thumbnail/freighter*
 images/thumbnail/protector*
 images/thumbnail/star?barge*
 images/thumbnail/wasp*
Copyright: Michael Zahniser <mzahniser@gmail.com>
License: CC-BY-SA-4.0
Comment: Detailed by Becca Tommaso (tommasobecca03@gmail.com).

Files:
 images/ship/mfirebird*
 images/ship/mleviathan*
 images/ship/marrow*
 images/thumbnail/mfirebird*
 images/thumbnail/mleviathan*
 images/thumbnail/marrow*
Copyright: Maximilian Korber
License: CC-BY-SA-4.0
Comment: Derived from works by Michael Zahniser (under the same license) and detailed by Becca Tommaso (tommasobecca03@gmail.com).

Files:
 images/ship/pointedstick vanguard*
Copyright: Maximilian Korber
License: CC-BY-SA-4.0
Comment: Derived from works by Nate Graham (under the same license) and detailed by Becca Tommaso (tommasobecca03@gmail.com).

Files:
 images/ship/vanguard*
 images/thumbnail/vanguard*
Copyright: Nate Graham <pointedstick@zoho.com>
License: CC-BY-SA-4.0
Comment: Detailed by Becca Tommaso (tommasobecca03@gmail.com).

Files:
 images/ship/blackbird*
 images/ship/falcon*
 images/ship/hawk*
 images/ship/osprey*
 images/ship/sparrow*
 images/thumbnail/blackbird*
 images/thumbnail/falcon*
 images/thumbnail/hawk*
 images/thumbnail/osprey*
 images/thumbnail/sparrow*
Copyright: Michael Zahniser <mzahniser@gmail.com>
License: CC-BY-SA-4.0
Comment: Detailed by Anarchist2.

Files:
 images/ship/mfalcon*
 images/thumbnail/mfalcon*
Copyright: Maximilian Korber
License: CC-BY-SA-4.0
Comment: Derived from works by Michael Zahniser (under the same license) and detailed by Anarchist2.

Files:
 images/ship/finch*
 images/thumbnail/finch*
Copyright: Iaz Poolar
License: CC-BY-SA-4.0
Comment: Derived from works by Michael Zahniser (under the same license) and detailed by Anarchist2.

Files: images/ship/mosprey*
Copyright: Benjamin Hauch (https://github.com/tehhowch)
License: CC-BY-SA-4.0
Comment: Derived from works by Michael Zahniser (under the same license) and detailed by Anarchist2.

Files:
 images/outfit/pug?staff*
Copyright: Evan Fluharty (Evanfluharty@gmail.com)
License: CC-BY-SA-4.0
Comment: Derived from works by Frederick Goy IV (under the same license).

Files:
 images/planet/station1*
 images/planet/station2*
 images/planet/station3*
 images/planet/station4*
 images/planet/station8*
 images/planet/station9*
 images/planet/station10*
 images/planet/station11*
 images/planet/station12*
 images/planet/station13*
 images/planet/station14*
 images/planet/station15*
 images/planet/station16*
 images/planet/station17*
 images/ship/maeri'het*
 images/ship/subsidurial*
 images/ship/telis'het*
 images/ship/faes'mar*
 images/ship/selii'mar*
 images/ship/vareti'het*
 images/ship/ember?waste?node/*
 images/ship/void?sprite/*
 images/thumbnail/maeri'het*
 images/thumbnail/telis'het*
 images/thumbnail/faes'mar*
 images/thumbnail/selii'mar*
 images/thumbnail/subsidurial*
 images/thumbnail/ember?waste?node*
 images/thumbnail/vareti'het*
 images/thumbnail/void?sprite?adult*
 images/thumbnail/void?sprite?infant*
 images/effect/ravager?impact*
 images/outfit/ka'het?annihilator?turret*
 images/outfit/ka'het?annihilator*
 images/outfit/ka'het?emp?deployer*
 images/outfit/ka'het?primary?cooling*
 images/outfit/ka'het?ravager?turret*
 images/outfit/ka'het?ravager?beam*
 images/outfit/ka'het?shield?restorer*
 images/outfit/ka'het?grand?restorer*
 images/outfit/ka'het?support?cooling*
 images/outfit/ka'het?mhd?generator*
 images/outfit/ka'het?reserve?accumulator*
 images/outfit/ka'het?nullifier*
 images/outfit/ka'het?mhd?deployer*
 images/outfit/mouthparts*
 images/outfit/fuel?pod*
 images/outfit/fusion*
 images/outfit/core*
 images/outfit/ionic?afterburner*
 images/outfit/tiny?ion*
 images/outfit/small?ion*
 images/outfit/medium?ion*
 images/outfit/large?ion*
 images/outfit/huge?ion*
 images/outfit/tiny?atomic*
 images/outfit/small?atomic*
 images/outfit/medium?atomic*
 images/outfit/large?atomic*
 images/outfit/huge?atomic*
 images/outfit/javelin*
 images/outfit/javelin?mini?pod*
 images/outfit/javelin?pod*
 images/outfit/javelin?storage*
 images/outfit/torpedo*
 images/outfit/torpedo?launcher*
 images/outfit/torpedo?storage*
 images/outfit/typhoon*
 images/outfit/typhoon?launcher*
 images/outfit/typhoon?storage*
 images/outfit/cooling?ducts*
 images/outfit/liquid?helium*
 images/outfit/liquid?nitrogen*
 images/outfit/water?cooling*
 images/outfit/large?regenerator*
 images/outfit/small?regenerator*
 images/outfit/cargo?scanner*
 images/outfit/outfit?scanner*
 images/outfit/outfit?expansion*
 images/outfit/cargo?expansion*
 images/outfit/control?transceiver*
 images/planet/dyson1*
 images/planet/dyson2*
 images/planet/dyson3*
 images/planet/sheragi_postverta*
 images/planet/station0*
 images/planet/station1b*
 images/planet/station2b*
 images/planet/station3b*
 images/planet/station3bd*
 images/planet/station4b*
 images/planet/station4bd*
 images/projectile/annihilator*
 images/projectile/ravager?beam*
 images/projectile/mhd*
 images/scene/ringworld?debris*
 images/scene/remnant?station*
Copyright: Becca Tommaso (tommasobecca03@gmail.com)
License: CC-BY-SA-4.0

Files:
 images/label/graveyard*
Copyright: @RestingImmortal
License: CC-BY-SA-4.0

Files:
 images/outfit/enforcer?confrontation?gear*
Copyright: Becca Tommaso (tommasobecca03@gmail.com)
License: CC-BY-SA-4.0
Comment: Derived from works by Evan Fluharty (under the same license).

Files:
 images/outfit/hai?williwaw*
Copyright: Evan Fluharty (Evanfluharty@gmail.com)
License: CC-BY-SA-4.0
Comment: Made in cooperation with Becca Tommaso (tommasobecca03@gmail.com) and derived from works by Michael Zahniser (under the same license) and Maximilian Korber (under the same license)

Files:
 images/effect/remnant?leak*
 images/effect/remnant?leak?sparkle*
Copyright: Benjamin Jackson (gods.benyamin@outlook.com)
License: CC-BY-SA-4.0
Comment: Derived from works by Michael Zahniser (under the same license)

Files:
 images/ship/raider*
 images/thumbnail/raider*
Copyright: Lia Gerty (https://github.com/ravenshining)
License: CC-BY-SA-4.0
Comment: Derived from work by Michael Zahniser (under the same licence) and Red-57 (under the same licence).

Files:
 images/outfit/torpedopod*
 images/outfit/typhoonpod*
Copyright: Lia Gerty (https://github.com/ravenshining)
License: CC-BY-SA-4.0
Comment: Derived from work by Becca Tomaso (under the same licence).

Files:
 images/ship/bulk?freighter*
 images/thumbnail/bulk?freighter*
Copyright: Lia Gerty (https://github.com/ravenshining)
License: CC-BY-SA-4.0
Comment: Derived from work by Michael Zahniser (under the same licence) and Becca Tommaso (under the same licence).

Files:
 images/_menu/haze-blackbody+*
 images/_menu/haze-full+*
 images/_menu/haze-yellow+*
 images/planet/browndwarf-l-rouge*
 images/planet/browndwarf-l*
 images/planet/browndwarf-y-rouge*
 images/planet/browndwarf-y*
Copyright: Lia Gerty (https://github.com/ravenshining)
License: CC-BY-SA-4.0

Files:
 images/planet/browndwarf-t-rouge*
 images/planet/browndwarf-t*
 images/planet/saturn*
Copyright: Lia Gerty (https://github.com/ravenshining)
License: CC-BY-SA-4.0
Comment: Derived from works by NASA (public domain)

Files:
 sounds/atomic?*
Copyright: Lia Gerty
License: CC-BY-SA-4.0
Comment: Derived from public domain sounds taken from freesound.org.

Files:
 images/ship/heliarch?breacher*
 images/ship/heliarch?hunter*
 images/ship/heliarch?judicator*
 images/ship/heliarch?pursuer*
 images/ship/heliarch?rover*
 images/ship/heliarch?stalker*
 images/thumbnail/heliarch?breacher*
 images/thumbnail/heliarch?hunter*
 images/thumbnail/heliarch?judicator*
 images/thumbnail/heliarch?pursuer*
 images/thumbnail/heliarch?rover*
 images/thumbnail/heliarch?stalker*
 images/outfit/finisher?storage*
 images/outfit/fuel?module*
 images/outfit/large?cogeneration?module*
 images/outfit/small?cogeneration?module*
Copyright: Arachi-Lover
License: CC-BY-SA-4.0
Comment: Derived from works by Michael Zahniser (under the same license).

Files:
 images/effect/dragonflame*
 images/effect/fusionflare*
 images/effect/pwave?shot*
 images/effect/sheragiam*
 images/effect/pwavehp*
 images/effect/ka'het?flare/*
 images/effect/fissionflare*
 images/effect/pwtflare*
 images/icon/dragonflame*
 images/icon/shard*
 images/outfit/dragonflame*
 images/outfit/pwave?turret*
 images/outfit/embattery*
 images/outfit/sheragicooling*
 images/outfit/fusiondrive*
 images/outfit/fissiondrive*
 images/outfit/hion*
 images/outfit/shard*
 images/outfit/sheragi?ews*
 images/outfit/small?embattery*
 images/outfit/small?sheragi?cooling*
 images/projectile/pwavecannon*
 images/projectile/hion*
 images/projectile/hionfrag*
 images/projectile/shardactive*
 images/projectile/shardinactive*
 images/projectile/ionball*
 images/scene/emeraldswordderelict*
 images/ship/emeraldsword*
 images/ship/blackdiamond*
 images/thumbnail/emeraldsword*
 images/thumbnail/blackdiamond*
Copyright: @Karirawri (crim@live.no)
License: CC-BY-SA-4.0

Files:
 images/effect/pwave?impact*
 images/effect/ionball?ring*
 images/effect/ion?explosion*
Copyright: @Karirawri (crim@live.no)
License: CC-BY-SA-4.0
Comment: Derived from works by Michael Zahniser (under the same license).

Files: sounds/dragonflame*
Copyright: TheHadnot
License: public-domain
Comment: Taken from https://freesound.org/people/TheHadnot/sounds/160880/

Files: sounds/pwave*
Copyright: aust_paul
License: public-domain
Comment: Taken from https://freesound.org/people/aust_paul/sounds/30935/

Files: sounds/hion*
Copyright: michael_kur95
License: CC-BY-3.0
Comment: Taken from https://freesound.org/people/michael_kur95/sounds/332993/ and modified.

Files: images/outfit/emp?rack*
Copyright: Anarchist2
License: CC-BY-SA-4.0
Comment: Derived from works by Michael Zahniser (under the same license).

Files: images/planet/*-hot*
Copyright: Tommaso Becca
License: CC-BY-SA-4.0
Comment: Derived from works by ESA/Hubble & NASA (under the same license)

Files:
 images/land/clouds*
Copyright: Benjamin Jackson (gods.benyamin@outlook.com)
License: CC-BY-SA-4.0

Files:
 images/outfit/ka'het?maeri?engine*
 images/outfit/ka'het?telis?engine*
 images/outfit/ka'het?sustainer?engine*
 images/outfit/ka'het?vareti?engine*
Copyright: Becca Tommaso (tommasobecca03@gmail.com)
License: CC-BY-SA-4.0
Comment: Original work by Griffin Schutte (theronepic@gmail.com), finished by Tommaso Becca.

Files: images/outfit/ka'het?compact?engine*
Copyright: Griffin Schutte (theronepic@gmail.com)
License: CC-BY-SA-4.0

Files: images/outfit/plasma?repeater*
Copyright: Becca Tommaso
License: CC-BY-SA-4.0
Comment: Derived from works by Michael Zahniser (under the same license) and Darcy Manoel.

Files:
 images/outfit/proton?turret*
Copyright: Becca Tommaso
License: CC-BY-SA-4.0
Comment: Derived from works by Michael Zahniser (under the same license) and Nate Graham.

Files:
 images/outfit/brig*
Copyright: Becca Tommaso
License: CC-BY-SA-4.0
Comment: Derived from works by Nate Graham (under the same license).

Files:
 images/star/a-dwarf*
 images/star/a-giant*
 images/star/a-supergiant*
 images/star/a0*
 images/star/a3*
 images/star/a5*
 images/star/a8*
 images/star/b-dwarf*
 images/star/b-giant*
 images/star/b-supergiant*
 images/star/b0*
 images/star/b3*
 images/star/b5*
 images/star/b8*
 images/star/black-hole*
 images/star/carbon*
 images/star/f-dwarf*
 images/star/f-giant*
 images/star/f-supergiant*
 images/star/f0*
 images/star/f3*
 images/star/f5-old*
 images/star/f5*
 images/star/f8*
 images/star/g-dwarf*
 images/star/g-giant*
 images/star/g-supergiant*
 images/star/g0-old*
 images/star/g0*
 images/star/g3*
 images/star/g5-old*
 images/star/g5*
 images/star/g8*
 images/star/k-dwarf*
 images/star/k-giant*
 images/star/k-supergiant*
 images/star/k0-old*
 images/star/k0*
 images/star/k3*
 images/star/k5-old*
 images/star/k5*
 images/star/k8*
 images/star/l-dwarf*
 images/star/m-dwarf*
 images/star/m-giant*
 images/star/m-supergiant*
 images/star/m0*
 images/star/m3*
 images/star/m5*
 images/star/m8*
 images/star/nova*
 images/star/nova-old*
 images/star/o-dwarf*
 images/star/o-giant*
 images/star/o-supergiant*
 images/star/o0*
 images/star/o3*
 images/star/o5*
 images/star/o8*
 images/star/wr*
Copyright: Matteo "Lead" M.
License: CC-BY-SA-4.0

Files:
 images/asteroid/livecrystal/livecrystal*
 images/star/neutron*
Copyright: Gefüllte Taubenbrust <jeaminer23@gmail.com>
License: CC-BY-SA-4.0

Files: sounds/ionball*
Copyright: pluralz
License: public-domain
Comment: Taken from https://freesound.org/people/pluralz/sounds/475806/

Files:
 images/planet/stationh-ancient0*
 images/planet/stationh-ancient1*
 images/planet/stationh-ancient2*
Copyright: Becca Tommaso (tommasobecca03@gmail.com)
License: CC-BY-SA-3.0
Comment: Derived from works by Michael Zahniser (under the same license).

Files:
<<<<<<< HEAD
 images/scene/ssil?vida?alert?holoram*
Copyright: Jeverett (jeverett on Discord)
License: CC-BY-SA-3.0
Comment: Derived from works by Becca Tommaso (under the same license).
=======
 images/ship/auxiliary*
 images/ship/carrier*
 images/ship/combat?drone*
 images/ship/cruiser*
 images/ship/frigate*
 images/ship/gunboat*
 images/ship/lance*
 images/ship/rainmaker*
 images/thumbnail/auxiliary*
 images/thumbnail/carrier*
 images/thumbnail/combat?drone*
 images/thumbnail/cruiser*
 images/thumbnail/frigate*
 images/thumbnail/gunboat*
 images/thumbnail/lance*
 images/thumbnail/rainmaker*
Copyright: Gefüllte Taubenbrust <jeaminer23@gmail.com>
License: CC-BY-SA-4.0
Comment: Derived from works by Michael Zahniser (under the same license).
>>>>>>> cd4a1bc0

License: GPL-3+
 This program is free software: you can redistribute it and/or modify
 it under the terms of the GNU General Public License as published by
 the Free Software Foundation; either version 3 of the License, or
 (at your option) any later version.
 .
 This program is distributed in the hope that it will be useful,
 but WITHOUT ANY WARRANTY; without even the implied warranty of
 MERCHANTABILITY or FITNESS FOR A PARTICULAR PURPOSE.  See the
 GNU General Public License for more details.
 .
 You should have received a copy of the GNU General Public License
 along with this program.  If not, see <http://www.gnu.org/licenses/>.
 .
 On Debian systems, the complete text of the GNU General Public
 License version 3 can be found in "/usr/share/common-licenses/GPL-3".

License: CC-BY-SA-4.0
 By exercising the Licensed Rights (defined below), You accept and agree
 to be bound by the terms and conditions of this Creative Commons
 Attribution-ShareAlike 4.0 International Public License ("Public
 License"). To the extent this Public License may be interpreted as a
 contract, You are granted the Licensed Rights in consideration of Your
 acceptance of these terms and conditions, and the Licensor grants You
 such rights in consideration of benefits the Licensor receives from
 making the Licensed Material available under these terms and
 conditions.
 .
 Section 1 -- Definitions.
 .
 a. Adapted Material means material subject to Copyright and Similar
 Rights that is derived from or based upon the Licensed Material
 and in which the Licensed Material is translated, altered,
 arranged, transformed, or otherwise modified in a manner requiring
 permission under the Copyright and Similar Rights held by the
 Licensor. For purposes of this Public License, where the Licensed
 Material is a musical work, performance, or sound recording,
 Adapted Material is always produced where the Licensed Material is
 synched in timed relation with a moving image.
 .
 b. Adapter's License means the license You apply to Your Copyright
 and Similar Rights in Your contributions to Adapted Material in
 accordance with the terms and conditions of this Public License.
 .
 c. BY-SA Compatible License means a license listed at
 creativecommons.org/compatiblelicenses, approved by Creative
 Commons as essentially the equivalent of this Public License.
 .
 d. Copyright and Similar Rights means copyright and/or similar rights
 closely related to copyright including, without limitation,
 performance, broadcast, sound recording, and Sui Generis Database
 Rights, without regard to how the rights are labeled or
 categorized. For purposes of this Public License, the rights
 specified in Section 2(b)(1)-(2) are not Copyright and Similar
 Rights.
 .
 e. Effective Technological Measures means those measures that, in the
 absence of proper authority, may not be circumvented under laws
 fulfilling obligations under Article 11 of the WIPO Copyright
 Treaty adopted on December 20, 1996, and/or similar international
 agreements.
 .
 f. Exceptions and Limitations means fair use, fair dealing, and/or
 any other exception or limitation to Copyright and Similar Rights
 that applies to Your use of the Licensed Material.
 .
 g. License Elements means the license attributes listed in the name
 of a Creative Commons Public License. The License Elements of this
 Public License are Attribution and ShareAlike.
 .
 h. Licensed Material means the artistic or literary work, database,
 or other material to which the Licensor applied this Public
 License.
 .
 i. Licensed Rights means the rights granted to You subject to the
 terms and conditions of this Public License, which are limited to
 all Copyright and Similar Rights that apply to Your use of the
 Licensed Material and that the Licensor has authority to license.
 .
 j. Licensor means the individual(s) or entity(ies) granting rights
 under this Public License.
 .
 k. Share means to provide material to the public by any means or
 process that requires permission under the Licensed Rights, such
 as reproduction, public display, public performance, distribution,
 dissemination, communication, or importation, and to make material
 available to the public including in ways that members of the
 public may access the material from a place and at a time
 individually chosen by them.
 .
 l. Sui Generis Database Rights means rights other than copyright
 resulting from Directive 96/9/EC of the European Parliament and of
 the Council of 11 March 1996 on the legal protection of databases,
 as amended and/or succeeded, as well as other essentially
 equivalent rights anywhere in the world.
 .
 m. You means the individual or entity exercising the Licensed Rights
 under this Public License. Your has a corresponding meaning.
 .
 Section 2 -- Scope.
 .
 a. License grant.
 .
 1. Subject to the terms and conditions of this Public License,
 the Licensor hereby grants You a worldwide, royalty-free,
 non-sublicensable, non-exclusive, irrevocable license to
 exercise the Licensed Rights in the Licensed Material to:
 .
 a. reproduce and Share the Licensed Material, in whole or
 in part; and
 .
 b. produce, reproduce, and Share Adapted Material.
 .
 2. Exceptions and Limitations. For the avoidance of doubt, where
 Exceptions and Limitations apply to Your use, this Public
 License does not apply, and You do not need to comply with
 its terms and conditions.
 .
 3. Term. The term of this Public License is specified in Section
 6(a).
 .
 4. Media and formats; technical modifications allowed. The
 Licensor authorizes You to exercise the Licensed Rights in
 all media and formats whether now known or hereafter created,
 and to make technical modifications necessary to do so. The
 Licensor waives and/or agrees not to assert any right or
 authority to forbid You from making technical modifications
 necessary to exercise the Licensed Rights, including
 technical modifications necessary to circumvent Effective
 Technological Measures. For purposes of this Public License,
 simply making modifications authorized by this Section 2(a)
 (4) never produces Adapted Material.
 .
 5. Downstream recipients.
 .
 a. Offer from the Licensor -- Licensed Material. Every
 recipient of the Licensed Material automatically
 receives an offer from the Licensor to exercise the
 Licensed Rights under the terms and conditions of this
 Public License.
 .
 b. Additional offer from the Licensor -- Adapted Material.
 Every recipient of Adapted Material from You
 automatically receives an offer from the Licensor to
 exercise the Licensed Rights in the Adapted Material
 under the conditions of the Adapter's License You apply.
 .
 c. No downstream restrictions. You may not offer or impose
 any additional or different terms or conditions on, or
 apply any Effective Technological Measures to, the
 Licensed Material if doing so restricts exercise of the
 Licensed Rights by any recipient of the Licensed
 Material.
 .
 6. No endorsement. Nothing in this Public License constitutes or
 may be construed as permission to assert or imply that You
 are, or that Your use of the Licensed Material is, connected
 with, or sponsored, endorsed, or granted official status by,
 the Licensor or others designated to receive attribution as
 provided in Section 3(a)(1)(A)(i).
 .
 b. Other rights.
 .
 1. Moral rights, such as the right of integrity, are not
 licensed under this Public License, nor are publicity,
 privacy, and/or other similar personality rights; however, to
 the extent possible, the Licensor waives and/or agrees not to
 assert any such rights held by the Licensor to the limited
 extent necessary to allow You to exercise the Licensed
 Rights, but not otherwise.
 .
 2. Patent and trademark rights are not licensed under this
 Public License.
 .
 3. To the extent possible, the Licensor waives any right to
 collect royalties from You for the exercise of the Licensed
 Rights, whether directly or through a collecting society
 under any voluntary or waivable statutory or compulsory
 licensing scheme. In all other cases the Licensor expressly
 reserves any right to collect such royalties.
 .
 Section 3 -- License Conditions.
 .
 Your exercise of the Licensed Rights is expressly made subject to the
 following conditions.
 .
 a. Attribution.
 .
 1. If You Share the Licensed Material (including in modified
 form), You must:
 .
 a. retain the following if it is supplied by the Licensor
 with the Licensed Material:
 .
 i. identification of the creator(s) of the Licensed
 Material and any others designated to receive
 attribution, in any reasonable manner requested by
 the Licensor (including by pseudonym if
 designated);
 .
 ii. a copyright notice;
 .
 iii. a notice that refers to this Public License;
 .
 iv. a notice that refers to the disclaimer of
 warranties;
 .
 v. a URI or hyperlink to the Licensed Material to the
 extent reasonably practicable;
 .
 b. indicate if You modified the Licensed Material and
 retain an indication of any previous modifications; and
 .
 c. indicate the Licensed Material is licensed under this
 Public License, and include the text of, or the URI or
 hyperlink to, this Public License.
 .
 2. You may satisfy the conditions in Section 3(a)(1) in any
 reasonable manner based on the medium, means, and context in
 which You Share the Licensed Material. For example, it may be
 reasonable to satisfy the conditions by providing a URI or
 hyperlink to a resource that includes the required
 information.
 .
 3. If requested by the Licensor, You must remove any of the
 information required by Section 3(a)(1)(A) to the extent
 reasonably practicable.
 .
 b. ShareAlike.
 .
 In addition to the conditions in Section 3(a), if You Share
 Adapted Material You produce, the following conditions also apply.
 .
 1. The Adapter's License You apply must be a Creative Commons
 license with the same License Elements, this version or
 later, or a BY-SA Compatible License.
 .
 2. You must include the text of, or the URI or hyperlink to, the
 Adapter's License You apply. You may satisfy this condition
 in any reasonable manner based on the medium, means, and
 context in which You Share Adapted Material.
 .
 3. You may not offer or impose any additional or different terms
 or conditions on, or apply any Effective Technological
 Measures to, Adapted Material that restrict exercise of the
 rights granted under the Adapter's License You apply.
 .
 Section 4 -- Sui Generis Database Rights.
 .
 Where the Licensed Rights include Sui Generis Database Rights that
 apply to Your use of the Licensed Material:
 .
 a. for the avoidance of doubt, Section 2(a)(1) grants You the right
 to extract, reuse, reproduce, and Share all or a substantial
 portion of the contents of the database;
 .
 b. if You include all or a substantial portion of the database
 contents in a database in which You have Sui Generis Database
 Rights, then the database in which You have Sui Generis Database
 Rights (but not its individual contents) is Adapted Material,
 .
 including for purposes of Section 3(b); and
 c. You must comply with the conditions in Section 3(a) if You Share
 all or a substantial portion of the contents of the database.
 .
 For the avoidance of doubt, this Section 4 supplements and does not
 replace Your obligations under this Public License where the Licensed
 Rights include other Copyright and Similar Rights.
 .
 Section 5 -- Disclaimer of Warranties and Limitation of Liability.
 .
 a. UNLESS OTHERWISE SEPARATELY UNDERTAKEN BY THE LICENSOR, TO THE
 EXTENT POSSIBLE, THE LICENSOR OFFERS THE LICENSED MATERIAL AS-IS
 AND AS-AVAILABLE, AND MAKES NO REPRESENTATIONS OR WARRANTIES OF
 ANY KIND CONCERNING THE LICENSED MATERIAL, WHETHER EXPRESS,
 IMPLIED, STATUTORY, OR OTHER. THIS INCLUDES, WITHOUT LIMITATION,
 WARRANTIES OF TITLE, MERCHANTABILITY, FITNESS FOR A PARTICULAR
 PURPOSE, NON-INFRINGEMENT, ABSENCE OF LATENT OR OTHER DEFECTS,
 ACCURACY, OR THE PRESENCE OR ABSENCE OF ERRORS, WHETHER OR NOT
 KNOWN OR DISCOVERABLE. WHERE DISCLAIMERS OF WARRANTIES ARE NOT
 ALLOWED IN FULL OR IN PART, THIS DISCLAIMER MAY NOT APPLY TO YOU.
 .
 b. TO THE EXTENT POSSIBLE, IN NO EVENT WILL THE LICENSOR BE LIABLE
 TO YOU ON ANY LEGAL THEORY (INCLUDING, WITHOUT LIMITATION,
 NEGLIGENCE) OR OTHERWISE FOR ANY DIRECT, SPECIAL, INDIRECT,
 INCIDENTAL, CONSEQUENTIAL, PUNITIVE, EXEMPLARY, OR OTHER LOSSES,
 COSTS, EXPENSES, OR DAMAGES ARISING OUT OF THIS PUBLIC LICENSE OR
 USE OF THE LICENSED MATERIAL, EVEN IF THE LICENSOR HAS BEEN
 ADVISED OF THE POSSIBILITY OF SUCH LOSSES, COSTS, EXPENSES, OR
 DAMAGES. WHERE A LIMITATION OF LIABILITY IS NOT ALLOWED IN FULL OR
 IN PART, THIS LIMITATION MAY NOT APPLY TO YOU.
 .
 c. The disclaimer of warranties and limitation of liability provided
 above shall be interpreted in a manner that, to the extent
 possible, most closely approximates an absolute disclaimer and
 waiver of all liability.
 .
 Section 6 -- Term and Termination.
 .
 a. This Public License applies for the term of the Copyright and
 Similar Rights licensed here. However, if You fail to comply with
 this Public License, then Your rights under this Public License
 terminate automatically.
 .
 b. Where Your right to use the Licensed Material has terminated under
 Section 6(a), it reinstates:
 .
 1. automatically as of the date the violation is cured, provided
 it is cured within 30 days of Your discovery of the
 violation; or
 .
 2. upon express reinstatement by the Licensor.
 .
 For the avoidance of doubt, this Section 6(b) does not affect any
 right the Licensor may have to seek remedies for Your violations
 of this Public License.
 .
 c. For the avoidance of doubt, the Licensor may also offer the
 Licensed Material under separate terms or conditions or stop
 distributing the Licensed Material at any time; however, doing so
 will not terminate this Public License.
 .
 d. Sections 1, 5, 6, 7, and 8 survive termination of this Public
 License.
 .
 Section 7 -- Other Terms and Conditions.
 .
 a. The Licensor shall not be bound by any additional or different
 terms or conditions communicated by You unless expressly agreed.
 .
 b. Any arrangements, understandings, or agreements regarding the
 Licensed Material not stated herein are separate from and
 independent of the terms and conditions of this Public License.
 .
 Section 8 -- Interpretation.
 .
 a. For the avoidance of doubt, this Public License does not, and
 shall not be interpreted to, reduce, limit, restrict, or impose
 conditions on any use of the Licensed Material that could lawfully
 be made without permission under this Public License.
 .
 b. To the extent possible, if any provision of this Public License is
 deemed unenforceable, it shall be automatically reformed to the
 minimum extent necessary to make it enforceable. If the provision
 cannot be reformed, it shall be severed from this Public License
 without affecting the enforceability of the remaining terms and
 conditions.
 .
 c. No term or condition of this Public License will be waived and no
 failure to comply consented to unless expressly agreed to by the
 Licensor.
 .
 d. Nothing in this Public License constitutes or may be interpreted
 as a limitation upon, or waiver of, any privileges and immunities
 that apply to the Licensor or You, including from the legal
 processes of any jurisdiction or authority.

License: CC-BY-4.0
 By exercising the Licensed Rights (defined below), You accept and agree
 to be bound by the terms and conditions of this Creative Commons
 Attribution 4.0 International Public License ("Public
 License"). To the extent this Public License may be interpreted as a
 contract, You are granted the Licensed Rights in consideration of Your
 acceptance of these terms and conditions, and the Licensor grants You
 such rights in consideration of benefits the Licensor receives from
 making the Licensed Material available under these terms and
 conditions.
 .
 Section 1 -- Definitions.
 .
 a. Adapted Material means material subject to Copyright and Similar
 Rights that is derived from or based upon the Licensed Material
 and in which the Licensed Material is translated, altered,
 arranged, transformed, or otherwise modified in a manner requiring
 permission under the Copyright and Similar Rights held by the
 Licensor. For purposes of this Public License, where the Licensed
 Material is a musical work, performance, or sound recording,
 Adapted Material is always produced where the Licensed Material is
 synched in timed relation with a moving image.
 .
 b. Adapter's License means the license You apply to Your Copyright
 and Similar Rights in Your contributions to Adapted Material in
 accordance with the terms and conditions of this Public License.
 .
 c. Copyright and Similar Rights means copyright and/or similar rights
 closely related to copyright including, without limitation,
 performance, broadcast, sound recording, and Sui Generis Database
 Rights, without regard to how the rights are labeled or
 categorized. For purposes of this Public License, the rights
 specified in Section 2(b)(1)-(2) are not Copyright and Similar
 Rights.
 .
 d. Effective Technological Measures means those measures that, in the
 absence of proper authority, may not be circumvented under laws
 fulfilling obligations under Article 11 of the WIPO Copyright
 Treaty adopted on December 20, 1996, and/or similar international
 agreements.
 .
 e. Exceptions and Limitations means fair use, fair dealing, and/or
 any other exception or limitation to Copyright and Similar Rights
 that applies to Your use of the Licensed Material.
 .
 f. Licensed Material means the artistic or literary work, database,
 or other material to which the Licensor applied this Public
 License.
 .
 g. Licensed Rights means the rights granted to You subject to the
 terms and conditions of this Public License, which are limited to
 all Copyright and Similar Rights that apply to Your use of the
 Licensed Material and that the Licensor has authority to license.
 .
 h. Licensor means the individual(s) or entity(ies) granting rights
 under this Public License.
 .
 i. Share means to provide material to the public by any means or
 process that requires permission under the Licensed Rights, such
 as reproduction, public display, public performance, distribution,
 dissemination, communication, or importation, and to make material
 available to the public including in ways that members of the
 public may access the material from a place and at a time
 individually chosen by them.
 .
 j. Sui Generis Database Rights means rights other than copyright
 resulting from Directive 96/9/EC of the European Parliament and of
 the Council of 11 March 1996 on the legal protection of databases,
 as amended and/or succeeded, as well as other essentially
 equivalent rights anywhere in the world.
 .
 k. You means the individual or entity exercising the Licensed Rights
 under this Public License. Your has a corresponding meaning.
 .
 Section 2 -- Scope.
 .
 a. License grant.
 .
 1. Subject to the terms and conditions of this Public License,
 the Licensor hereby grants You a worldwide, royalty-free,
 non-sublicensable, non-exclusive, irrevocable license to
 exercise the Licensed Rights in the Licensed Material to:
 .
 a. reproduce and Share the Licensed Material, in whole or
 in part; and
 .
 b. produce, reproduce, and Share Adapted Material.
 .
 2. Exceptions and Limitations. For the avoidance of doubt, where
 Exceptions and Limitations apply to Your use, this Public
 License does not apply, and You do not need to comply with
 its terms and conditions.
 .
 3. Term. The term of this Public License is specified in Section
 6(a).
 .
 4. Media and formats; technical modifications allowed. The
 Licensor authorizes You to exercise the Licensed Rights in
 all media and formats whether now known or hereafter created,
 and to make technical modifications necessary to do so. The
 Licensor waives and/or agrees not to assert any right or
 authority to forbid You from making technical modifications
 necessary to exercise the Licensed Rights, including
 technical modifications necessary to circumvent Effective
 Technological Measures. For purposes of this Public License,
 simply making modifications authorized by this Section 2(a)
 (4) never produces Adapted Material.
 .
 5. Downstream recipients.
 .
 a. Offer from the Licensor -- Licensed Material. Every
 recipient of the Licensed Material automatically
 receives an offer from the Licensor to exercise the
 Licensed Rights under the terms and conditions of this
 Public License.
 .
 b. No downstream restrictions. You may not offer or impose
 any additional or different terms or conditions on, or
 apply any Effective Technological Measures to, the
 Licensed Material if doing so restricts exercise of the
 Licensed Rights by any recipient of the Licensed
 Material.
 .
 6. No endorsement. Nothing in this Public License constitutes or
 may be construed as permission to assert or imply that You
 are, or that Your use of the Licensed Material is, connected
 with, or sponsored, endorsed, or granted official status by,
 the Licensor or others designated to receive attribution as
 provided in Section 3(a)(1)(A)(i).
 .
 b. Other rights.
 .
 1. Moral rights, such as the right of integrity, are not
 licensed under this Public License, nor are publicity,
 privacy, and/or other similar personality rights; however, to
 the extent possible, the Licensor waives and/or agrees not to
 assert any such rights held by the Licensor to the limited
 extent necessary to allow You to exercise the Licensed
 Rights, but not otherwise.
 .
 2. Patent and trademark rights are not licensed under this
 Public License.
 .
 3. To the extent possible, the Licensor waives any right to
 collect royalties from You for the exercise of the Licensed
 Rights, whether directly or through a collecting society
 under any voluntary or waivable statutory or compulsory
 licensing scheme. In all other cases the Licensor expressly
 reserves any right to collect such royalties.
 .
 Section 3 -- License Conditions.
 .
 Your exercise of the Licensed Rights is expressly made subject to the
 following conditions.
 .
 a. Attribution.
 .
 1. If You Share the Licensed Material (including in modified
 form), You must:
 .
 a. retain the following if it is supplied by the Licensor
 with the Licensed Material:
 .
 i. identification of the creator(s) of the Licensed
 Material and any others designated to receive
 attribution, in any reasonable manner requested by
 the Licensor (including by pseudonym if
 designated);
 .
 ii. a copyright notice;
 .
 iii. a notice that refers to this Public License;
 .
 iv. a notice that refers to the disclaimer of
 warranties;
 .
 v. a URI or hyperlink to the Licensed Material to the
 extent reasonably practicable;
 .
 b. indicate if You modified the Licensed Material and
 retain an indication of any previous modifications; and
 .
 c. indicate the Licensed Material is licensed under this
 Public License, and include the text of, or the URI or
 hyperlink to, this Public License.
 .
 2. You may satisfy the conditions in Section 3(a)(1) in any
 reasonable manner based on the medium, means, and context in
 which You Share the Licensed Material. For example, it may be
 reasonable to satisfy the conditions by providing a URI or
 hyperlink to a resource that includes the required
 information.
 .
 3. If requested by the Licensor, You must remove any of the
 information required by Section 3(a)(1)(A) to the extent
 reasonably practicable.
 .
 4. If You Share Adapted Material You produce, the Adapter's
 License You apply must not prevent recipients of the Adapted
 Material from complying with this Public License.
 .
 Section 4 -- Sui Generis Database Rights.
 .
 Where the Licensed Rights include Sui Generis Database Rights that
 apply to Your use of the Licensed Material:
 .
 a. for the avoidance of doubt, Section 2(a)(1) grants You the right
 to extract, reuse, reproduce, and Share all or a substantial
 portion of the contents of the database;
 .
 b. if You include all or a substantial portion of the database
 contents in a database in which You have Sui Generis Database
 Rights, then the database in which You have Sui Generis Database
 Rights (but not its individual contents) is Adapted Material; and
 .
 c. You must comply with the conditions in Section 3(a) if You Share
 all or a substantial portion of the contents of the database.
 .
 For the avoidance of doubt, this Section 4 supplements and does not
 replace Your obligations under this Public License where the Licensed
 Rights include other Copyright and Similar Rights.
 .
 Section 5 -- Disclaimer of Warranties and Limitation of Liability.
 .
 a. UNLESS OTHERWISE SEPARATELY UNDERTAKEN BY THE LICENSOR, TO THE
 EXTENT POSSIBLE, THE LICENSOR OFFERS THE LICENSED MATERIAL AS-IS
 AND AS-AVAILABLE, AND MAKES NO REPRESENTATIONS OR WARRANTIES OF
 ANY KIND CONCERNING THE LICENSED MATERIAL, WHETHER EXPRESS,
 IMPLIED, STATUTORY, OR OTHER. THIS INCLUDES, WITHOUT LIMITATION,
 WARRANTIES OF TITLE, MERCHANTABILITY, FITNESS FOR A PARTICULAR
 PURPOSE, NON-INFRINGEMENT, ABSENCE OF LATENT OR OTHER DEFECTS,
 ACCURACY, OR THE PRESENCE OR ABSENCE OF ERRORS, WHETHER OR NOT
 KNOWN OR DISCOVERABLE. WHERE DISCLAIMERS OF WARRANTIES ARE NOT
 ALLOWED IN FULL OR IN PART, THIS DISCLAIMER MAY NOT APPLY TO YOU.
 .
 b. TO THE EXTENT POSSIBLE, IN NO EVENT WILL THE LICENSOR BE LIABLE
 TO YOU ON ANY LEGAL THEORY (INCLUDING, WITHOUT LIMITATION,
 NEGLIGENCE) OR OTHERWISE FOR ANY DIRECT, SPECIAL, INDIRECT,
 INCIDENTAL, CONSEQUENTIAL, PUNITIVE, EXEMPLARY, OR OTHER LOSSES,
 COSTS, EXPENSES, OR DAMAGES ARISING OUT OF THIS PUBLIC LICENSE OR
 USE OF THE LICENSED MATERIAL, EVEN IF THE LICENSOR HAS BEEN
 ADVISED OF THE POSSIBILITY OF SUCH LOSSES, COSTS, EXPENSES, OR
 DAMAGES. WHERE A LIMITATION OF LIABILITY IS NOT ALLOWED IN FULL OR
 IN PART, THIS LIMITATION MAY NOT APPLY TO YOU.
 .
 c. The disclaimer of warranties and limitation of liability provided
 above shall be interpreted in a manner that, to the extent
 possible, most closely approximates an absolute disclaimer and
 waiver of all liability.
 .
 Section 6 -- Term and Termination.
 .
 a. This Public License applies for the term of the Copyright and
 Similar Rights licensed here. However, if You fail to comply with
 this Public License, then Your rights under this Public License
 terminate automatically.
 .
 b. Where Your right to use the Licensed Material has terminated under
 Section 6(a), it reinstates:
 .
 1. automatically as of the date the violation is cured, provided
 it is cured within 30 days of Your discovery of the
 violation; or
 .
 2. upon express reinstatement by the Licensor.
 .
 For the avoidance of doubt, this Section 6(b) does not affect any
 right the Licensor may have to seek remedies for Your violations
 of this Public License.
 .
 c. For the avoidance of doubt, the Licensor may also offer the
 Licensed Material under separate terms or conditions or stop
 distributing the Licensed Material at any time; however, doing so
 will not terminate this Public License.
 .
 d. Sections 1, 5, 6, 7, and 8 survive termination of this Public
 License.
 .
 Section 7 -- Other Terms and Conditions.
 .
 a. The Licensor shall not be bound by any additional or different
 terms or conditions communicated by You unless expressly agreed.
 .
 b. Any arrangements, understandings, or agreements regarding the
 Licensed Material not stated herein are separate from and
 independent of the terms and conditions of this Public License.
 .
 Section 8 -- Interpretation.
 .
 a. For the avoidance of doubt, this Public License does not, and
 shall not be interpreted to, reduce, limit, restrict, or impose
 conditions on any use of the Licensed Material that could lawfully
 be made without permission under this Public License.
 .
 b. To the extent possible, if any provision of this Public License is
 deemed unenforceable, it shall be automatically reformed to the
 minimum extent necessary to make it enforceable. If the provision
 cannot be reformed, it shall be severed from this Public License
 without affecting the enforceability of the remaining terms and
 conditions.
 .
 c. No term or condition of this Public License will be waived and no
 failure to comply consented to unless expressly agreed to by the
 Licensor.
 .
 d. Nothing in this Public License constitutes or may be interpreted
 as a limitation upon, or waiver of, any privileges and immunities
 that apply to the Licensor or You, including from the legal
 processes of any jurisdiction or authority.

License: CC-BY-SA-3.0
 CREATIVE COMMONS CORPORATION IS NOT A LAW FIRM AND DOES NOT PROVIDE
 LEGAL SERVICES. DISTRIBUTION OF THIS LICENSE DOES NOT CREATE AN
 ATTORNEY-CLIENT RELATIONSHIP. CREATIVE COMMONS PROVIDES THIS
 INFORMATION ON AN "AS-IS" BASIS. CREATIVE COMMONS MAKES NO WARRANTIES
 REGARDING THE INFORMATION PROVIDED, AND DISCLAIMS LIABILITY FOR
 DAMAGES RESULTING FROM ITS USE.
 .
 License
 .
 THE WORK (AS DEFINED BELOW) IS PROVIDED UNDER THE TERMS OF THIS CREATIVE
 COMMONS PUBLIC LICENSE ("CCPL" OR "LICENSE"). THE WORK IS PROTECTED BY
 COPYRIGHT AND/OR OTHER APPLICABLE LAW. ANY USE OF THE WORK OTHER THAN AS
 AUTHORIZED UNDER THIS LICENSE OR COPYRIGHT LAW IS PROHIBITED.
 .
 BY EXERCISING ANY RIGHTS TO THE WORK PROVIDED HERE, YOU ACCEPT AND AGREE
 TO BE BOUND BY THE TERMS OF THIS LICENSE. TO THE EXTENT THIS LICENSE MAY
 BE CONSIDERED TO BE A CONTRACT, THE LICENSOR GRANTS YOU THE RIGHTS
 CONTAINED HERE IN CONSIDERATION OF YOUR ACCEPTANCE OF SUCH TERMS AND
 CONDITIONS.
 .
 1. Definitions
 .
 a. "Adaptation" means a work based upon the Work, or upon the Work and
 other pre-existing works, such as a translation, adaptation,
 derivative work, arrangement of music or other alterations of a
 literary or artistic work, or phonogram or performance and includes
 cinematographic adaptations or any other form in which the Work may be
 recast, transformed, or adapted including in any form recognizably
 derived from the original, except that a work that constitutes a
 Collection will not be considered an Adaptation for the purpose of
 this License. For the avoidance of doubt, where the Work is a musical
 work, performance or phonogram, the synchronization of the Work in
 timed-relation with a moving image ("synching") will be considered an
 Adaptation for the purpose of this License.
 .
 b. "Collection" means a collection of literary or artistic works, such as
 encyclopedias and anthologies, or performances, phonograms or
 broadcasts, or other works or subject matter other than works listed
 in Section 1(f) below, which, by reason of the selection and
 arrangement of their contents, constitute intellectual creations, in
 which the Work is included in its entirety in unmodified form along
 with one or more other contributions, each constituting separate and
 independent works in themselves, which together are assembled into a
 collective whole. A work that constitutes a Collection will not be
 considered an Adaptation (as defined below) for the purposes of this
 License.
 .
 c. "Creative Commons Compatible License" means a license that is listed
 at https://creativecommons.org/compatiblelicenses that has been
 approved by Creative Commons as being essentially equivalent to this
 License, including, at a minimum, because that license: (i) contains
 terms that have the same purpose, meaning and effect as the License
 Elements of this License; and, (ii) explicitly permits the relicensing
 of adaptations of works made available under that license under this
 License or a Creative Commons jurisdiction license with the same
 License Elements as this License.
 .
 d. "Distribute" means to make available to the public the original and
 copies of the Work or Adaptation, as appropriate, through sale or
 other transfer of ownership.
 .
 e. "License Elements" means the following high-level license attributes
 as selected by Licensor and indicated in the title of this License:
 Attribution, ShareAlike.
 .
 f. "Licensor" means the individual, individuals, entity or entities that
 offer(s) the Work under the terms of this License.
 .
 g. "Original Author" means, in the case of a literary or artistic work,
 the individual, individuals, entity or entities who created the Work
 or if no individual or entity can be identified, the publisher; and in
 addition (i) in the case of a performance the actors, singers,
 musicians, dancers, and other persons who act, sing, deliver, declaim,
 play in, interpret or otherwise perform literary or artistic works or
 expressions of folklore; (ii) in the case of a phonogram the producer
 being the person or legal entity who first fixes the sounds of a
 performance or other sounds; and, (iii) in the case of broadcasts, the
 organization that transmits the broadcast.
 .
 h. "Work" means the literary and/or artistic work offered under the terms
 of this License including without limitation any production in the
 literary, scientific and artistic domain, whatever may be the mode or
 form of its expression including digital form, such as a book,
 pamphlet and other writing; a lecture, address, sermon or other work
 of the same nature; a dramatic or dramatico-musical work; a
 choreographic work or entertainment in dumb show; a musical
 composition with or without words; a cinematographic work to which are
 assimilated works expressed by a process analogous to cinematography;
 a work of drawing, painting, architecture, sculpture, engraving or
 lithography; a photographic work to which are assimilated works
 expressed by a process analogous to photography; a work of applied
 art; an illustration, map, plan, sketch or three-dimensional work
 relative to geography, topography, architecture or science; a
 performance; a broadcast; a phonogram; a compilation of data to the
 extent it is protected as a copyrightable work; or a work performed by
 a variety or circus performer to the extent it is not otherwise
 considered a literary or artistic work.
 .
 i. "You" means an individual or entity exercising rights under this
 License who has not previously violated the terms of this License with
 respect to the Work, or who has received express permission from the
 Licensor to exercise rights under this License despite a previous
 violation.
 .
 j. "Publicly Perform" means to perform public recitations of the Work and
 to communicate to the public those public recitations, by any means or
 process, including by wire or wireless means or public digital
 performances; to make available to the public Works in such a way that
 members of the public may access these Works from a place and at a
 place individually chosen by them; to perform the Work to the public
 by any means or process and the communication to the public of the
 performances of the Work, including by public digital performance; to
 broadcast and rebroadcast the Work by any means including signs,
 sounds or images.
 .
 k. "Reproduce" means to make copies of the Work by any means including
 without limitation by sound or visual recordings and the right of
 fixation and reproducing fixations of the Work, including storage of a
 protected performance or phonogram in digital form or other electronic
 medium.
 .
 2. Fair Dealing Rights. Nothing in this License is intended to reduce,
 limit, or restrict any uses free from copyright or rights arising from
 limitations or exceptions that are provided for in connection with the
 copyright protection under copyright law or other applicable laws.
 .
 3. License Grant. Subject to the terms and conditions of this License,
 Licensor hereby grants You a worldwide, royalty-free, non-exclusive,
 perpetual (for the duration of the applicable copyright) license to
 exercise the rights in the Work as stated below:
 .
 a. to Reproduce the Work, to incorporate the Work into one or more
 Collections, and to Reproduce the Work as incorporated in the
 Collections;
 .
 b. to create and Reproduce Adaptations provided that any such Adaptation,
 including any translation in any medium, takes reasonable steps to
 clearly label, demarcate or otherwise identify that changes were made
 to the original Work. For example, a translation could be marked "The
 original work was translated from English to Spanish," or a
 modification could indicate "The original work has been modified.";
 .
 c. to Distribute and Publicly Perform the Work including as incorporated
 in Collections; and,
 .
 d. to Distribute and Publicly Perform Adaptations.
 .
 e. For the avoidance of doubt:
 .
 i. Non-waivable Compulsory License Schemes. In those jurisdictions in
 which the right to collect royalties through any statutory or
 compulsory licensing scheme cannot be waived, the Licensor
 reserves the exclusive right to collect such royalties for any
 exercise by You of the rights granted under this License;
 .
 ii. Waivable Compulsory License Schemes. In those jurisdictions in
 which the right to collect royalties through any statutory or
 compulsory licensing scheme can be waived, the Licensor waives the
 exclusive right to collect such royalties for any exercise by You
 of the rights granted under this License; and,
 .
 iii. Voluntary License Schemes. The Licensor waives the right to
 collect royalties, whether individually or, in the event that the
 Licensor is a member of a collecting society that administers
 voluntary licensing schemes, via that society, from any exercise
 by You of the rights granted under this License.
 .
 The above rights may be exercised in all media and formats whether now
 known or hereafter devised. The above rights include the right to make
 such modifications as are technically necessary to exercise the rights in
 other media and formats. Subject to Section 8(f), all rights not expressly
 granted by Licensor are hereby reserved.
 .
 4. Restrictions. The license granted in Section 3 above is expressly made
 subject to and limited by the following restrictions:
 .
 a. You may Distribute or Publicly Perform the Work only under the terms
 of this License. You must include a copy of, or the Uniform Resource
 Identifier (URI) for, this License with every copy of the Work You
 Distribute or Publicly Perform. You may not offer or impose any terms
 on the Work that restrict the terms of this License or the ability of
 the recipient of the Work to exercise the rights granted to that
 recipient under the terms of the License. You may not sublicense the
 Work. You must keep intact all notices that refer to this License and
 to the disclaimer of warranties with every copy of the Work You
 Distribute or Publicly Perform. When You Distribute or Publicly
 Perform the Work, You may not impose any effective technological
 measures on the Work that restrict the ability of a recipient of the
 Work from You to exercise the rights granted to that recipient under
 the terms of the License. This Section 4(a) applies to the Work as
 incorporated in a Collection, but this does not require the Collection
 apart from the Work itself to be made subject to the terms of this
 License. If You create a Collection, upon notice from any Licensor You
 must, to the extent practicable, remove from the Collection any credit
 as required by Section 4(c), as requested. If You create an
 Adaptation, upon notice from any Licensor You must, to the extent
 practicable, remove from the Adaptation any credit as required by
 Section 4(c), as requested.
 .
 b. You may Distribute or Publicly Perform an Adaptation only under the
 terms of: (i) this License; (ii) a later version of this License with
 the same License Elements as this License; (iii) a Creative Commons
 jurisdiction license (either this or a later license version) that
 contains the same License Elements as this License (e.g.,
 Attribution-ShareAlike 3.0 US)); (iv) a Creative Commons Compatible
 License. If you license the Adaptation under one of the licenses
 mentioned in (iv), you must comply with the terms of that license. If
 you license the Adaptation under the terms of any of the licenses
 mentioned in (i), (ii) or (iii) (the "Applicable License"), you must
 comply with the terms of the Applicable License generally and the
 following provisions: (I) You must include a copy of, or the URI for,
 the Applicable License with every copy of each Adaptation You
 Distribute or Publicly Perform; (II) You may not offer or impose any
 terms on the Adaptation that restrict the terms of the Applicable
 License or the ability of the recipient of the Adaptation to exercise
 the rights granted to that recipient under the terms of the Applicable
 License; (III) You must keep intact all notices that refer to the
 Applicable License and to the disclaimer of warranties with every copy
 of the Work as included in the Adaptation You Distribute or Publicly
 Perform; (IV) when You Distribute or Publicly Perform the Adaptation,
 You may not impose any effective technological measures on the
 Adaptation that restrict the ability of a recipient of the Adaptation
 from You to exercise the rights granted to that recipient under the
 terms of the Applicable License. This Section 4(b) applies to the
 Adaptation as incorporated in a Collection, but this does not require
 the Collection apart from the Adaptation itself to be made subject to
 the terms of the Applicable License.
 .
 c. If You Distribute, or Publicly Perform the Work or any Adaptations or
 Collections, You must, unless a request has been made pursuant to
 Section 4(a), keep intact all copyright notices for the Work and
 provide, reasonable to the medium or means You are utilizing: (i) the
 name of the Original Author (or pseudonym, if applicable) if supplied,
 and/or if the Original Author and/or Licensor designate another party
 or parties (e.g., a sponsor institute, publishing entity, journal) for
 attribution ("Attribution Parties") in Licensor's copyright notice,
 terms of service or by other reasonable means, the name of such party
 or parties; (ii) the title of the Work if supplied; (iii) to the
 extent reasonably practicable, the URI, if any, that Licensor
 specifies to be associated with the Work, unless such URI does not
 refer to the copyright notice or licensing information for the Work;
 and (iv) , consistent with Ssection 3(b), in the case of an
 Adaptation, a credit identifying the use of the Work in the Adaptation
 (e.g., "French translation of the Work by Original Author," or
 "Screenplay based on original Work by Original Author"). The credit
 required by this Section 4(c) may be implemented in any reasonable
 manner; provided, however, that in the case of a Adaptation or
 Collection, at a minimum such credit will appear, if a credit for all
 contributing authors of the Adaptation or Collection appears, then as
 part of these credits and in a manner at least as prominent as the
 credits for the other contributing authors. For the avoidance of
 doubt, You may only use the credit required by this Section for the
 purpose of attribution in the manner set out above and, by exercising
 Your rights under this License, You may not implicitly or explicitly
 assert or imply any connection with, sponsorship or endorsement by the
 Original Author, Licensor and/or Attribution Parties, as appropriate,
 of You or Your use of the Work, without the separate, express prior
 written permission of the Original Author, Licensor and/or Attribution
 Parties.
 .
 d. Except as otherwise agreed in writing by the Licensor or as may be
 otherwise permitted by applicable law, if You Reproduce, Distribute or
 Publicly Perform the Work either by itself or as part of any
 Adaptations or Collections, You must not distort, mutilate, modify or
 take other derogatory action in relation to the Work which would be
 prejudicial to the Original Author's honor or reputation. Licensor
 agrees that in those jurisdictions (e.g. Japan), in which any exercise
 of the right granted in Section 3(b) of this License (the right to
 make Adaptations) would be deemed to be a distortion, mutilation,
 modification or other derogatory action prejudicial to the Original
 Author's honor and reputation, the Licensor will waive or not assert,
 as appropriate, this Section, to the fullest extent permitted by the
 applicable national law, to enable You to reasonably exercise Your
 right under Section 3(b) of this License (right to make Adaptations)
 but not otherwise.
 .
 5. Representations, Warranties and Disclaimer
 .
 UNLESS OTHERWISE MUTUALLY AGREED TO BY THE PARTIES IN WRITING, LICENSOR
 OFFERS THE WORK AS-IS AND MAKES NO REPRESENTATIONS OR WARRANTIES OF ANY
 KIND CONCERNING THE WORK, EXPRESS, IMPLIED, STATUTORY OR OTHERWISE,
 INCLUDING, WITHOUT LIMITATION, WARRANTIES OF TITLE, MERCHANTIBILITY,
 FITNESS FOR A PARTICULAR PURPOSE, NONINFRINGEMENT, OR THE ABSENCE OF
 LATENT OR OTHER DEFECTS, ACCURACY, OR THE PRESENCE OF ABSENCE OF ERRORS,
 WHETHER OR NOT DISCOVERABLE. SOME JURISDICTIONS DO NOT ALLOW THE EXCLUSION
 OF IMPLIED WARRANTIES, SO SUCH EXCLUSION MAY NOT APPLY TO YOU.
 .
 6. Limitation on Liability. EXCEPT TO THE EXTENT REQUIRED BY APPLICABLE
 LAW, IN NO EVENT WILL LICENSOR BE LIABLE TO YOU ON ANY LEGAL THEORY FOR
 ANY SPECIAL, INCIDENTAL, CONSEQUENTIAL, PUNITIVE OR EXEMPLARY DAMAGES
 ARISING OUT OF THIS LICENSE OR THE USE OF THE WORK, EVEN IF LICENSOR HAS
 BEEN ADVISED OF THE POSSIBILITY OF SUCH DAMAGES.
 .
 7. Termination
 .
 a. This License and the rights granted hereunder will terminate
 automatically upon any breach by You of the terms of this License.
 Individuals or entities who have received Adaptations or Collections
 from You under this License, however, will not have their licenses
 terminated provided such individuals or entities remain in full
 compliance with those licenses. Sections 1, 2, 5, 6, 7, and 8 will
 survive any termination of this License.
 .
 b. Subject to the above terms and conditions, the license granted here is
 perpetual (for the duration of the applicable copyright in the Work).
 Notwithstanding the above, Licensor reserves the right to release the
 Work under different license terms or to stop distributing the Work at
 any time; provided, however that any such election will not serve to
 withdraw this License (or any other license that has been, or is
 required to be, granted under the terms of this License), and this
 License will continue in full force and effect unless terminated as
 stated above.
 .
 8. Miscellaneous
 .
 a. Each time You Distribute or Publicly Perform the Work or a Collection,
 the Licensor offers to the recipient a license to the Work on the same
 terms and conditions as the license granted to You under this License.
 .
 b. Each time You Distribute or Publicly Perform an Adaptation, Licensor
 offers to the recipient a license to the original Work on the same
 terms and conditions as the license granted to You under this License.
 .
 c. If any provision of this License is invalid or unenforceable under
 applicable law, it shall not affect the validity or enforceability of
 the remainder of the terms of this License, and without further action
 by the parties to this agreement, such provision shall be reformed to
 the minimum extent necessary to make such provision valid and
 enforceable.
 .
 d. No term or provision of this License shall be deemed waived and no
 breach consented to unless such waiver or consent shall be in writing
 and signed by the party to be charged with such waiver or consent.
 .
 e. This License constitutes the entire agreement between the parties with
 respect to the Work licensed here. There are no understandings,
 agreements or representations with respect to the Work not specified
 here. Licensor shall not be bound by any additional provisions that
 may appear in any communication from You. This License may not be
 modified without the mutual written agreement of the Licensor and You.
 .
 f. The rights granted under, and the subject matter referenced, in this
 License were drafted utilizing the terminology of the Berne Convention
 for the Protection of Literary and Artistic Works (as amended on
 September 28, 1979), the Rome Convention of 1961, the WIPO Copyright
 Treaty of 1996, the WIPO Performances and Phonograms Treaty of 1996
 and the Universal Copyright Convention (as revised on July 24, 1971).
 These rights and subject matter take effect in the relevant
 jurisdiction in which the License terms are sought to be enforced
 according to the corresponding provisions of the implementation of
 those treaty provisions in the applicable national law. If the
 standard suite of rights granted under applicable copyright law
 includes additional rights not granted under this License, such
 additional rights are deemed to be included in the License; this
 License is not intended to restrict the license of any rights under
 applicable law.<|MERGE_RESOLUTION|>--- conflicted
+++ resolved
@@ -1222,12 +1222,12 @@
 Comment: Derived from works by Michael Zahniser (under the same license).
 
 Files:
-<<<<<<< HEAD
  images/scene/ssil?vida?alert?holoram*
 Copyright: Jeverett (jeverett on Discord)
 License: CC-BY-SA-3.0
 Comment: Derived from works by Becca Tommaso (under the same license).
-=======
+
+Files:
  images/ship/auxiliary*
  images/ship/carrier*
  images/ship/combat?drone*
@@ -1247,7 +1247,6 @@
 Copyright: Gefüllte Taubenbrust <jeaminer23@gmail.com>
 License: CC-BY-SA-4.0
 Comment: Derived from works by Michael Zahniser (under the same license).
->>>>>>> cd4a1bc0
 
 License: GPL-3+
  This program is free software: you can redistribute it and/or modify
