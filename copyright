--- conflicted
+++ resolved
@@ -1815,9 +1815,6 @@
 Comment: Derived from works by Michael Zahniser (under the same license).
 
 Files:
-<<<<<<< HEAD
- sounds/bunrodea?am*
-=======
  images/ship/pirate?valkyrie*
  images/thumbnail/pirate?valkyrie*
 Copyright: Saugia <https://github.com/Saugia>
@@ -1825,7 +1822,7 @@
 Comment: Derived from works by Michael Zahniser (under the same license) and 1010todd (under the same license). Incorporating texture made with JSPlacement by WindMillArt <https://windmillart.net/>.
 
 Files:
->>>>>>> d38e497f
+ sounds/bunrodea?am*
  sounds/drill*
  sounds/ember?tear*
  sounds/ember?tear?hit*
