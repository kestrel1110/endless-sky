Format: https://www.debian.org/doc/packaging-manuals/copyright-format/1.0/
Upstream-Name: endless-sky
Upstream-Contact: Michael Zahniser <mzahniser@gmail.com>
Source: https://github.com/endless-sky/endless-sky

Files: *
Copyright: Michael Zahniser <mzahniser@gmail.com>
           endless-sky contributors (see credits.txt and changelog)
License: GPL-3+

Files: images/*
Copyright: Michael Zahniser <mzahniser@gmail.com>
License: CC-BY-SA-4.0

Files:
 images/outfit/*battery?hai*
 images/outfit/anti-missile?hai*
 images/outfit/cooling ducts?hai*
 images/outfit/dwarf?core?hai*
 images/outfit/fission?hai*
 images/outfit/fusion?hai*
 images/outfit/heavy?anti-missile?hai*
 images/ship/marrow*
 images/ship/mbounder*
 images/ship/mfury*
 images/ship/mmanta*
 images/ship/mquicksilver*
 images/ship/mraven*
 images/ship/msplinter*
Copyright: Maximilian Korber
License: CC-BY-SA-4.0
Comment: Derived from works by Michael Zahniser (under the same license).

Files:
 images/outfit/gat*
 images/outfit/bullet*
 images/scene/sagittarius?a*
 images/ship/hai?solifuge*
Copyright: Maximilian Korber (github.com/wrzlprnft)
License: CC-BY-SA-4.0

Files:
 images/ship/hai?violin?spider*
Copyright: Maximilian Korber
License: CC-BY-SA-4.0
Comment: Derived from works by Christian Rhodes (under the same license).

Files:
 images/ship/pointedstick_vanguard*
Copyright: Maximilian Korber
License: CC-BY-SA-4.0
Comment: Derived from works by Nate Graham (under the same license).

Files:
 images/effect/railspark*
 images/projectile/tinyflare*
 images/outfit/*engines?hai*
 images/outfit/*steering?hai*
 images/outfit/*thruster?hai*
 images/outfit/tiny?ion?engines*
Copyright: Iaz Poolar
License: CC-BY-SA-4.0
Comment: Derived from works by Michael Zahniser (under the same license).

Files:
 images/projectile/bullet*
 images/outfit/bullet?impact*
Copyright: Iaz Poolar
License: CC-BY-SA-4.0
Comment: Derived from works by Jonathan Steck derived from works by Michael Zahniser (under the same license).

Files:
 images/ship/hai?pond?strider*
 images/ship/barb*
Copyright: Iaz Poolar
License: CC-BY-SA-4.0

Files:
 images/outfit/railgun*
 images/outfit/railslug*
 images/projectile/rail?slug*
 images/ship/hai?flea*
Copyright: Matthew Smestad
License: CC-BY-SA-4.0

Files:
 images/ship/vanguard*
 images/outfit/luxury accommodations*
 images/outfit/proton turret*
 images/hardpoint/proton turret*
 images/outfit/brig*
Copyright: Nate Graham <pointedstick@zoho.com>
License: CC-BY-SA-4.0

Files:
 images/land/sky2*
 images/land/sea3*
 images/land/beach4*
 images/land/canyon9*
Copyright: Emily Mell <hasmidas@gmail.com>
License: public domain
Based on public domain images taken from unsplash.com

Files:
 images/icon/gat*
Copyright: Jonathan Steck
License: CC-BY-SA-4.0
Comment: Derived from works by Maximilian Korber (under the same license).

Files:
 images/icon/rail?gun*
Copyright: Jonathan Steck
License: CC-BY-SA-4.0
Comment: Derived from works by Matthew Smestad (under the same license).

Files: images/outfit/*photovoltaic*
Copyright: Nick Barry (github.com/itsnickbarry)
License: CC-BY-SA-3.0
Comment: Derived from works by Michael Zahniser <mzahniser@gmail.com> and
 David Monniaux (commons.wikimedia.org/wiki/User:David.Monniaux)

Files:
 images/outfit/pug*
 images/planet/*-b*
Copyright: Frederick Goy IV (https://github.com/comnom)
License: CC-BY-SA-4.0

Files: images/outfit/*storage*
Copyright: Jonathan Steck
License: CC-BY-SA-4.0
Comment: Derived from works by Michael Zahniser and Maximilian Korber (under the same license).

Files: images/outfit/city-ship?license*
Copyright: Jonathan Steck
License: CC-BY-SA-4.0
Comment: Derived from works by Michael Zahniser and Evan Fluharty (under the same license).

Files:
 images/outfit/harvested*
Copyright: Michael Zahniser (mzahniser@gmail.com)
License: CC-BY-SA-4.0
Comment: Unless otherwise noted below, mineral photos are by Rob Lavinsky, under
 the CC-BY-SA-3.0 license.

Files:
 images/outfit/harvested?copper*
 images/outfit/harvested?iron*
 images/outfit/harvested?platinum*
 images/outfit/harvested?silver*
Copyright: Michael Zahniser (mzahniser@gmail.com)
License: CC-BY-SA-4.0
Comment: Incorporating photos by James St. John, under the CC-BY-2.0 license.

Files:
 images/outfit/harvested?gold*
Copyright: Michael Zahniser (mzahniser@gmail.com)
License: CC-BY-SA-4.0
Comment: Incorporating a photo by Aram Dulyan, under the CC-BY-2.0 license.

Files:
 images/outfit/jump?drive?(broken)*
 images/outfit/plasma?repeater*
 images/scene/plasma?scene*
Copyright: Darcy Manoel <Darcman00@gmail.com>
License: CC-BY-SA-4.0
Comment: Derived from works by Michael Zahniser (under the same license).

Files:
 images/land/enceladus_1*
 images/land/enceladus_2*
 images/land/enceladus_3*
 images/land/enceladus_4*
 images/ui/galaxy*
 images/ui/pleiades*
 images/planet/callisto*
 images/planet/earth*
 images/planet/europa*
 images/planet/ganymede*
 images/planet/io*
 images/planet/jupiter*
 images/planet/luna*
 images/planet/mars*
 images/planet/mercury*
 images/planet/miranda*
 images/planet/neptune*
 images/planet/oberon*
 images/planet/rhea*
 images/planet/tethys*
 images/planet/titan*
 images/planet/uranus*
 images/planet/venus*
Copyright: NASA
License: public-domain
 From NASA, and therefore in the public domain because they were created by
 government employees while doing work for the government.

Files: images/scene/*
Copyright: Various
License: public-domain
 Taken from morguefile.com, a collection of photographs that have been donated
 and placed in the public domain. (Exceptions noted below.)

Files: images/scene/geoscan*
Copyright: Michael Zahniser <mzahniser@gmail.com>
License: CC-BY-SA-4.0

Files: images/scene/loc*
Copyright: Library of Congress
License: public-domain
 From the Library of Congress. Public domain because they are photographs taken
 by a government employee as part of their job.

Files: images/scene/army*
Copyright: US Army
License: public-domain
 From the US Army. Public domain because they are photographs taken by a
 government employee as part of their job.

Files: images/scene/eso*
Copyright: ESO/L. Calçada (European Southern Observatory)
License: CC-BY-4.0

Files:
 images/scene/engine*
 images/scene/engine2*
Copyright: NASA
License: public-domain
 From NASA, and therefore in the public domain because they were created by
 government employees while doing work for the government.

Files: images/land/*
Copyright: Various
License: public-domain
 Taken from morgue-file.com, a collection of photographs that have been donated
 and placed in the public domain. (Exceptions noted below.)

Files: images/land/bwerner*
Copyright: Berthold Werner (commons.wikimedia.org/wiki/User:Berthold_Werner)
License: CC-BY-SA-3.0
Comment: Taken from Wikimedia commons. Cropped and edited.

Files: images/land/myrabella*
Copyright: Myrabella (commons.wikimedia.org/wiki/User:Myrabella)
License: CC-BY-SA-3.0
Comment: Taken from Wikimedia commons. Cropped and edited.

Files: images/land/dmottl*
Copyright: Dmitry A. Mottl (commons.wikimedia.org/wiki/User:Dmottl)
License: CC-BY-SA-3.0
Comment: Taken from Wikimedia commons. Cropped and edited.

Files: images/land/mfield*
Copyright: Matthew Field (commons.wikimedia.org/wiki/User:Mfield)
License: CC-BY-SA-3.0
Comment: Taken from Wikimedia commons. Cropped and edited.

Files: images/land/*-sfiera*
Copyright: Chris Pickel (sfiera.net)
License: CC-BY-SA-4.0

Files: images/land/*-striker*
Copyright: Michael Wilso (sixfootplus@gmail.com)
License: CC-BY-SA-4.0

Files: images/land/*-harro*
Copyright: @harro.eu (copyright@harro.eu)
License: CC-BY-SA-4.0

Files: images/land/*-iridium*
Copyright: @Iridium Ore (blueajp@gmail.com)
License: CC-BY-SA-4.0

Files: images/land/*-spfld*
Copyright: Eric Denni (spfldsatellite@gmail.com)
License: CC-BY-SA-4.0

Files: images/land/sivael*
Copyright: Tymoteusz Kapuściński (Sivael)
License: CC-BY-SA-4.0
Comment: Screenshots of environments created with assets purchased by Tymoteusz
 Kapuściński from the Unity Asset Store. Post-processing applied by Michael
 Zahniser to make the images look less artificial.

Files: images/outfit/scan?module*
Copyright: Zachary Siple
License: CC-BY-SA-4.0
Comment: Derived from works by Michael Zahniser (from under the same license).

Files:
 images/outfit/tactical?scanner*
 images/effect/jump?drive?red*
Copyright: Zachary Siple
License: CC-BY-SA-4.0

Files:
 images/outfit/korath?rifle*
 images/outfit/hai?rifle*
 images/outfit/scram?drive*
 images/outfit/korath?fuel?processor*
 images/outfit/remnant?rifle*
 images/ship/hai?centipede*
 images/ship/hai?geocoris*
 images/ship/hai?grasshopper*
 images/ship/gull*
 images/ship/pelican*
 images/ship/peregrine/peregrine*
 images/ship/riptide*
 images/ship/auxiliary*
 images/ship/dropship*
 images/ship/heron*
 images/thumbnail/hai?centipede*
 images/thumbnail/hai?geocoris*
 images/thumbnail/hai?grasshopper*
 images/thumbnail/gull*
 images/thumbnail/pelican*
 images/thumbnail/peregrine*
 images/thumbnail/riptide*
 images/thumbnail/auxiliary*
 images/thumbnail/dropship*
 images/outfit/auxiliary?license*
Copyright: Evan Fluharty (Evanfluharty@gmail.com)
License: CC-BY-SA-4.0
Comment: Derived from works by Michael Zahniser (under the same license).

Files:
 images/ship/modified?boxwing*
 images/thumbnail/modified?boxwing*
Copyright: Evan Fluharty (Evanfluharty@gmail.com)
License: CC-BY-SA-4.0
Comment: Derived from works by Iaz Poolar (under the same license).

Files: images/portrait/*
Copyright: Various
License: public-domain
 Taken from unsplash.com, a collection of photographs that have been donated and
 placed in the public domain.

Files:
 images/outfit/quarg?skylance*
 images/hardpoint/quarg?skylance*
Copyright: Evan Fluharty (Evanfluharty@gmail.com)
License: CC-BY-SA-4.0
Comment: Derived and completed from works by Maximilian Korber (Wrzlprnft), @Karirawri, and originally drawn up by Tommy Thach (Bladewood) (all under the same license)

Files:
 images/outfit/quarg*
 images/hardpoint/quarg*
 images/outfit/small?quarg*
 images/outfit/medium?quarg*
 images/outfit/large?quarg*
 images/outfit/enforcer?riot?staff*
 images/outfit/laser?rifle*
 images/outfit/hai?pebble?core*
 images/outfit/hai?boulder*
 images/outfit/hai?geode*
Copyright: Evan Fluharty (Evanfluharty@gmail.com)
License: CC-BY-SA-4.0

Files:
 images/effect/remnant?afterburner/remnant?afterburner*
 images/effect/mhd?spark*
 images/land/nasa9*
 images/hardpoint/annihilator?turret*
 images/hardpoint/inhibitor?turret*
 images/hardpoint/ion?hail?turret*
 images/hardpoint/ravager?turret*
 images/outfit/inhibitor?turret*
 images/outfit/ion?hail?turret*
 images/hardpoint/shooting?star?flare/ss-rays*
 images/outfit/overcharged?shield?module*
 images/outfit/overclocked?repair?module*
 images/outfit/ramscoop*
 images/outfit/remnant?afterburner*
 images/outfit/remnant?capital?license*
 images/outfit/research?laboratory*
 images/outfit/salvage?scanner*
 images/outfit/tiny?remnant?engine*
 images/outfit/void?rifle*
 images/outfit/fragmentation?grenades*
 images/outfit/nerve?gas*
 images/outfit/catalytic?ramscoop*
 images/outfit/plasma?repeater*
 images/outfit/afterburner*
 images/outfit/anti-missile*
 images/outfit/blaster?turret*
 images/outfit/blaster*
 images/outfit/breeder*
 images/outfit/bunk?room*
 images/outfit/dwarf?core*
 images/outfit/electron?beam*
 images/outfit/electron?turret*
 images/outfit/fission*
 images/outfit/flamethrower*
 images/outfit/fuel?pod*
 images/outfit/gat*
 images/outfit/grab-strike*
 images/outfit/heavy?anti-missile*
 images/outfit/heavy?laser?turret*
 images/outfit/heavy?laser*
 images/outfit/huge?fuel?cell*
 images/outfit/large?fuel?cell*
 images/outfit/medium?fuel?cell*
 images/outfit/small?fuel?cell*
 images/outfit/tiny?fuel?cell*
 images/outfit/huge?shield*
 images/outfit/large?shield*
 images/outfit/medium?shield*
 images/outfit/small?shield*
 images/outfit/tiny?shield*
 images/outfit/hyperdrive*
 images/outfit/scram?drive*
 images/outfit/large?radar?jammer*
 images/outfit/small?radar?jammer*
 images/outfit/meteor*
 images/outfit/meteor?launcher*
 images/outfit/meteor?pod*
 images/outfit/meteor?storage*
 images/outfit/mod?blaster?turret*
 images/outfit/mod?blaster*
 images/outfit/particle?cannon*
 images/outfit/plasma?cannon*
 images/outfit/plasma?turret*
 images/outfit/proton?gun*
 images/outfit/quad?blaster?turret*
 images/outfit/rocket*
 images/outfit/rocket?launcher*
 images/outfit/rocket?pod*
 images/outfit/rocket?storage*
 images/outfit/sidewinder*
 images/outfit/sidewinder?launcher*
 images/outfit/sidewinder?pod*
 images/outfit/sidewinder?storage*
 images/outfit/small?bunk?room*
 images/outfit/small?nucleovoltaic*
 images/outfit/small?radiothermal*
 images/outfit/small?thermionic*
 images/outfit/stack?core*
 images/outfit/surveillance?pod*
 images/outfit/banisher*
 images/outfit/command?center*
 images/outfit/fire-lance*
 images/outfit/piercer*
 images/outfit/piercer?launcher*
 images/outfit/korath?piercer?storage*
 images/outfit/reverse?thruster?ion*
 images/outfit/reverse?thruster?plasma*
 images/outfit/rock?0*
 images/outfit/rock?1*
 images/outfit/rock?2*
 images/outfit/rock?3*
 images/outfit/rock?4*
 images/scene/penguinscene*
 images/ship/dredger*
 images/ship/ibis*
 images/ship/mbactriane*
 images/ship/penguin/*
 images/ship/petrel*
 images/ship/tern*
 images/ship/shooting?star/shooting?star*
 images/thumbnail/dredger*
 images/thumbnail/ibis*
 images/thumbnail/penguin*
 images/thumbnail/petrel*
 images/thumbnail/tern*
 images/planet/station1c*
 images/planet/station2c*
 images/planet/station3c*
 images/ship/archon?b*
 images/ship/archon?c*
 images/asteroid/yottrite*
Copyright: Becca Tommaso (tommasobecca03@gmail.com)
License: CC-BY-SA-4.0
Comment: Derived from works by Michael Zahniser (under the same license).

Files: images/outfit/railslug?rack*
Copyright: Becca Tommaso (tommasobecca03@gmail.com)
License: CC-BY-SA-4.0
Comment: Derived from works by Matthew Smestad (under the same license).

Files:
 images/outfit/harvested?yottrite*
Copyright: Becca Tommaso (tommasobecca03@gmail.com)
License: CC-BY-SA-3.0
Comment: Derived from works by Michael Zahniser and Rob Lavinsky (under the same license).

Files:
 images/effect/flotsam?yottrite*
Copyright: Becca Tommaso (tommasobecca03@gmail.com)
License: CC-BY-SA-3.0
Comment: Derived from works by Rob Lavinsky (under the same license).

Files:
 images/land/badlands0*
 images/land/badlands1*
 images/land/badlands2*
 images/land/badlands5*
 images/land/badlands6*
 images/land/badlands7*
 images/land/badlands8*
 images/land/beach0*
 images/land/beach2*
 images/land/beach3*
 images/land/beach5*
 images/land/beach6*
 images/land/canyon0*
 images/land/canyon1*
 images/land/canyon7*
 images/land/canyon8*
 images/land/city2*
 images/land/city4*
 images/land/city6*
 images/land/city7*
 images/land/city8*
 images/land/city9*
 images/land/city10*
 images/land/city11*
 images/land/city12*
 images/land/desert1*
 images/land/desert2*
 images/land/dune1*
 images/land/fields1*
 images/land/fields2*
 images/land/fields3*
 images/land/fields5*
 images/land/fields6*
 images/land/fields7*
 images/land/fields9*
 images/land/fog0*
 images/land/fog1*
 images/land/fog2*
 images/land/fog4*
 images/land/fog6*
 images/land/forest1*
 images/land/forest2*
 images/land/forest3*
 images/land/forest4*
 images/land/forest5*
 images/land/hills0*
 images/land/hills2*
 images/land/lava1*
 images/land/lava2*
 images/land/lava6*
 images/land/loc3*
 images/land/mountain0*
 images/land/mountain1*
 images/land/mountain3*
 images/land/mountain4*
 images/land/mountain5*
 images/land/mountain6*
 images/land/mountain7*
 images/land/mountain8*
 images/land/mountain9*
 images/land/sea1*
 images/land/sea5*
 images/land/sea7*
 images/land/sea8*
 images/land/sky0*
 images/land/sky3*
 images/land/sky4*
 images/land/sky5*
 images/land/sky7*
 images/land/sky8*
 images/land/sky9*
 images/land/snow0*
 images/land/snow1*
 images/land/snow2*
 images/land/snow3*
 images/land/snow4*
 images/land/snow5*
 images/land/snow6*
 images/land/snow7*
 images/land/snow10*
 images/land/space2*
 images/land/water0*
 images/land/water3*
 images/land/water4*
 images/land/water8*
Copyright: Various
License: public-domain
 Taken from unsplash.com, a collection of photographs that have been donated and
 placed in the public domain.

Files:
 images/land/lava0*
Copyright: USGS
License: public-domain
 From the USGS, and therefore in the public domain because they were created by
 government employees while doing work for the government.

Files:
 images/land/desert0*
 images/land/earthrise*
 images/land/nasa*
 images/land/space*
 images/land/station1*
 images/land/station2*
 images/land/station3*
 images/land/station4*
Copyright: NASA
License: public-domain
 From NASA, and therefore in the public domain because they were created by
 government employees while doing work for the government.

Files:
 images/land/station5.jpg
Copyright: Damien Jemison
License: CC-BY-SA-3.0
Comment: Taken from https://commons.wikimedia.org/wiki/File:Preamplifier_at_the_National_Ignition_Facility.jpg

Files:
 images/land/lava5*
Copyright: Michael Zahniser <mzahniser@gmail.com>
License: CC-BY-SA-4.0

Files: sounds/*
Copyright: Various
License: public-domain
 Based on public domain sounds taken from freesound.org.

Files:
 sounds/jump?drive?red.wav
 sounds/jump?in?red.wav
 sounds/jump?out?red.wav
Copyright: Zachary Siple
License: CC-BY-NC-3.0
Comment: Derived from:
 https://freesound.org/people/tim.kahn/sounds/338969/
 https://freesound.org/people/SoundFX.studio/sounds/456272/
 https://freesound.org/people/Setuniman/sounds/155860/
 https://freesound.org/people/Tuben/sounds/161392/

Files: sounds/heavy?rocket?hit.wav
Copyright: Copyright Mike Koenig
License: CC-BY-SA-3.0
Comment: Taken from http://soundbible.com/1467-Grenade-Explosion.html

Files: sounds/missile?hit.wav
Copyright: Copyright "Nbs Dark"
License: public-domain
Comment: Taken from https://freesound.org/people/Nbs%20Dark/sounds/94185/

Files: sounds/torpedo?hit.wav
License: public-domain

Files: sounds/meteor.wav
Copyright: Copyright "18hiltc"
License: CC-BY-SA-3.0
Comment: Taken from https://freesound.org/people/18hiltc/sounds/202725/

Files: sounds/sidewinder.wav
License: public-domain
Comment: Taken from https://freesound.org/people/NHMWretched/sounds/151858/

Files: sounds/explosion?huge.wav
Copyright: Copyright Mike Koenig
License: CC-BY-SA-3.0
Comment: Taken from http://soundbible.com/1151-Grenade.html

Files:
 sounds/asteroid crunch small.wav
 sounds/asteroid crunch medium.wav
License: public-domain
Comment: Derived from https://freesound.org/people/AlanCat/sounds/381645/

Files: sounds/asteroid crunch large.wav
Copyright: Copyright "BW_Clowes"
License: CC-BY-3.0
Comment: Derived from https://freesound.org/people/BW_Clowes/sounds/128126/

Files: images/effect/explosion/pug/*
Copyright: Vilhelm (https://github.com/Vilhelm16)
License: CC-BY-SA-4.0
Comment: Derived from works by Michael Zahniser (under the same license).

Files:
 sounds/thrasher.wav
 sounds/point?defense.wav
Copyright: Lineth (https://github.com/Lineth)
License: CC-BY-SA-4.0
Comment: Derived from public domain sounds taken from freesound.org.

Files:
 images/outfit/T3?anti?missile*
 images/outfit/pug?gridfire?turret*
 images/hardpoint/T3?anti?missile*
 images/hardpoint/pug?gridfire?turret*
Copyright: Becca Tommaso (tommasobecca03@gmail.com)
License: CC-BY-SA-4.0
Comment: Derived from works by Frederick Goy IV (under the same license).

Files:
 images/outfit/security?station*
 images/ship/peregrine/*
Copyright: Becca Tommaso (tommasobecca03@gmail.com)
License: CC-BY-SA-4.0
Comment: Derived from works by Michael Zahniser and Evan Fluharty (under the same license).

Files:
 images/ship/nest*
 images/ship/roost*
 images/ship/skein*
 images/thumbnail/nest*
 images/thumbnail/roost*
 images/thumbnail/skein*
Copyright: Iaz Poolar
License: CC-BY-SA-4.0
Comment: Derived from works by Michael Zahniser (under the same license) and detailed by Becca Tommaso (tommasobecca03@gmail.com).

Files:
 images/ship/barb*
 images/ship/boxwing*
 images/thumbnail/barb*
 images/thumbnail/boxwing*
Copyright: Iaz Poolar
License: CC-BY-SA-4.0
Comment: Detailed by Becca Tommaso (tommasobecca03@gmail.com).

Files:
 images/ship/argosy*
 images/ship/clipper*
 images/ship/dreadnought*
 images/ship/fury*
 images/ship/hauler?i*
 images/ship/hauler?ii*
 images/ship/hauler?iii*
 images/ship/modified argosy*
 images/ship/bastion*
 images/ship/behemoth*
 images/ship/heavy?shuttle*
 images/ship/firebird*
 images/ship/leviathan*
 images/ship/shuttle*
 images/ship/star?queen*
 images/ship/localworldship*
 images/ship/arrow*
 images/ship/container?transport*
 images/ship/freighter*
 images/ship/protector*
 images/ship/star?barge*
 images/ship/wasp*
 images/thumbnail/argosy*
 images/thumbnail/clipper*
 images/thumbnail/dreadnought*
 images/thumbnail/fury*
 images/thumbnail/hauler?i*
 images/thumbnail/hauler?ii*
 images/thumbnail/hauler?iii*
 images/thumbnail/modified argosy*
 images/thumbnail/bastion*
 images/thumbnail/behemoth*
 images/thumbnail/heavy?shuttle*
 images/thumbnail/firebird*
 images/thumbnail/leviathan*
 images/thumbnail/shuttle*
 images/thumbnail/star?queen*
 images/thumbnail/arrow*
 images/thumbnail/container?transport*
 images/thumbnail/freighter*
 images/thumbnail/protector*
 images/thumbnail/star?barge*
 images/thumbnail/wasp*
Copyright: Michael Zahniser <mzahniser@gmail.com>
License: CC-BY-SA-4.0
Comment: Detailed by Becca Tommaso (tommasobecca03@gmail.com).

Files:
 images/ship/mfirebird*
 images/ship/mleviathan*
 images/ship/marrow*
 images/thumbnail/mfirebird*
 images/thumbnail/mleviathan*
 images/thumbnail/marrow*
Copyright: Maximilian Korber
License: CC-BY-SA-4.0
Comment: Derived from works by Michael Zahniser (under the same license) and detailed by Becca Tommaso (tommasobecca03@gmail.com).

Files:
 images/ship/pointedstick vanguard*
Copyright: Maximilian Korber
License: CC-BY-SA-4.0
Comment: Derived from works by Nate Graham (under the same license) and detailed by Becca Tommaso (tommasobecca03@gmail.com).

Files:
 images/ship/vanguard*
 images/thumbnail/vanguard*
Copyright: Nate Graham <pointedstick@zoho.com>
License: CC-BY-SA-4.0
Comment: Detailed by Becca Tommaso (tommasobecca03@gmail.com).

Files:
 images/ship/blackbird*
 images/ship/falcon*
 images/ship/hawk*
 images/ship/osprey*
 images/ship/sparrow*
 images/thumbnail/blackbird*
 images/thumbnail/falcon*
 images/thumbnail/hawk*
 images/thumbnail/osprey*
 images/thumbnail/sparrow*
Copyright: Michael Zahniser <mzahniser@gmail.com>
License: CC-BY-SA-4.0
Comment: Detailed by Anarchist2.

Files:
 images/ship/mfalcon*
 images/thumbnail/mfalcon*
Copyright: Maximilian Korber
License: CC-BY-SA-4.0
Comment: Derived from works by Michael Zahniser (under the same license) and detailed by Anarchist2.

Files:
 images/ship/finch*
 images/thumbnail/finch*
Copyright: Iaz Poolar
License: CC-BY-SA-4.0
Comment: Derived from works by Michael Zahniser (under the same license) and detailed by Anarchist2.

Files: images/ship/mosprey*
Copyright: Benjamin Hauch (https://github.com/tehhowch)
License: CC-BY-SA-4.0
Comment: Derived from works by Michael Zahniser (under the same license) and detailed by Anarchist2.

Files:
 images/outfit/pug?staff*
Copyright: Evan Fluharty (Evanfluharty@gmail.com)
License: CC-BY-SA-4.0
Comment: Derived from works by Frederick Goy IV (under the same license).

Files:
 images/planet/station1*
 images/planet/station2*
 images/planet/station3*
 images/planet/station4*
 images/planet/station8*
 images/planet/station9*
 images/planet/station10*
 images/planet/station11*
 images/planet/station12*
 images/planet/station13*
 images/planet/station14*
 images/planet/station15*
 images/planet/station16*
 images/planet/station17*
 images/ship/maeri'het*
 images/ship/subsidurial*
 images/ship/telis'het*
 images/ship/faes'mar*
 images/ship/selii'mar*
 images/ship/vareti'het*
 images/ship/ember?waste?node/*
 images/ship/void?sprite/*
 images/thumbnail/maeri'het*
 images/thumbnail/telis'het*
 images/thumbnail/faes'mar*
 images/thumbnail/selii'mar*
 images/thumbnail/subsidurial*
 images/thumbnail/ember?waste?node*
 images/thumbnail/vareti'het*
 images/thumbnail/void?sprite?adult*
 images/thumbnail/void?sprite?infant*
 images/effect/ravager?impact*
 images/outfit/ka'het?annihilator?turret*
 images/outfit/ka'het?annihilator*
 images/outfit/ka'het?emp?deployer*
 images/outfit/ka'het?primary?cooling*
 images/outfit/ka'het?ravager?turret*
 images/outfit/ka'het?ravager?beam*
 images/outfit/ka'het?shield?restorer*
 images/outfit/ka'het?grand?restorer*
 images/outfit/ka'het?support?cooling*
 images/outfit/ka'het?mhd?generator*
 images/outfit/ka'het?reserve?accumulator*
 images/outfit/ka'het?nullifier*
 images/outfit/ka'het?mhd?deployer*
 images/outfit/mouthparts*
 images/outfit/fuel?pod*
 images/outfit/fusion*
 images/outfit/core*
 images/outfit/ionic?afterburner*
 images/outfit/tiny?ion*
 images/outfit/small?ion*
 images/outfit/medium?ion*
 images/outfit/large?ion*
 images/outfit/huge?ion*
 images/outfit/tiny?atomic*
 images/outfit/small?atomic*
 images/outfit/medium?atomic*
 images/outfit/large?atomic*
 images/outfit/huge?atomic*
 images/outfit/javelin*
 images/outfit/javelin?mini?pod*
 images/outfit/javelin?pod*
 images/outfit/javelin?storage*
 images/outfit/torpedo*
 images/outfit/torpedo?launcher*
 images/outfit/torpedo?storage*
 images/outfit/typhoon*
 images/outfit/typhoon?launcher*
 images/outfit/typhoon?storage*
 images/outfit/cooling?ducts*
 images/outfit/liquid?helium*
 images/outfit/liquid?nitrogen*
 images/outfit/water?cooling*
 images/outfit/large?regenerator*
 images/outfit/small?regenerator*
 images/outfit/cargo?scanner*
 images/outfit/outfit?scanner*
 images/outfit/outfit?expansion*
 images/outfit/cargo?expansion*
 images/outfit/control?transceiver*
 images/planet/dyson1*
 images/planet/dyson2*
 images/planet/dyson3*
 images/planet/sheragi_postverta*
 images/planet/station0*
 images/planet/station1b*
 images/planet/station2b*
 images/planet/station3b*
 images/planet/station3bd*
 images/planet/station4b*
 images/planet/station4bd*
 images/projectile/annihilator*
 images/projectile/ravager?beam*
 images/projectile/mhd*
 images/scene/ringworld?debris*
 images/scene/remnant?station*
Copyright: Becca Tommaso (tommasobecca03@gmail.com)
License: CC-BY-SA-4.0

Files:
 images/label/graveyard*
Copyright: @RestingImmortal
License: CC-BY-SA-4.0

Files:
 images/outfit/enforcer?confrontation?gear*
Copyright: Becca Tommaso (tommasobecca03@gmail.com)
License: CC-BY-SA-4.0
Comment: Derived from works by Evan Fluharty (under the same license).

Files:
 images/outfit/hai?williwaw*
Copyright: Evan Fluharty (Evanfluharty@gmail.com)
License: CC-BY-SA-4.0
Comment: Made in cooperation with Becca Tommaso (tommasobecca03@gmail.com) and derived from works by Michael Zahniser (under the same license) and Maximilian Korber (under the same license)

Files:
 images/effect/remnant?leak*
 images/effect/remnant?leak?sparkle*
Copyright: Benjamin Jackson (gods.benyamin@outlook.com)
License: CC-BY-SA-4.0
Comment: Derived from works by Michael Zahniser (under the same license)

Files:
 images/ship/raider*
 images/thumbnail/raider*
Copyright: Lia Gerty (https://github.com/ravenshining)
License: CC-BY-SA-4.0
Comment: Derived from work by Michael Zahniser (under the same licence) and Red-57 (under the same licence).

Files:
 images/outfit/torpedopod*
 images/outfit/typhoonpod*
Copyright: Lia Gerty (https://github.com/ravenshining)
License: CC-BY-SA-4.0
Comment: Derived from work by Becca Tomaso (under the same licence).

Files:
 images/ship/bulk?freighter*
 images/thumbnail/bulk?freighter*
Copyright: Lia Gerty (https://github.com/ravenshining)
License: CC-BY-SA-4.0
Comment: Derived from work by Michael Zahniser (under the same licence) and Becca Tommaso (under the same licence).

Files:
 images/_menu/haze-blackbody+*
 images/_menu/haze-full+*
 images/_menu/haze-yellow+*
 images/planet/browndwarf-l-rouge*
 images/planet/browndwarf-l*
 images/planet/browndwarf-y-rouge*
 images/planet/browndwarf-y*
Copyright: Lia Gerty (https://github.com/ravenshining)
License: CC-BY-SA-4.0

Files:
 images/planet/browndwarf-t-rouge*
 images/planet/browndwarf-t*
 images/planet/saturn*
Copyright: Lia Gerty (https://github.com/ravenshining)
License: CC-BY-SA-4.0
Comment: Derived from works by NASA (public domain)

Files:
 sounds/atomic?*
Copyright: Lia Gerty
License: CC-BY-SA-4.0
Comment: Derived from public domain sounds taken from freesound.org.

Files:
 images/ship/heliarch?breacher*
 images/ship/heliarch?hunter*
 images/ship/heliarch?judicator*
 images/ship/heliarch?pursuer*
 images/ship/heliarch?rover*
 images/ship/heliarch?stalker*
 images/thumbnail/heliarch?breacher*
 images/thumbnail/heliarch?hunter*
 images/thumbnail/heliarch?judicator*
 images/thumbnail/heliarch?pursuer*
 images/thumbnail/heliarch?rover*
 images/thumbnail/heliarch?stalker*
 images/outfit/finisher?storage*
 images/outfit/fuel?module*
 images/outfit/large?cogeneration?module*
 images/outfit/small?cogeneration?module*
Copyright: Arachi-Lover
License: CC-BY-SA-4.0
Comment: Derived from works by Michael Zahniser (under the same license).

Files:
 images/effect/dragonflame*
 images/effect/fusionflare*
 images/effect/pwave?shot*
 images/effect/sheragiam*
 images/effect/pwavehp*
 images/effect/ka'het?flare/*
 images/effect/fissionflare*
 images/effect/pwtflare*
 images/icon/dragonflame*
 images/icon/shard*
 images/outfit/dragonflame*
 images/outfit/pwave?turret*
 images/outfit/embattery*
 images/outfit/sheragicooling*
 images/outfit/fusiondrive*
 images/outfit/fissiondrive*
 images/outfit/hion*
 images/outfit/shard*
 images/outfit/sheragi?ews*
 images/outfit/small?embattery*
 images/outfit/small?sheragi?cooling*
 images/projectile/pwavecannon*
 images/projectile/hion*
 images/projectile/hionfrag*
 images/projectile/shardactive*
 images/projectile/shardinactive*
 images/projectile/ionball*
 images/scene/emeraldswordderelict*
 images/ship/emeraldsword*
 images/ship/blackdiamond*
 images/thumbnail/emeraldsword*
 images/thumbnail/blackdiamond*
Copyright: @Karirawri (crim@live.no)
License: CC-BY-SA-4.0

Files:
 images/effect/pwave?impact*
 images/effect/ionball?ring*
 images/effect/ion?explosion*
Copyright: @Karirawri (crim@live.no)
License: CC-BY-SA-4.0
Comment: Derived from works by Michael Zahniser (under the same license).

Files: sounds/dragonflame*
Copyright: TheHadnot
License: public-domain
Comment: Taken from https://freesound.org/people/TheHadnot/sounds/160880/

Files: sounds/pwave*
Copyright: aust_paul
License: public-domain
Comment: Taken from https://freesound.org/people/aust_paul/sounds/30935/

Files: sounds/hion*
Copyright: michael_kur95
License: CC-BY-3.0
Comment: Taken from https://freesound.org/people/michael_kur95/sounds/332993/ and modified.

Files: images/outfit/emp?rack*
Copyright: Anarchist2
License: CC-BY-SA-4.0
Comment: Derived from works by Michael Zahniser (under the same license).

Files: images/planet/*-hot*
Copyright: Tommaso Becca
License: CC-BY-SA-4.0
Comment: Derived from works by ESA/Hubble & NASA (under the same license)

Files:
 images/land/clouds*
Copyright: Benjamin Jackson (gods.benyamin@outlook.com)
License: CC-BY-SA-4.0

Files:
 images/outfit/ka'het?maeri?engine*
 images/outfit/ka'het?telis?engine*
 images/outfit/ka'het?sustainer?engine*
 images/outfit/ka'het?vareti?engine*
Copyright: Becca Tommaso (tommasobecca03@gmail.com)
License: CC-BY-SA-4.0
Comment: Original work by Griffin Schutte (theronepic@gmail.com), finished by Tommaso Becca.

Files: images/outfit/ka'het?compact?engine*
Copyright: Griffin Schutte (theronepic@gmail.com)
License: CC-BY-SA-4.0

Files: images/outfit/plasma?repeater*
Copyright: Becca Tommaso
License: CC-BY-SA-4.0
Comment: Derived from works by Michael Zahniser (under the same license) and Darcy Manoel.

Files:
 images/outfit/proton?turret*
Copyright: Becca Tommaso
License: CC-BY-SA-4.0
Comment: Derived from works by Michael Zahniser (under the same license) and Nate Graham.

Files:
 images/outfit/brig*
Copyright: Becca Tommaso
License: CC-BY-SA-4.0
Comment: Derived from works by Nate Graham (under the same license).

Files:
 images/star/a-dwarf*
 images/star/a-giant*
 images/star/a-supergiant*
 images/star/a0*
 images/star/a3*
 images/star/a5*
 images/star/a8*
 images/star/b-dwarf*
 images/star/b-giant*
 images/star/b-supergiant*
 images/star/b0*
 images/star/b3*
 images/star/b5*
 images/star/b8*
 images/star/black-hole*
 images/star/carbon*
 images/star/f-dwarf*
 images/star/f-giant*
 images/star/f-supergiant*
 images/star/f0*
 images/star/f3*
 images/star/f5-old*
 images/star/f5*
 images/star/f8*
 images/star/g-dwarf*
 images/star/g-giant*
 images/star/g-supergiant*
 images/star/g0-old*
 images/star/g0*
 images/star/g3*
 images/star/g5-old*
 images/star/g5*
 images/star/g8*
 images/star/k-dwarf*
 images/star/k-giant*
 images/star/k-supergiant*
 images/star/k0-old*
 images/star/k0*
 images/star/k3*
 images/star/k5-old*
 images/star/k5*
 images/star/k8*
 images/star/l-dwarf*
 images/star/m-dwarf*
 images/star/m-giant*
 images/star/m-supergiant*
 images/star/m0*
 images/star/m3*
 images/star/m5*
 images/star/m8*
 images/star/nova*
 images/star/nova-old*
 images/star/o-dwarf*
 images/star/o-giant*
 images/star/o-supergiant*
 images/star/o0*
 images/star/o3*
 images/star/o5*
 images/star/o8*
 images/star/wr1*
Copyright: Matteo "Lead" M.
License: CC-BY-SA-4.0

Files:
 images/star/neutron*
Copyright: Gefüllte Taubenbrust <jeaminer23@gmail.com>
License: CC-BY-SA-4.0

Files: sounds/ionball*
Copyright: pluralz
License: public-domain
Comment: Taken from https://freesound.org/people/pluralz/sounds/475806/

Files:
 images/planet/stationh-ancient0*
 images/planet/stationh-ancient1*
 images/planet/stationh-ancient2*
Copyright: Becca Tommaso (tommasobecca03@gmail.com)
License: CC-BY-SA-3.0
Comment: Derived from works by Michael Zahniser (under the same license).

Files:
<<<<<<< HEAD
 images/effect/ember tear/ember?tear?fire*
 images/effect/ember tear/ember?tear?impact*
 images/effect/ember tear/ember?tear?vortex*
 images/outfit/ember?tear*
Copyright: X-27 (youtube.com/x-27yt)
License: CC-BY-SA-3.0

Files:
 images/effect/ember tear/ember?tear?spark*
Copyright: X-27 (youtube.com/x-27yt)
License: CC-BY-SA-3.0
Comment: Derived from works by Michael Zahniser (under the same license).


=======
 images/ship/auxiliary*
 images/ship/carrier*
 images/ship/combat?drone*
 images/ship/cruiser*
 images/ship/frigate*
 images/ship/gunboat*
 images/ship/lance*
 images/ship/rainmaker*
 images/thumbnail/auxiliary*
 images/thumbnail/carrier*
 images/thumbnail/combat?drone*
 images/thumbnail/cruiser*
 images/thumbnail/frigate*
 images/thumbnail/gunboat*
 images/thumbnail/lance*
 images/thumbnail/rainmaker*
Copyright: Gefüllte Taubenbrust <jeaminer23@gmail.com>
License: CC-BY-SA-4.0
Comment: Derived from works by Michael Zahniser (under the same license).

>>>>>>> 26a498f9
License: GPL-3+
 This program is free software: you can redistribute it and/or modify
 it under the terms of the GNU General Public License as published by
 the Free Software Foundation; either version 3 of the License, or
 (at your option) any later version.
 .
 This program is distributed in the hope that it will be useful,
 but WITHOUT ANY WARRANTY; without even the implied warranty of
 MERCHANTABILITY or FITNESS FOR A PARTICULAR PURPOSE.  See the
 GNU General Public License for more details.
 .
 You should have received a copy of the GNU General Public License
 along with this program.  If not, see <http://www.gnu.org/licenses/>.
 .
 On Debian systems, the complete text of the GNU General Public
 License version 3 can be found in "/usr/share/common-licenses/GPL-3".

License: CC-BY-SA-4.0
 By exercising the Licensed Rights (defined below), You accept and agree
 to be bound by the terms and conditions of this Creative Commons
 Attribution-ShareAlike 4.0 International Public License ("Public
 License"). To the extent this Public License may be interpreted as a
 contract, You are granted the Licensed Rights in consideration of Your
 acceptance of these terms and conditions, and the Licensor grants You
 such rights in consideration of benefits the Licensor receives from
 making the Licensed Material available under these terms and
 conditions.
 .
 Section 1 -- Definitions.
 .
 a. Adapted Material means material subject to Copyright and Similar
 Rights that is derived from or based upon the Licensed Material
 and in which the Licensed Material is translated, altered,
 arranged, transformed, or otherwise modified in a manner requiring
 permission under the Copyright and Similar Rights held by the
 Licensor. For purposes of this Public License, where the Licensed
 Material is a musical work, performance, or sound recording,
 Adapted Material is always produced where the Licensed Material is
 synched in timed relation with a moving image.
 .
 b. Adapter's License means the license You apply to Your Copyright
 and Similar Rights in Your contributions to Adapted Material in
 accordance with the terms and conditions of this Public License.
 .
 c. BY-SA Compatible License means a license listed at
 creativecommons.org/compatiblelicenses, approved by Creative
 Commons as essentially the equivalent of this Public License.
 .
 d. Copyright and Similar Rights means copyright and/or similar rights
 closely related to copyright including, without limitation,
 performance, broadcast, sound recording, and Sui Generis Database
 Rights, without regard to how the rights are labeled or
 categorized. For purposes of this Public License, the rights
 specified in Section 2(b)(1)-(2) are not Copyright and Similar
 Rights.
 .
 e. Effective Technological Measures means those measures that, in the
 absence of proper authority, may not be circumvented under laws
 fulfilling obligations under Article 11 of the WIPO Copyright
 Treaty adopted on December 20, 1996, and/or similar international
 agreements.
 .
 f. Exceptions and Limitations means fair use, fair dealing, and/or
 any other exception or limitation to Copyright and Similar Rights
 that applies to Your use of the Licensed Material.
 .
 g. License Elements means the license attributes listed in the name
 of a Creative Commons Public License. The License Elements of this
 Public License are Attribution and ShareAlike.
 .
 h. Licensed Material means the artistic or literary work, database,
 or other material to which the Licensor applied this Public
 License.
 .
 i. Licensed Rights means the rights granted to You subject to the
 terms and conditions of this Public License, which are limited to
 all Copyright and Similar Rights that apply to Your use of the
 Licensed Material and that the Licensor has authority to license.
 .
 j. Licensor means the individual(s) or entity(ies) granting rights
 under this Public License.
 .
 k. Share means to provide material to the public by any means or
 process that requires permission under the Licensed Rights, such
 as reproduction, public display, public performance, distribution,
 dissemination, communication, or importation, and to make material
 available to the public including in ways that members of the
 public may access the material from a place and at a time
 individually chosen by them.
 .
 l. Sui Generis Database Rights means rights other than copyright
 resulting from Directive 96/9/EC of the European Parliament and of
 the Council of 11 March 1996 on the legal protection of databases,
 as amended and/or succeeded, as well as other essentially
 equivalent rights anywhere in the world.
 .
 m. You means the individual or entity exercising the Licensed Rights
 under this Public License. Your has a corresponding meaning.
 .
 Section 2 -- Scope.
 .
 a. License grant.
 .
 1. Subject to the terms and conditions of this Public License,
 the Licensor hereby grants You a worldwide, royalty-free,
 non-sublicensable, non-exclusive, irrevocable license to
 exercise the Licensed Rights in the Licensed Material to:
 .
 a. reproduce and Share the Licensed Material, in whole or
 in part; and
 .
 b. produce, reproduce, and Share Adapted Material.
 .
 2. Exceptions and Limitations. For the avoidance of doubt, where
 Exceptions and Limitations apply to Your use, this Public
 License does not apply, and You do not need to comply with
 its terms and conditions.
 .
 3. Term. The term of this Public License is specified in Section
 6(a).
 .
 4. Media and formats; technical modifications allowed. The
 Licensor authorizes You to exercise the Licensed Rights in
 all media and formats whether now known or hereafter created,
 and to make technical modifications necessary to do so. The
 Licensor waives and/or agrees not to assert any right or
 authority to forbid You from making technical modifications
 necessary to exercise the Licensed Rights, including
 technical modifications necessary to circumvent Effective
 Technological Measures. For purposes of this Public License,
 simply making modifications authorized by this Section 2(a)
 (4) never produces Adapted Material.
 .
 5. Downstream recipients.
 .
 a. Offer from the Licensor -- Licensed Material. Every
 recipient of the Licensed Material automatically
 receives an offer from the Licensor to exercise the
 Licensed Rights under the terms and conditions of this
 Public License.
 .
 b. Additional offer from the Licensor -- Adapted Material.
 Every recipient of Adapted Material from You
 automatically receives an offer from the Licensor to
 exercise the Licensed Rights in the Adapted Material
 under the conditions of the Adapter's License You apply.
 .
 c. No downstream restrictions. You may not offer or impose
 any additional or different terms or conditions on, or
 apply any Effective Technological Measures to, the
 Licensed Material if doing so restricts exercise of the
 Licensed Rights by any recipient of the Licensed
 Material.
 .
 6. No endorsement. Nothing in this Public License constitutes or
 may be construed as permission to assert or imply that You
 are, or that Your use of the Licensed Material is, connected
 with, or sponsored, endorsed, or granted official status by,
 the Licensor or others designated to receive attribution as
 provided in Section 3(a)(1)(A)(i).
 .
 b. Other rights.
 .
 1. Moral rights, such as the right of integrity, are not
 licensed under this Public License, nor are publicity,
 privacy, and/or other similar personality rights; however, to
 the extent possible, the Licensor waives and/or agrees not to
 assert any such rights held by the Licensor to the limited
 extent necessary to allow You to exercise the Licensed
 Rights, but not otherwise.
 .
 2. Patent and trademark rights are not licensed under this
 Public License.
 .
 3. To the extent possible, the Licensor waives any right to
 collect royalties from You for the exercise of the Licensed
 Rights, whether directly or through a collecting society
 under any voluntary or waivable statutory or compulsory
 licensing scheme. In all other cases the Licensor expressly
 reserves any right to collect such royalties.
 .
 Section 3 -- License Conditions.
 .
 Your exercise of the Licensed Rights is expressly made subject to the
 following conditions.
 .
 a. Attribution.
 .
 1. If You Share the Licensed Material (including in modified
 form), You must:
 .
 a. retain the following if it is supplied by the Licensor
 with the Licensed Material:
 .
 i. identification of the creator(s) of the Licensed
 Material and any others designated to receive
 attribution, in any reasonable manner requested by
 the Licensor (including by pseudonym if
 designated);
 .
 ii. a copyright notice;
 .
 iii. a notice that refers to this Public License;
 .
 iv. a notice that refers to the disclaimer of
 warranties;
 .
 v. a URI or hyperlink to the Licensed Material to the
 extent reasonably practicable;
 .
 b. indicate if You modified the Licensed Material and
 retain an indication of any previous modifications; and
 .
 c. indicate the Licensed Material is licensed under this
 Public License, and include the text of, or the URI or
 hyperlink to, this Public License.
 .
 2. You may satisfy the conditions in Section 3(a)(1) in any
 reasonable manner based on the medium, means, and context in
 which You Share the Licensed Material. For example, it may be
 reasonable to satisfy the conditions by providing a URI or
 hyperlink to a resource that includes the required
 information.
 .
 3. If requested by the Licensor, You must remove any of the
 information required by Section 3(a)(1)(A) to the extent
 reasonably practicable.
 .
 b. ShareAlike.
 .
 In addition to the conditions in Section 3(a), if You Share
 Adapted Material You produce, the following conditions also apply.
 .
 1. The Adapter's License You apply must be a Creative Commons
 license with the same License Elements, this version or
 later, or a BY-SA Compatible License.
 .
 2. You must include the text of, or the URI or hyperlink to, the
 Adapter's License You apply. You may satisfy this condition
 in any reasonable manner based on the medium, means, and
 context in which You Share Adapted Material.
 .
 3. You may not offer or impose any additional or different terms
 or conditions on, or apply any Effective Technological
 Measures to, Adapted Material that restrict exercise of the
 rights granted under the Adapter's License You apply.
 .
 Section 4 -- Sui Generis Database Rights.
 .
 Where the Licensed Rights include Sui Generis Database Rights that
 apply to Your use of the Licensed Material:
 .
 a. for the avoidance of doubt, Section 2(a)(1) grants You the right
 to extract, reuse, reproduce, and Share all or a substantial
 portion of the contents of the database;
 .
 b. if You include all or a substantial portion of the database
 contents in a database in which You have Sui Generis Database
 Rights, then the database in which You have Sui Generis Database
 Rights (but not its individual contents) is Adapted Material,
 .
 including for purposes of Section 3(b); and
 c. You must comply with the conditions in Section 3(a) if You Share
 all or a substantial portion of the contents of the database.
 .
 For the avoidance of doubt, this Section 4 supplements and does not
 replace Your obligations under this Public License where the Licensed
 Rights include other Copyright and Similar Rights.
 .
 Section 5 -- Disclaimer of Warranties and Limitation of Liability.
 .
 a. UNLESS OTHERWISE SEPARATELY UNDERTAKEN BY THE LICENSOR, TO THE
 EXTENT POSSIBLE, THE LICENSOR OFFERS THE LICENSED MATERIAL AS-IS
 AND AS-AVAILABLE, AND MAKES NO REPRESENTATIONS OR WARRANTIES OF
 ANY KIND CONCERNING THE LICENSED MATERIAL, WHETHER EXPRESS,
 IMPLIED, STATUTORY, OR OTHER. THIS INCLUDES, WITHOUT LIMITATION,
 WARRANTIES OF TITLE, MERCHANTABILITY, FITNESS FOR A PARTICULAR
 PURPOSE, NON-INFRINGEMENT, ABSENCE OF LATENT OR OTHER DEFECTS,
 ACCURACY, OR THE PRESENCE OR ABSENCE OF ERRORS, WHETHER OR NOT
 KNOWN OR DISCOVERABLE. WHERE DISCLAIMERS OF WARRANTIES ARE NOT
 ALLOWED IN FULL OR IN PART, THIS DISCLAIMER MAY NOT APPLY TO YOU.
 .
 b. TO THE EXTENT POSSIBLE, IN NO EVENT WILL THE LICENSOR BE LIABLE
 TO YOU ON ANY LEGAL THEORY (INCLUDING, WITHOUT LIMITATION,
 NEGLIGENCE) OR OTHERWISE FOR ANY DIRECT, SPECIAL, INDIRECT,
 INCIDENTAL, CONSEQUENTIAL, PUNITIVE, EXEMPLARY, OR OTHER LOSSES,
 COSTS, EXPENSES, OR DAMAGES ARISING OUT OF THIS PUBLIC LICENSE OR
 USE OF THE LICENSED MATERIAL, EVEN IF THE LICENSOR HAS BEEN
 ADVISED OF THE POSSIBILITY OF SUCH LOSSES, COSTS, EXPENSES, OR
 DAMAGES. WHERE A LIMITATION OF LIABILITY IS NOT ALLOWED IN FULL OR
 IN PART, THIS LIMITATION MAY NOT APPLY TO YOU.
 .
 c. The disclaimer of warranties and limitation of liability provided
 above shall be interpreted in a manner that, to the extent
 possible, most closely approximates an absolute disclaimer and
 waiver of all liability.
 .
 Section 6 -- Term and Termination.
 .
 a. This Public License applies for the term of the Copyright and
 Similar Rights licensed here. However, if You fail to comply with
 this Public License, then Your rights under this Public License
 terminate automatically.
 .
 b. Where Your right to use the Licensed Material has terminated under
 Section 6(a), it reinstates:
 .
 1. automatically as of the date the violation is cured, provided
 it is cured within 30 days of Your discovery of the
 violation; or
 .
 2. upon express reinstatement by the Licensor.
 .
 For the avoidance of doubt, this Section 6(b) does not affect any
 right the Licensor may have to seek remedies for Your violations
 of this Public License.
 .
 c. For the avoidance of doubt, the Licensor may also offer the
 Licensed Material under separate terms or conditions or stop
 distributing the Licensed Material at any time; however, doing so
 will not terminate this Public License.
 .
 d. Sections 1, 5, 6, 7, and 8 survive termination of this Public
 License.
 .
 Section 7 -- Other Terms and Conditions.
 .
 a. The Licensor shall not be bound by any additional or different
 terms or conditions communicated by You unless expressly agreed.
 .
 b. Any arrangements, understandings, or agreements regarding the
 Licensed Material not stated herein are separate from and
 independent of the terms and conditions of this Public License.
 .
 Section 8 -- Interpretation.
 .
 a. For the avoidance of doubt, this Public License does not, and
 shall not be interpreted to, reduce, limit, restrict, or impose
 conditions on any use of the Licensed Material that could lawfully
 be made without permission under this Public License.
 .
 b. To the extent possible, if any provision of this Public License is
 deemed unenforceable, it shall be automatically reformed to the
 minimum extent necessary to make it enforceable. If the provision
 cannot be reformed, it shall be severed from this Public License
 without affecting the enforceability of the remaining terms and
 conditions.
 .
 c. No term or condition of this Public License will be waived and no
 failure to comply consented to unless expressly agreed to by the
 Licensor.
 .
 d. Nothing in this Public License constitutes or may be interpreted
 as a limitation upon, or waiver of, any privileges and immunities
 that apply to the Licensor or You, including from the legal
 processes of any jurisdiction or authority.

License: CC-BY-4.0
 By exercising the Licensed Rights (defined below), You accept and agree
 to be bound by the terms and conditions of this Creative Commons
 Attribution 4.0 International Public License ("Public
 License"). To the extent this Public License may be interpreted as a
 contract, You are granted the Licensed Rights in consideration of Your
 acceptance of these terms and conditions, and the Licensor grants You
 such rights in consideration of benefits the Licensor receives from
 making the Licensed Material available under these terms and
 conditions.
 .
 Section 1 -- Definitions.
 .
 a. Adapted Material means material subject to Copyright and Similar
 Rights that is derived from or based upon the Licensed Material
 and in which the Licensed Material is translated, altered,
 arranged, transformed, or otherwise modified in a manner requiring
 permission under the Copyright and Similar Rights held by the
 Licensor. For purposes of this Public License, where the Licensed
 Material is a musical work, performance, or sound recording,
 Adapted Material is always produced where the Licensed Material is
 synched in timed relation with a moving image.
 .
 b. Adapter's License means the license You apply to Your Copyright
 and Similar Rights in Your contributions to Adapted Material in
 accordance with the terms and conditions of this Public License.
 .
 c. Copyright and Similar Rights means copyright and/or similar rights
 closely related to copyright including, without limitation,
 performance, broadcast, sound recording, and Sui Generis Database
 Rights, without regard to how the rights are labeled or
 categorized. For purposes of this Public License, the rights
 specified in Section 2(b)(1)-(2) are not Copyright and Similar
 Rights.
 .
 d. Effective Technological Measures means those measures that, in the
 absence of proper authority, may not be circumvented under laws
 fulfilling obligations under Article 11 of the WIPO Copyright
 Treaty adopted on December 20, 1996, and/or similar international
 agreements.
 .
 e. Exceptions and Limitations means fair use, fair dealing, and/or
 any other exception or limitation to Copyright and Similar Rights
 that applies to Your use of the Licensed Material.
 .
 f. Licensed Material means the artistic or literary work, database,
 or other material to which the Licensor applied this Public
 License.
 .
 g. Licensed Rights means the rights granted to You subject to the
 terms and conditions of this Public License, which are limited to
 all Copyright and Similar Rights that apply to Your use of the
 Licensed Material and that the Licensor has authority to license.
 .
 h. Licensor means the individual(s) or entity(ies) granting rights
 under this Public License.
 .
 i. Share means to provide material to the public by any means or
 process that requires permission under the Licensed Rights, such
 as reproduction, public display, public performance, distribution,
 dissemination, communication, or importation, and to make material
 available to the public including in ways that members of the
 public may access the material from a place and at a time
 individually chosen by them.
 .
 j. Sui Generis Database Rights means rights other than copyright
 resulting from Directive 96/9/EC of the European Parliament and of
 the Council of 11 March 1996 on the legal protection of databases,
 as amended and/or succeeded, as well as other essentially
 equivalent rights anywhere in the world.
 .
 k. You means the individual or entity exercising the Licensed Rights
 under this Public License. Your has a corresponding meaning.
 .
 Section 2 -- Scope.
 .
 a. License grant.
 .
 1. Subject to the terms and conditions of this Public License,
 the Licensor hereby grants You a worldwide, royalty-free,
 non-sublicensable, non-exclusive, irrevocable license to
 exercise the Licensed Rights in the Licensed Material to:
 .
 a. reproduce and Share the Licensed Material, in whole or
 in part; and
 .
 b. produce, reproduce, and Share Adapted Material.
 .
 2. Exceptions and Limitations. For the avoidance of doubt, where
 Exceptions and Limitations apply to Your use, this Public
 License does not apply, and You do not need to comply with
 its terms and conditions.
 .
 3. Term. The term of this Public License is specified in Section
 6(a).
 .
 4. Media and formats; technical modifications allowed. The
 Licensor authorizes You to exercise the Licensed Rights in
 all media and formats whether now known or hereafter created,
 and to make technical modifications necessary to do so. The
 Licensor waives and/or agrees not to assert any right or
 authority to forbid You from making technical modifications
 necessary to exercise the Licensed Rights, including
 technical modifications necessary to circumvent Effective
 Technological Measures. For purposes of this Public License,
 simply making modifications authorized by this Section 2(a)
 (4) never produces Adapted Material.
 .
 5. Downstream recipients.
 .
 a. Offer from the Licensor -- Licensed Material. Every
 recipient of the Licensed Material automatically
 receives an offer from the Licensor to exercise the
 Licensed Rights under the terms and conditions of this
 Public License.
 .
 b. No downstream restrictions. You may not offer or impose
 any additional or different terms or conditions on, or
 apply any Effective Technological Measures to, the
 Licensed Material if doing so restricts exercise of the
 Licensed Rights by any recipient of the Licensed
 Material.
 .
 6. No endorsement. Nothing in this Public License constitutes or
 may be construed as permission to assert or imply that You
 are, or that Your use of the Licensed Material is, connected
 with, or sponsored, endorsed, or granted official status by,
 the Licensor or others designated to receive attribution as
 provided in Section 3(a)(1)(A)(i).
 .
 b. Other rights.
 .
 1. Moral rights, such as the right of integrity, are not
 licensed under this Public License, nor are publicity,
 privacy, and/or other similar personality rights; however, to
 the extent possible, the Licensor waives and/or agrees not to
 assert any such rights held by the Licensor to the limited
 extent necessary to allow You to exercise the Licensed
 Rights, but not otherwise.
 .
 2. Patent and trademark rights are not licensed under this
 Public License.
 .
 3. To the extent possible, the Licensor waives any right to
 collect royalties from You for the exercise of the Licensed
 Rights, whether directly or through a collecting society
 under any voluntary or waivable statutory or compulsory
 licensing scheme. In all other cases the Licensor expressly
 reserves any right to collect such royalties.
 .
 Section 3 -- License Conditions.
 .
 Your exercise of the Licensed Rights is expressly made subject to the
 following conditions.
 .
 a. Attribution.
 .
 1. If You Share the Licensed Material (including in modified
 form), You must:
 .
 a. retain the following if it is supplied by the Licensor
 with the Licensed Material:
 .
 i. identification of the creator(s) of the Licensed
 Material and any others designated to receive
 attribution, in any reasonable manner requested by
 the Licensor (including by pseudonym if
 designated);
 .
 ii. a copyright notice;
 .
 iii. a notice that refers to this Public License;
 .
 iv. a notice that refers to the disclaimer of
 warranties;
 .
 v. a URI or hyperlink to the Licensed Material to the
 extent reasonably practicable;
 .
 b. indicate if You modified the Licensed Material and
 retain an indication of any previous modifications; and
 .
 c. indicate the Licensed Material is licensed under this
 Public License, and include the text of, or the URI or
 hyperlink to, this Public License.
 .
 2. You may satisfy the conditions in Section 3(a)(1) in any
 reasonable manner based on the medium, means, and context in
 which You Share the Licensed Material. For example, it may be
 reasonable to satisfy the conditions by providing a URI or
 hyperlink to a resource that includes the required
 information.
 .
 3. If requested by the Licensor, You must remove any of the
 information required by Section 3(a)(1)(A) to the extent
 reasonably practicable.
 .
 4. If You Share Adapted Material You produce, the Adapter's
 License You apply must not prevent recipients of the Adapted
 Material from complying with this Public License.
 .
 Section 4 -- Sui Generis Database Rights.
 .
 Where the Licensed Rights include Sui Generis Database Rights that
 apply to Your use of the Licensed Material:
 .
 a. for the avoidance of doubt, Section 2(a)(1) grants You the right
 to extract, reuse, reproduce, and Share all or a substantial
 portion of the contents of the database;
 .
 b. if You include all or a substantial portion of the database
 contents in a database in which You have Sui Generis Database
 Rights, then the database in which You have Sui Generis Database
 Rights (but not its individual contents) is Adapted Material; and
 .
 c. You must comply with the conditions in Section 3(a) if You Share
 all or a substantial portion of the contents of the database.
 .
 For the avoidance of doubt, this Section 4 supplements and does not
 replace Your obligations under this Public License where the Licensed
 Rights include other Copyright and Similar Rights.
 .
 Section 5 -- Disclaimer of Warranties and Limitation of Liability.
 .
 a. UNLESS OTHERWISE SEPARATELY UNDERTAKEN BY THE LICENSOR, TO THE
 EXTENT POSSIBLE, THE LICENSOR OFFERS THE LICENSED MATERIAL AS-IS
 AND AS-AVAILABLE, AND MAKES NO REPRESENTATIONS OR WARRANTIES OF
 ANY KIND CONCERNING THE LICENSED MATERIAL, WHETHER EXPRESS,
 IMPLIED, STATUTORY, OR OTHER. THIS INCLUDES, WITHOUT LIMITATION,
 WARRANTIES OF TITLE, MERCHANTABILITY, FITNESS FOR A PARTICULAR
 PURPOSE, NON-INFRINGEMENT, ABSENCE OF LATENT OR OTHER DEFECTS,
 ACCURACY, OR THE PRESENCE OR ABSENCE OF ERRORS, WHETHER OR NOT
 KNOWN OR DISCOVERABLE. WHERE DISCLAIMERS OF WARRANTIES ARE NOT
 ALLOWED IN FULL OR IN PART, THIS DISCLAIMER MAY NOT APPLY TO YOU.
 .
 b. TO THE EXTENT POSSIBLE, IN NO EVENT WILL THE LICENSOR BE LIABLE
 TO YOU ON ANY LEGAL THEORY (INCLUDING, WITHOUT LIMITATION,
 NEGLIGENCE) OR OTHERWISE FOR ANY DIRECT, SPECIAL, INDIRECT,
 INCIDENTAL, CONSEQUENTIAL, PUNITIVE, EXEMPLARY, OR OTHER LOSSES,
 COSTS, EXPENSES, OR DAMAGES ARISING OUT OF THIS PUBLIC LICENSE OR
 USE OF THE LICENSED MATERIAL, EVEN IF THE LICENSOR HAS BEEN
 ADVISED OF THE POSSIBILITY OF SUCH LOSSES, COSTS, EXPENSES, OR
 DAMAGES. WHERE A LIMITATION OF LIABILITY IS NOT ALLOWED IN FULL OR
 IN PART, THIS LIMITATION MAY NOT APPLY TO YOU.
 .
 c. The disclaimer of warranties and limitation of liability provided
 above shall be interpreted in a manner that, to the extent
 possible, most closely approximates an absolute disclaimer and
 waiver of all liability.
 .
 Section 6 -- Term and Termination.
 .
 a. This Public License applies for the term of the Copyright and
 Similar Rights licensed here. However, if You fail to comply with
 this Public License, then Your rights under this Public License
 terminate automatically.
 .
 b. Where Your right to use the Licensed Material has terminated under
 Section 6(a), it reinstates:
 .
 1. automatically as of the date the violation is cured, provided
 it is cured within 30 days of Your discovery of the
 violation; or
 .
 2. upon express reinstatement by the Licensor.
 .
 For the avoidance of doubt, this Section 6(b) does not affect any
 right the Licensor may have to seek remedies for Your violations
 of this Public License.
 .
 c. For the avoidance of doubt, the Licensor may also offer the
 Licensed Material under separate terms or conditions or stop
 distributing the Licensed Material at any time; however, doing so
 will not terminate this Public License.
 .
 d. Sections 1, 5, 6, 7, and 8 survive termination of this Public
 License.
 .
 Section 7 -- Other Terms and Conditions.
 .
 a. The Licensor shall not be bound by any additional or different
 terms or conditions communicated by You unless expressly agreed.
 .
 b. Any arrangements, understandings, or agreements regarding the
 Licensed Material not stated herein are separate from and
 independent of the terms and conditions of this Public License.
 .
 Section 8 -- Interpretation.
 .
 a. For the avoidance of doubt, this Public License does not, and
 shall not be interpreted to, reduce, limit, restrict, or impose
 conditions on any use of the Licensed Material that could lawfully
 be made without permission under this Public License.
 .
 b. To the extent possible, if any provision of this Public License is
 deemed unenforceable, it shall be automatically reformed to the
 minimum extent necessary to make it enforceable. If the provision
 cannot be reformed, it shall be severed from this Public License
 without affecting the enforceability of the remaining terms and
 conditions.
 .
 c. No term or condition of this Public License will be waived and no
 failure to comply consented to unless expressly agreed to by the
 Licensor.
 .
 d. Nothing in this Public License constitutes or may be interpreted
 as a limitation upon, or waiver of, any privileges and immunities
 that apply to the Licensor or You, including from the legal
 processes of any jurisdiction or authority.

License: CC-BY-SA-3.0
 CREATIVE COMMONS CORPORATION IS NOT A LAW FIRM AND DOES NOT PROVIDE
 LEGAL SERVICES. DISTRIBUTION OF THIS LICENSE DOES NOT CREATE AN
 ATTORNEY-CLIENT RELATIONSHIP. CREATIVE COMMONS PROVIDES THIS
 INFORMATION ON AN "AS-IS" BASIS. CREATIVE COMMONS MAKES NO WARRANTIES
 REGARDING THE INFORMATION PROVIDED, AND DISCLAIMS LIABILITY FOR
 DAMAGES RESULTING FROM ITS USE.
 .
 License
 .
 THE WORK (AS DEFINED BELOW) IS PROVIDED UNDER THE TERMS OF THIS CREATIVE
 COMMONS PUBLIC LICENSE ("CCPL" OR "LICENSE"). THE WORK IS PROTECTED BY
 COPYRIGHT AND/OR OTHER APPLICABLE LAW. ANY USE OF THE WORK OTHER THAN AS
 AUTHORIZED UNDER THIS LICENSE OR COPYRIGHT LAW IS PROHIBITED.
 .
 BY EXERCISING ANY RIGHTS TO THE WORK PROVIDED HERE, YOU ACCEPT AND AGREE
 TO BE BOUND BY THE TERMS OF THIS LICENSE. TO THE EXTENT THIS LICENSE MAY
 BE CONSIDERED TO BE A CONTRACT, THE LICENSOR GRANTS YOU THE RIGHTS
 CONTAINED HERE IN CONSIDERATION OF YOUR ACCEPTANCE OF SUCH TERMS AND
 CONDITIONS.
 .
 1. Definitions
 .
 a. "Adaptation" means a work based upon the Work, or upon the Work and
 other pre-existing works, such as a translation, adaptation,
 derivative work, arrangement of music or other alterations of a
 literary or artistic work, or phonogram or performance and includes
 cinematographic adaptations or any other form in which the Work may be
 recast, transformed, or adapted including in any form recognizably
 derived from the original, except that a work that constitutes a
 Collection will not be considered an Adaptation for the purpose of
 this License. For the avoidance of doubt, where the Work is a musical
 work, performance or phonogram, the synchronization of the Work in
 timed-relation with a moving image ("synching") will be considered an
 Adaptation for the purpose of this License.
 .
 b. "Collection" means a collection of literary or artistic works, such as
 encyclopedias and anthologies, or performances, phonograms or
 broadcasts, or other works or subject matter other than works listed
 in Section 1(f) below, which, by reason of the selection and
 arrangement of their contents, constitute intellectual creations, in
 which the Work is included in its entirety in unmodified form along
 with one or more other contributions, each constituting separate and
 independent works in themselves, which together are assembled into a
 collective whole. A work that constitutes a Collection will not be
 considered an Adaptation (as defined below) for the purposes of this
 License.
 .
 c. "Creative Commons Compatible License" means a license that is listed
 at https://creativecommons.org/compatiblelicenses that has been
 approved by Creative Commons as being essentially equivalent to this
 License, including, at a minimum, because that license: (i) contains
 terms that have the same purpose, meaning and effect as the License
 Elements of this License; and, (ii) explicitly permits the relicensing
 of adaptations of works made available under that license under this
 License or a Creative Commons jurisdiction license with the same
 License Elements as this License.
 .
 d. "Distribute" means to make available to the public the original and
 copies of the Work or Adaptation, as appropriate, through sale or
 other transfer of ownership.
 .
 e. "License Elements" means the following high-level license attributes
 as selected by Licensor and indicated in the title of this License:
 Attribution, ShareAlike.
 .
 f. "Licensor" means the individual, individuals, entity or entities that
 offer(s) the Work under the terms of this License.
 .
 g. "Original Author" means, in the case of a literary or artistic work,
 the individual, individuals, entity or entities who created the Work
 or if no individual or entity can be identified, the publisher; and in
 addition (i) in the case of a performance the actors, singers,
 musicians, dancers, and other persons who act, sing, deliver, declaim,
 play in, interpret or otherwise perform literary or artistic works or
 expressions of folklore; (ii) in the case of a phonogram the producer
 being the person or legal entity who first fixes the sounds of a
 performance or other sounds; and, (iii) in the case of broadcasts, the
 organization that transmits the broadcast.
 .
 h. "Work" means the literary and/or artistic work offered under the terms
 of this License including without limitation any production in the
 literary, scientific and artistic domain, whatever may be the mode or
 form of its expression including digital form, such as a book,
 pamphlet and other writing; a lecture, address, sermon or other work
 of the same nature; a dramatic or dramatico-musical work; a
 choreographic work or entertainment in dumb show; a musical
 composition with or without words; a cinematographic work to which are
 assimilated works expressed by a process analogous to cinematography;
 a work of drawing, painting, architecture, sculpture, engraving or
 lithography; a photographic work to which are assimilated works
 expressed by a process analogous to photography; a work of applied
 art; an illustration, map, plan, sketch or three-dimensional work
 relative to geography, topography, architecture or science; a
 performance; a broadcast; a phonogram; a compilation of data to the
 extent it is protected as a copyrightable work; or a work performed by
 a variety or circus performer to the extent it is not otherwise
 considered a literary or artistic work.
 .
 i. "You" means an individual or entity exercising rights under this
 License who has not previously violated the terms of this License with
 respect to the Work, or who has received express permission from the
 Licensor to exercise rights under this License despite a previous
 violation.
 .
 j. "Publicly Perform" means to perform public recitations of the Work and
 to communicate to the public those public recitations, by any means or
 process, including by wire or wireless means or public digital
 performances; to make available to the public Works in such a way that
 members of the public may access these Works from a place and at a
 place individually chosen by them; to perform the Work to the public
 by any means or process and the communication to the public of the
 performances of the Work, including by public digital performance; to
 broadcast and rebroadcast the Work by any means including signs,
 sounds or images.
 .
 k. "Reproduce" means to make copies of the Work by any means including
 without limitation by sound or visual recordings and the right of
 fixation and reproducing fixations of the Work, including storage of a
 protected performance or phonogram in digital form or other electronic
 medium.
 .
 2. Fair Dealing Rights. Nothing in this License is intended to reduce,
 limit, or restrict any uses free from copyright or rights arising from
 limitations or exceptions that are provided for in connection with the
 copyright protection under copyright law or other applicable laws.
 .
 3. License Grant. Subject to the terms and conditions of this License,
 Licensor hereby grants You a worldwide, royalty-free, non-exclusive,
 perpetual (for the duration of the applicable copyright) license to
 exercise the rights in the Work as stated below:
 .
 a. to Reproduce the Work, to incorporate the Work into one or more
 Collections, and to Reproduce the Work as incorporated in the
 Collections;
 .
 b. to create and Reproduce Adaptations provided that any such Adaptation,
 including any translation in any medium, takes reasonable steps to
 clearly label, demarcate or otherwise identify that changes were made
 to the original Work. For example, a translation could be marked "The
 original work was translated from English to Spanish," or a
 modification could indicate "The original work has been modified.";
 .
 c. to Distribute and Publicly Perform the Work including as incorporated
 in Collections; and,
 .
 d. to Distribute and Publicly Perform Adaptations.
 .
 e. For the avoidance of doubt:
 .
 i. Non-waivable Compulsory License Schemes. In those jurisdictions in
 which the right to collect royalties through any statutory or
 compulsory licensing scheme cannot be waived, the Licensor
 reserves the exclusive right to collect such royalties for any
 exercise by You of the rights granted under this License;
 .
 ii. Waivable Compulsory License Schemes. In those jurisdictions in
 which the right to collect royalties through any statutory or
 compulsory licensing scheme can be waived, the Licensor waives the
 exclusive right to collect such royalties for any exercise by You
 of the rights granted under this License; and,
 .
 iii. Voluntary License Schemes. The Licensor waives the right to
 collect royalties, whether individually or, in the event that the
 Licensor is a member of a collecting society that administers
 voluntary licensing schemes, via that society, from any exercise
 by You of the rights granted under this License.
 .
 The above rights may be exercised in all media and formats whether now
 known or hereafter devised. The above rights include the right to make
 such modifications as are technically necessary to exercise the rights in
 other media and formats. Subject to Section 8(f), all rights not expressly
 granted by Licensor are hereby reserved.
 .
 4. Restrictions. The license granted in Section 3 above is expressly made
 subject to and limited by the following restrictions:
 .
 a. You may Distribute or Publicly Perform the Work only under the terms
 of this License. You must include a copy of, or the Uniform Resource
 Identifier (URI) for, this License with every copy of the Work You
 Distribute or Publicly Perform. You may not offer or impose any terms
 on the Work that restrict the terms of this License or the ability of
 the recipient of the Work to exercise the rights granted to that
 recipient under the terms of the License. You may not sublicense the
 Work. You must keep intact all notices that refer to this License and
 to the disclaimer of warranties with every copy of the Work You
 Distribute or Publicly Perform. When You Distribute or Publicly
 Perform the Work, You may not impose any effective technological
 measures on the Work that restrict the ability of a recipient of the
 Work from You to exercise the rights granted to that recipient under
 the terms of the License. This Section 4(a) applies to the Work as
 incorporated in a Collection, but this does not require the Collection
 apart from the Work itself to be made subject to the terms of this
 License. If You create a Collection, upon notice from any Licensor You
 must, to the extent practicable, remove from the Collection any credit
 as required by Section 4(c), as requested. If You create an
 Adaptation, upon notice from any Licensor You must, to the extent
 practicable, remove from the Adaptation any credit as required by
 Section 4(c), as requested.
 .
 b. You may Distribute or Publicly Perform an Adaptation only under the
 terms of: (i) this License; (ii) a later version of this License with
 the same License Elements as this License; (iii) a Creative Commons
 jurisdiction license (either this or a later license version) that
 contains the same License Elements as this License (e.g.,
 Attribution-ShareAlike 3.0 US)); (iv) a Creative Commons Compatible
 License. If you license the Adaptation under one of the licenses
 mentioned in (iv), you must comply with the terms of that license. If
 you license the Adaptation under the terms of any of the licenses
 mentioned in (i), (ii) or (iii) (the "Applicable License"), you must
 comply with the terms of the Applicable License generally and the
 following provisions: (I) You must include a copy of, or the URI for,
 the Applicable License with every copy of each Adaptation You
 Distribute or Publicly Perform; (II) You may not offer or impose any
 terms on the Adaptation that restrict the terms of the Applicable
 License or the ability of the recipient of the Adaptation to exercise
 the rights granted to that recipient under the terms of the Applicable
 License; (III) You must keep intact all notices that refer to the
 Applicable License and to the disclaimer of warranties with every copy
 of the Work as included in the Adaptation You Distribute or Publicly
 Perform; (IV) when You Distribute or Publicly Perform the Adaptation,
 You may not impose any effective technological measures on the
 Adaptation that restrict the ability of a recipient of the Adaptation
 from You to exercise the rights granted to that recipient under the
 terms of the Applicable License. This Section 4(b) applies to the
 Adaptation as incorporated in a Collection, but this does not require
 the Collection apart from the Adaptation itself to be made subject to
 the terms of the Applicable License.
 .
 c. If You Distribute, or Publicly Perform the Work or any Adaptations or
 Collections, You must, unless a request has been made pursuant to
 Section 4(a), keep intact all copyright notices for the Work and
 provide, reasonable to the medium or means You are utilizing: (i) the
 name of the Original Author (or pseudonym, if applicable) if supplied,
 and/or if the Original Author and/or Licensor designate another party
 or parties (e.g., a sponsor institute, publishing entity, journal) for
 attribution ("Attribution Parties") in Licensor's copyright notice,
 terms of service or by other reasonable means, the name of such party
 or parties; (ii) the title of the Work if supplied; (iii) to the
 extent reasonably practicable, the URI, if any, that Licensor
 specifies to be associated with the Work, unless such URI does not
 refer to the copyright notice or licensing information for the Work;
 and (iv) , consistent with Ssection 3(b), in the case of an
 Adaptation, a credit identifying the use of the Work in the Adaptation
 (e.g., "French translation of the Work by Original Author," or
 "Screenplay based on original Work by Original Author"). The credit
 required by this Section 4(c) may be implemented in any reasonable
 manner; provided, however, that in the case of a Adaptation or
 Collection, at a minimum such credit will appear, if a credit for all
 contributing authors of the Adaptation or Collection appears, then as
 part of these credits and in a manner at least as prominent as the
 credits for the other contributing authors. For the avoidance of
 doubt, You may only use the credit required by this Section for the
 purpose of attribution in the manner set out above and, by exercising
 Your rights under this License, You may not implicitly or explicitly
 assert or imply any connection with, sponsorship or endorsement by the
 Original Author, Licensor and/or Attribution Parties, as appropriate,
 of You or Your use of the Work, without the separate, express prior
 written permission of the Original Author, Licensor and/or Attribution
 Parties.
 .
 d. Except as otherwise agreed in writing by the Licensor or as may be
 otherwise permitted by applicable law, if You Reproduce, Distribute or
 Publicly Perform the Work either by itself or as part of any
 Adaptations or Collections, You must not distort, mutilate, modify or
 take other derogatory action in relation to the Work which would be
 prejudicial to the Original Author's honor or reputation. Licensor
 agrees that in those jurisdictions (e.g. Japan), in which any exercise
 of the right granted in Section 3(b) of this License (the right to
 make Adaptations) would be deemed to be a distortion, mutilation,
 modification or other derogatory action prejudicial to the Original
 Author's honor and reputation, the Licensor will waive or not assert,
 as appropriate, this Section, to the fullest extent permitted by the
 applicable national law, to enable You to reasonably exercise Your
 right under Section 3(b) of this License (right to make Adaptations)
 but not otherwise.
 .
 5. Representations, Warranties and Disclaimer
 .
 UNLESS OTHERWISE MUTUALLY AGREED TO BY THE PARTIES IN WRITING, LICENSOR
 OFFERS THE WORK AS-IS AND MAKES NO REPRESENTATIONS OR WARRANTIES OF ANY
 KIND CONCERNING THE WORK, EXPRESS, IMPLIED, STATUTORY OR OTHERWISE,
 INCLUDING, WITHOUT LIMITATION, WARRANTIES OF TITLE, MERCHANTIBILITY,
 FITNESS FOR A PARTICULAR PURPOSE, NONINFRINGEMENT, OR THE ABSENCE OF
 LATENT OR OTHER DEFECTS, ACCURACY, OR THE PRESENCE OF ABSENCE OF ERRORS,
 WHETHER OR NOT DISCOVERABLE. SOME JURISDICTIONS DO NOT ALLOW THE EXCLUSION
 OF IMPLIED WARRANTIES, SO SUCH EXCLUSION MAY NOT APPLY TO YOU.
 .
 6. Limitation on Liability. EXCEPT TO THE EXTENT REQUIRED BY APPLICABLE
 LAW, IN NO EVENT WILL LICENSOR BE LIABLE TO YOU ON ANY LEGAL THEORY FOR
 ANY SPECIAL, INCIDENTAL, CONSEQUENTIAL, PUNITIVE OR EXEMPLARY DAMAGES
 ARISING OUT OF THIS LICENSE OR THE USE OF THE WORK, EVEN IF LICENSOR HAS
 BEEN ADVISED OF THE POSSIBILITY OF SUCH DAMAGES.
 .
 7. Termination
 .
 a. This License and the rights granted hereunder will terminate
 automatically upon any breach by You of the terms of this License.
 Individuals or entities who have received Adaptations or Collections
 from You under this License, however, will not have their licenses
 terminated provided such individuals or entities remain in full
 compliance with those licenses. Sections 1, 2, 5, 6, 7, and 8 will
 survive any termination of this License.
 .
 b. Subject to the above terms and conditions, the license granted here is
 perpetual (for the duration of the applicable copyright in the Work).
 Notwithstanding the above, Licensor reserves the right to release the
 Work under different license terms or to stop distributing the Work at
 any time; provided, however that any such election will not serve to
 withdraw this License (or any other license that has been, or is
 required to be, granted under the terms of this License), and this
 License will continue in full force and effect unless terminated as
 stated above.
 .
 8. Miscellaneous
 .
 a. Each time You Distribute or Publicly Perform the Work or a Collection,
 the Licensor offers to the recipient a license to the Work on the same
 terms and conditions as the license granted to You under this License.
 .
 b. Each time You Distribute or Publicly Perform an Adaptation, Licensor
 offers to the recipient a license to the original Work on the same
 terms and conditions as the license granted to You under this License.
 .
 c. If any provision of this License is invalid or unenforceable under
 applicable law, it shall not affect the validity or enforceability of
 the remainder of the terms of this License, and without further action
 by the parties to this agreement, such provision shall be reformed to
 the minimum extent necessary to make such provision valid and
 enforceable.
 .
 d. No term or provision of this License shall be deemed waived and no
 breach consented to unless such waiver or consent shall be in writing
 and signed by the party to be charged with such waiver or consent.
 .
 e. This License constitutes the entire agreement between the parties with
 respect to the Work licensed here. There are no understandings,
 agreements or representations with respect to the Work not specified
 here. Licensor shall not be bound by any additional provisions that
 may appear in any communication from You. This License may not be
 modified without the mutual written agreement of the Licensor and You.
 .
 f. The rights granted under, and the subject matter referenced, in this
 License were drafted utilizing the terminology of the Berne Convention
 for the Protection of Literary and Artistic Works (as amended on
 September 28, 1979), the Rome Convention of 1961, the WIPO Copyright
 Treaty of 1996, the WIPO Performances and Phonograms Treaty of 1996
 and the Universal Copyright Convention (as revised on July 24, 1971).
 These rights and subject matter take effect in the relevant
 jurisdiction in which the License terms are sought to be enforced
 according to the corresponding provisions of the implementation of
 those treaty provisions in the applicable national law. If the
 standard suite of rights granted under applicable copyright law
 includes additional rights not granted under this License, such
 additional rights are deemed to be included in the License; this
 License is not intended to restrict the license of any rights under
 applicable law.<|MERGE_RESOLUTION|>--- conflicted
+++ resolved
@@ -1206,22 +1206,6 @@
 Comment: Derived from works by Michael Zahniser (under the same license).
 
 Files:
-<<<<<<< HEAD
- images/effect/ember tear/ember?tear?fire*
- images/effect/ember tear/ember?tear?impact*
- images/effect/ember tear/ember?tear?vortex*
- images/outfit/ember?tear*
-Copyright: X-27 (youtube.com/x-27yt)
-License: CC-BY-SA-3.0
-
-Files:
- images/effect/ember tear/ember?tear?spark*
-Copyright: X-27 (youtube.com/x-27yt)
-License: CC-BY-SA-3.0
-Comment: Derived from works by Michael Zahniser (under the same license).
-
-
-=======
  images/ship/auxiliary*
  images/ship/carrier*
  images/ship/combat?drone*
@@ -1242,7 +1226,22 @@
 License: CC-BY-SA-4.0
 Comment: Derived from works by Michael Zahniser (under the same license).
 
->>>>>>> 26a498f9
+Files:
+ images/effect/ember tear/ember?tear?fire*
+ images/effect/ember tear/ember?tear?impact*
+ images/effect/ember tear/ember?tear?vortex*
+ images/outfit/ember?tear*
+Copyright: X-27 (youtube.com/x-27yt)
+License: CC-BY-SA-3.0
+
+Files:
+ images/effect/ember tear/ember?tear?spark*
+Copyright: X-27 (youtube.com/x-27yt)
+License: CC-BY-SA-3.0
+Comment: Derived from works by Michael Zahniser (under the same license).
+
+
+
 License: GPL-3+
  This program is free software: you can redistribute it and/or modify
  it under the terms of the GNU General Public License as published by
