aesthetic
aesthetics
aesthetically
<<<<<<< HEAD
ket
ser
=======
ser
brin
>>>>>>> 8919316a
<|MERGE_RESOLUTION|>--- conflicted
+++ resolved
@@ -1,10 +1,6 @@
 aesthetic
 aesthetics
 aesthetically
-<<<<<<< HEAD
 ket
 ser
-=======
-ser
-brin
->>>>>>> 8919316a
+brin