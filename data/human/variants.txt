# Copyright (c) 2014 by Michael Zahniser
#
# Endless Sky is free software: you can redistribute it and/or modify it under the
# terms of the GNU General Public License as published by the Free Software
# Foundation, either version 3 of the License, or (at your option) any later version.
#
# Endless Sky is distributed in the hope that it will be useful, but WITHOUT ANY
# WARRANTY; without even the implied warranty of MERCHANTABILITY or FITNESS FOR A
# PARTICULAR PURPOSE. See the GNU General Public License for more details.
#
# You should have received a copy of the GNU General Public License along with
# this program. If not, see <https://www.gnu.org/licenses/>.



ship "Aerie" "Aerie (Miner)"
	outfits
		"Mining Laser" 2
		"Mining Laser Turret" 2
		"Tractor Beam"
		
		"Asteroid Scanner" 2
		"NT-200 Nucleovoltaic"
		"KP-6 Photovoltaic Panel" 2
		"LP072a Battery Pack"
		"D67-TM Shield Generator"
		"Cargo Expansion"
		"Large Radar Jammer"
		"Laser Rifle" 3
		
		"X1100 Ion Reverse Thruster"
		"X3700 Ion Thruster"
		"X3200 Ion Steering"
		"Hyperdrive"
	gun "Mining Laser"
	gun "Mining Laser"
	turret "Tractor Beam"
	turret "Mining Laser Turret"
	turret "Mining Laser Turret"



ship "Argosy" "Argosy (Blaster)"
	outfits
		"Energy Blaster" 4
		"Quad Blaster Turret" 2
		"Fission Reactor"
		"LP072a Battery Pack"
		"D41-HY Shield Generator"
		"Outfits Expansion"
		"Greyhound Plasma Thruster"
		"Impala Plasma Steering"
		"Hyperdrive"


ship "Argosy" "Argosy (Laser)"
	outfits
		"Beam Laser" 2
		"Heavy Laser" 2
		"Laser Turret" 2
		"NT-200 Nucleovoltaic"
		"Supercapacitor"
		"D67-TM Shield Generator"
		"Outfits Expansion" 2
		"Greyhound Plasma Thruster"
		"Impala Plasma Steering"
		"Hyperdrive"


ship "Argosy" "Argosy (Missile)"
	outfits
		"Meteor Missile Launcher" 4
		"Meteor Missile" 165
		"Meteor Missile Box" 3
		"Anti-Missile Turret" 2
		"Fission Reactor"
		"Supercapacitor"
		"D41-HY Shield Generator"
		"Outfits Expansion" 2
		"A370 Atomic Thruster"
		"A255 Atomic Steering"
		"Hyperdrive"
	turret "Anti-Missile Turret"
	turret "Anti-Missile Turret"


ship "Argosy" "Argosy (Proton)"
	outfits
		"Proton Gun" 2
		"Proton Turret"
		"NT-200 Nucleovoltaic"
		"Supercapacitor"
		"D67-TM Shield Generator"
		"Outfits Expansion" 2
		"Greyhound Plasma Thruster"
		"Impala Plasma Steering"
		"Hyperdrive"


ship "Argosy" "Argosy (Turret)"
	outfits
		"Heavy Laser Turret" 2
		"S3 Thermionic"
		"LP072a Battery Pack"
		"D41-HY Shield Generator"
		"Small Radar Jammer"
		"Outfits Expansion"
		"X3700 Ion Thruster"
		"Greyhound Plasma Steering"
		"Hyperdrive"



ship "Arrow" "Arrow (Hai)"
	outfits
		"Sidewinder Missile Pod" 2
		"Sidewinder Missile" 12
		"Bullfrog Anti-Missile"
		"Pebble Core"
		"Supercapacitor" 2
		"D14-RN Shield Generator"
		"Luxury Accommodations"
		`"Benga" Atomic Thruster`
		`"Biroo" Atomic Steering`
		"Hyperdrive"



ship "Auxiliary" "Auxiliary (Mark II)"
	outfits
		"Sidewinder Missile Launcher" 2
		"Sidewinder Missile" 90
		"Quad Blaster Turret" 2
		"Heavy Anti-Missile Turret" 2
		
		"Fusion Reactor"
		"LP288a Battery Pack"
		"D94-YV Shield Generator"
		"D67-TM Shield Generator"
		"Water Coolant System"
		"Large Radar Jammer"
		"Catalytic Ramscoop"
		
		"X4700 Ion Thruster"
		# "X1700 Ion Thruster" # Extra thruster
		"X5200 Ion Steering"
		"Scram Drive"


ship "Auxiliary" "Auxiliary (Cargo Mark II)"
	plural "Auxiliaries"
	sprite "ship/auxiliaryc"
	thumbnail "thumbnail/auxiliaryc"
	add attributes
		"bunks" -112
		"cargo space" 200
	outfits
		"Sidewinder Missile Launcher" 2
		"Sidewinder Missile" 90
		"Quad Blaster Turret" 2
		"Heavy Anti-Missile Turret" 2
		
		"Fusion Reactor"
		"LP288a Battery Pack"
		"D94-YV Shield Generator"
		"D67-TM Shield Generator"
		"Water Coolant System"
		"Large Radar Jammer"
		"Catalytic Ramscoop"
		
		"X4700 Ion Thruster"
		# "X1700 Ion Thruster" # Extra thruster
		"X5200 Ion Steering"
		"Scram Drive"


ship "Auxiliary" "Auxiliary (Transport Mark II)"
	plural "Auxiliaries"
	sprite "ship/auxiliaryt"
	thumbnail "thumbnail/auxiliaryt"
	add attributes
		"bunks" 112
		"cargo space" -200
	outfits
		"Sidewinder Missile Launcher" 2
		"Sidewinder Missile" 90
		"Quad Blaster Turret" 2
		"Heavy Anti-Missile Turret" 2
		
		"Fusion Reactor"
		"LP288a Battery Pack"
		"D94-YV Shield Generator"
		"D67-TM Shield Generator"
		"Water Coolant System"
		"Large Radar Jammer"
		"Catalytic Ramscoop"
		
		"X4700 Ion Thruster"
		# "X1700 Ion Thruster" # Extra thruster
		"X5200 Ion Steering"
		"Scram Drive"


ship "Auxiliary" "Auxiliary (Jump Transport)"
	plural "Auxiliaries"
	sprite "ship/auxiliaryt"
	thumbnail "thumbnail/auxiliaryt"
	"crew" 362
	add attributes
		"bunks" 112
		"cargo space" -200
	outfits
		"Sidewinder Missile Launcher" 2
		"Sidewinder Missile" 90
		"Quad Blaster Turret" 2
		"Heavy Anti-Missile Turret" 2
		"Jump Drive"
		"Catalytic Ramscoop"
		"Liquid Helium Cooler"
		"Cooling Ducts"
		"Outfits Expansion" 2
		"S-970 Regenerator" 5
		"Armageddon Core"
		"LP288a Battery Pack"
		"A520 Atomic Thruster"
		"A525 Atomic Steering"
		"Laser Rifle" 362
		"Fragmentation Grenades" 500
	gun -12 -186
	gun 12.5 -186
	turret 0 -74 "Heavy Anti-Missile Turret"
	turret 0 -17
	turret 0 20
	turret 0 78 "Heavy Anti-Missile Turret"
	bay "Fighter" 0 -74
	bay "Fighter" 0 -17
	bay "Fighter" 0 20
	bay "Fighter" 0 78



ship "Bactrian" "Bactrian (Hai Engines)"
	outfits
		"Sidewinder Missile Launcher" 2
		"Sidewinder Missile" 90
		"Torpedo Launcher"
		"Torpedo" 30
		"Heavy Laser Turret" 4
		"Heavy Anti-Missile Turret" 2
		"Fusion Reactor"
		"Geode Reactor"
		"Hai Gorge Batteries"
		"D67-TM Shield Generator"
		"Hai Williwaw Cooling" 3
		"Ramscoop"
		"Pulse Rifle" 12
		"Outfits Expansion" 2
		`"Bufaer" Atomic Thruster`
		`"Bufaer" Atomic Steering`
		"Hyperdrive"


ship "Bactrian" "Bactrian (Hai Weapons)"
	outfits
		"Pulse Cannon" 2
		"Hai Tracker Pod" 2
		"Hai Tracker" 112
		"Chameleon Anti-Missile" 2
		"Pulse Turret" 2
		"Heavy Laser Turret" 2
		"Fusion Reactor"
		"Pebble Core"
		"Hai Ravine Batteries"
		"Hai Diamond Regenerator"
		"Hai Williwaw Cooling" 2
		"Ramscoop"
		"Pulse Rifle" 16
		"Large Radar Jammer"
		"X4700 Ion Thruster"
		"X5200 Ion Steering"
		"Hyperdrive"
	gun "Pulse Cannon"
	gun "Pulse Cannon"
	gun "Hai Tracker Pod"
	gun "Hai Tracker Pod"
	turret "Chameleon Anti-Missile"
	turret "Heavy Laser Turret"
	turret "Pulse Turret"
	turret "Pulse Turret"
	turret "Chameleon Anti-Missile"
	turret "Heavy Laser Turret"


ship "Bactrian" "Bactrian (Hired Gun)"
	outfits
		"Heavy Laser" 4
		"Heavy Laser Turret" 6
		"Armageddon Core"
		"LP144a Battery Pack"
		"D94-YV Shield Generator"
		"D41-HY Shield Generator"
		"Liquid Nitrogen Cooler"
		"Water Coolant System"
		"Outfits Expansion" 2
		"Laser Rifle" 20
		"Large Radar Jammer"
		"A520 Atomic Thruster"
		"A525 Atomic Steering"
		"Hyperdrive"


# Troop transport Bactrians
ship "Bactrian" "Bactrian (Troop Jump)"
	outfits
		"Liquid Helium Cooler"
		"Catalytic Ramscoop"
		"Hai Tracker Pod" 4
		"Hai Tracker" 224
		`"Bufaer" Atomic Thruster`
		"Jump Drive"
		"Outfits Expansion"
		"Boulder Reactor" 2
		`"Bufaer" Atomic Steering`
		"Pulse Rifle" 247
		"Bullfrog Anti-Missile" 4
		"Hai Diamond Regenerator" 2
		"Hai Chasm Batteries"
		Brig
		Supercapacitor 2
		"Small Bunk Room"
		"Fuel Pod"
		"Liquid Nitrogen Cooler"
		"Security Station"
		"Fragmentation Grenades" 247
		"Quad Blaster Turret" 2
		"Quantum Key Stone"


# This variant uses outfits acquired in the post-war condition that were surplus or black market for diversity *after* the main campaign.
ship "Bactrian" "Bactrian (Plasma Blaster Anti-Missile)"
	outfits
		"Heavy Anti-Missile Turret" 3
		"Armageddon Core"
		"LP036a Battery Pack"
		"S-970 Regenerator"
		"Liquid Helium Cooler" 2
		Hyperdrive
		"LP072a Battery Pack"
		"Outfits Expansion" 5
		"Liquid Nitrogen Cooler"
		"Plasma Cannon" 4
		"A520 Atomic Thruster"
		# "A255 Atomic Steering" # Extra steering
		"A525 Atomic Steering"
		"Fission Reactor"
		"Quad Blaster Turret" 3
		"Laser Rifle" 15



ship "Barb" "Barb (Proton)"
	outfits
		"Proton Gun"
		
		"nGVF-AA Fuel Cell"
		"Supercapacitor"
		"D14-RN Shield Generator"

		"X1050 Ion Engines"


ship "Barb" "Barb (Gatling)"
	outfits
		"Gatling Gun"
		"Gatling Gun Ammo" 3000
		"Anti-Missile Turret"
		"nGVF-AA Fuel Cell"
		Supercapacitor 3
		"D14-RN Shield Generator"
		"X1050 Ion Engines"


ship "Barb" "Barb (Miner)"
	outfits
		"Mining Laser Turret"

		"nGVF-AA Fuel Cell"
		"LP036a Battery Pack"
		"D14-RN Shield Generator"

		"X1050 Ion Engines"



ship "Bastion" "Bastion (Heavy)"
	outfits
		"Plasma Cannon" 4
		"Quad Blaster Turret" 2
		"Anti-Missile Turret"
		"Fusion Reactor"
		"LP072a Battery Pack"
		"D67-TM Shield Generator"
		"Liquid Nitrogen Cooler"
		"Tactical Scanner"
		"Laser Rifle" 8
		"Outfits Expansion" 2
		"X3700 Ion Thruster"
		"Orca Plasma Steering"
		"Hyperdrive"
	turret "Anti-Missile Turret"
	turret "Quad Blaster Turret"
	turret "Quad Blaster Turret"


ship "Bastion" "Bastion (Gatling)"
	outfits
		"Plasma Cannon" 2
		"Twin Modified Blaster" 2
		"Gatling Turret" 2
		"Gatling Gun Ammo" 9000
		"Bullet Boxes" 2
		"Heavy Anti-Missile Turret"
		"S3 Thermionic"
		"nGVF-BB Fuel Cell"
		"D67-TM Shield Generator"
		"LP144a Battery Pack"
		"Water Coolant System"
		"Laser Rifle" 9
		"Tactical Scanner"
		"Impala Plasma Thruster"
		"Impala Plasma Steering"
		"Hyperdrive"
	turret "Heavy Anti-Missile Turret"
	turret "Gatling Turret"
	turret "Gatling Turret"
	gun "Plasma Cannon"
	gun "Twin Modified Blaster"
	gun "Plasma Cannon"
	gun "Twin Modified Blaster"


ship "Bastion" "Bastion (Laser)"
	outfits
		"Heavy Laser" 4
		"Heavy Anti-Missile Turret"
		"Heavy Laser Turret" 2
		"Fusion Reactor"
		"Supercapacitor" 4
		"D94-YV Shield Generator"
		"Small Radar Jammer"
		"Water Coolant System"
		"Laser Rifle" 6
		"Outfits Expansion"
		"A370 Atomic Thruster"
		"A525 Atomic Steering"
		"Hyperdrive"
	turret "Heavy Anti-Missile Turret"
	turret "Heavy Laser Turret"
	turret "Heavy Laser Turret"


ship "Bastion" "Bastion (Scanner)"
	outfits
		"Plasma Cannon" 2
		"Heavy Rocket Launcher" 2
		"Heavy Rocket" 40
		"Blaster Turret" 3
		"S3 Thermionic"
		"LP144a Battery Pack"
		"nGVF-BB Fuel Cell"
		"D67-TM Shield Generator"
		"Water Coolant System"
		"Laser Rifle" 5
		"Cargo Scanner"
		"Impala Plasma Thruster"
		"Impala Plasma Steering"
		"Hyperdrive"
	gun "Heavy Rocket Launcher"
	gun "Plasma Cannon"
	gun "Heavy Rocket Launcher"
	gun "Plasma Cannon"



ship "Behemoth" "Behemoth (Hai)"
	outfits
		"Sidewinder Missile Launcher" 2
		"Sidewinder Missile" 90
		"Pulse Turret" 6
		"Boulder Reactor"
		"Hai Ravine Batteries"
		"Hai Diamond Regenerator"
		"Large Radar Jammer"
		"Pulse Rifle" 2
		"Liquid Nitrogen Cooler"
		"Outfits Expansion" 6
		`"Benga" Atomic Thruster`
		`"Biroo" Atomic Steering`
		# `"Benga" Atomic Steering` Extra thruster
		"Hyperdrive"


ship "Behemoth" "Behemoth (Heavy)"
	outfits
		"Torpedo Launcher" 2
		Torpedo 60
		"Quad Blaster Turret" 2
		"Plasma Turret" 2
		"Heavy Anti-Missile Turret"
		"Anti-Missile Turret"
		"Laser Rifle" 16
		"Fusion Reactor"
		"Supercapacitor"
		"D94-YV Shield Generator"
		"Outfits Expansion" 6
		"Liquid Helium Cooler"
		"Liquid Nitrogen Cooler"
		"Greyhound Plasma Thruster"
		"Impala Plasma Steering"
		"Hyperdrive"
	turret "Quad Blaster Turret"
	turret "Quad Blaster Turret"
	turret "Plasma Turret"
	turret "Plasma Turret"
	turret "Heavy Anti-Missile Turret"
	turret "Anti-Missile Turret"


ship "Behemoth" "Behemoth (Miner)"
	outfits
		"Meteor Missile Launcher" 2
		"Meteor Missile" 90
		"Mining Laser Turret" 4
		"Tractor Beam" 2
		
		"Asteroid Scanner" 2
		"NT-200 Nucleovoltaic"
		"LP144a Battery Pack"
		"D67-TM Shield Generator"
		"Cooling Ducts" 2
		"Large Radar Jammer"
		"Cargo Expansion" 2
		"Laser Rifle" 6
		
		"AR120 Reverse Thruster"
		"A250 Atomic Thruster"
		"A375 Atomic Steering"
		"Scram Drive"
	gun "Meteor Missile Launcher"
	gun "Meteor Missile Launcher"
	turret "Tractor Beam"
	turret "Mining Laser Turret"
	turret "Mining Laser Turret"
	turret "Mining Laser Turret"
	turret "Mining Laser Turret"
	turret "Tractor Beam"


ship "Behemoth" "Behemoth (Proton)"
	outfits
		"Sidewinder Missile Launcher" 2
		"Sidewinder Missile" 90
		"Proton Turret" 4
		"Heavy Anti-Missile Turret" 2
		"Breeder Reactor"
		"LP144a Battery Pack"
		"D94-YV Shield Generator"
		"Large Radar Jammer"
		"Liquid Nitrogen Cooler"
		"Outfits Expansion" 6
		"A250 Atomic Thruster"
		# "A125 Atomic Steering" # Extra thruster
		"A375 Atomic Steering"
		"Scram Drive"
	turret "Proton Turret"
	turret "Proton Turret"
	turret "Proton Turret"
	turret "Proton Turret"
	turret "Heavy Anti-Missile Turret"
	turret "Heavy Anti-Missile Turret"


ship "Behemoth" "Behemoth (Speedy)"
	outfits
		"Sidewinder Missile Launcher"
		"Sidewinder Missile" 45
		"Heavy Laser Turret" 6
		"Breeder Reactor"
		"LP144a Battery Pack"
		"D94-YV Shield Generator"
		"Large Radar Jammer"
		"Liquid Nitrogen Cooler"
		"Outfits Expansion" 6
		"A250 Atomic Thruster"
		# "A125 Atomic Steering" # Extra steering
		"A375 Atomic Steering"
		"Scram Drive"



ship "Berserker" "Berserker (Afterburner)"
	outfits
		"Energy Blaster" 2
		"Javelin Mini Pod" 2
		"Javelin" 60
		"nGVF-CC Fuel Cell"
		"LP036a Battery Pack"
		"D23-QP Shield Generator"
		"Ramscoop"
		"Chipmunk Plasma Thruster"
		"Greyhound Plasma Steering"
		"Volcano Afterburner"
		"Hyperdrive"


ship "Berserker" "Berserker (Strike)"
	outfits
		"Heavy Rocket Pod"
		"Heavy Rocket" 2
		"Sidewinder Missile Pod"
		"Sidewinder Missile" 6
		"nGVF-CC Fuel Cell"
		"Supercapacitor"
		"D23-QP Shield Generator"
		"Ramscoop"
		"Chipmunk Plasma Thruster"
		"Chipmunk Plasma Steering"
		"Hyperdrive"


ship "Berserker" "Berserker (CCOR)"
	outfits
		"Gatling Gun" 4
		"Gatling Gun Ammo" 12000
		"nGVF-CC Fuel Cell"
		"Water Coolant System"
		"D41-HY Shield Generator"
		"Small Radar Jammer" 3
		"Cargo Scanner" 2
		"Outfit Scanner" 2
		"Security Station"
		"Laser Rifle" 2
		"Chipmunk Plasma Thruster"
		"Greyhound Plasma Steering"
		"Hyperdrive"



ship "Blackbird" "Blackbird (Prisoner Transport)"
	outfits
		"Heavy Laser Turret"
		"Heavy Anti-Missile Turret"
		"S3 Thermionic"
		"LP072a Battery Pack"
		"D23-QP Shield Generator"
		"Small Radar Jammer"
		"Brig"
		"Impala Plasma Thruster"
		"Impala Plasma Steering"
		"Hyperdrive"


ship "Blackbird" "Blackbird (Hai Trafficker)"
	add attributes
		"mass" 53
		"outfit space" -51
		"energy capacity" 5200
		"shield generation" 3.1
		"shield energy" 4.6
		"hull repair rate" 0.4
		"hull energy" 0.4
		"hull heat" 0.6
	outfits
		`"Bondir" Atomic Thruster`
		"Pulse Rifle" 12
		Brig
		"Fuel Pod" 2
		`"Benga" Atomic Steering`
		"Scram Drive"
		"Chameleon Anti-Missile"
		Ramscoop
		"Pulse Turret"
		"Boulder Reactor"
		"Outfits Expansion"
		"Liquid Nitrogen Cooler"
		"Security Station" 3


ship "Bounder" "Bounder (Hai)"
	outfits
		"Pulse Turret"
		"Bullfrog Anti-Missile"
		"Pebble Core"
		"Hai Fissure Batteries"
		"D14-RN Shield Generator"
		"Hai Williwaw Cooling"
		"X3700 Ion Thruster"
		"X3200 Ion Steering"
		"Hyperdrive"


ship "Bounder" "Bounder (Luxury)"
	outfits
		"Anti-Missile Turret" 2
		"nGVF-CC Fuel Cell"
		"LP036a Battery Pack"
		"D14-RN Shield Generator"
		"Luxury Accommodations"
		"X3700 Ion Thruster"
		"X3200 Ion Steering"
		"Hyperdrive"


ship "Bounder" "Bounder (Hai Trafficker)"
	outfits
		"A255 Atomic Steering"
		"A370 Atomic Thruster"
		"Fuel Pod"
		"Hai Fissure Batteries"
		"Hai Corundum Regenerator"
		"Water Coolant System"
		"NT-200 Nucleovoltaic"
		"Ramscoop"
		"Scram Drive"
		"Brig"
		"Outfits Expansion"
		"Pulse Rifle" 7



ship "Bulk Freighter" "Bulk Freighter (Blaster)"
	outfits
		"Anti-Missile Turret"
		"Heavy Anti-Missile Turret"
		"Quad Blaster Turret" 3
		"Meteor Missile Launcher"
		"Meteor Missile" 30
		"Fusion Reactor"
		"LP036a Battery Pack"
		"D94-YV Shield Generator"
		"Water Coolant System"
		"Cooling Ducts"
		"Outfits Expansion" 2
		"Laser Rifle" 2
		"Impala Plasma Thruster"
		"A255 Atomic Steering"
		"Scram Drive"
	turret "Quad Blaster Turret"
	turret "Heavy Anti-Missile Turret"
	turret "Quad Blaster Turret"
	turret "Anti-Missile Turret"
	turret "Quad Blaster Turret"


ship "Bulk Freighter" "Bulk Freighter (Hai)"
	outfits
		"Sidewinder Missile Launcher" 2
		"Sidewinder Missile" 90
		"Pulse Turret" 2
		"Chameleon Anti-Missile" 3
		"RT-I Radiothermal"
		"Hai Ravine Batteries"
		"D23-QP Shield Generator"
		"Pulse Rifle" 4
		"X3700 Ion Thruster"
		`"Benga" Atomic Steering`
		# `"Basrem" Atomic Steering` # Extra steering
		"Scram Drive"
	turret "Pulse Turret"
	turret "Chameleon Anti-Missile"
	turret "Chameleon Anti-Missile"
	turret "Chameleon Anti-Missile"
	turret "Pulse Turret"


ship "Bulk Freighter" "Bulk Freighter (Heavy)"
	outfits
		"Laser Turret" 2
		"Heavy Laser Turret" 2
		"Heavy Anti-Missile Turret"
		"Sidewinder Missile Launcher"
		"Sidewinder Missile" 45
		"Fission Reactor"
		"LP072a Battery Pack"
		"KP-6 Photovoltaic Panel" 2
		"D94-YV Shield Generator"
		"Outfits Expansion"
		"Laser Rifle" 5
		"A250 Atomic Thruster"
		"A375 Atomic Steering"
		"Scram Drive"
	turret "Heavy Laser Turret"
	turret "Laser Turret"
	turret "Heavy Anti-Missile Turret"
	turret "Laser Turret"
	turret "Heavy Laser Turret"


ship "Bulk Freighter" "Bulk Freighter (Long Haul)"
	outfits
		"Laser Turret" 2
		"Anti-Missile Turret" 2
		"Quad Blaster Turret"
		"Sidewinder Missile Launcher"
		"Sidewinder Missile" 45
		"Fission Reactor"
		"KP-6 Photovoltaic Panel"
		"LP144a Battery Pack"
		"D23-QP Shield Generator"
		"Ramscoop"
		"Fuel Pod" 2
		"Bunk Room"
		"Laser Rifle" 6
		"A250 Atomic Thruster"
		"A375 Atomic Steering"
		# "X1200 Ion Steering" # Extra steering
		"Scram Drive"
	turret "Anti-Missile Turret"
	turret "Laser Turret"
	turret "Quad Blaster Turret"
	turret "Laser Turret"
	turret "Anti-Missile Turret"


ship "Bulk Freighter" "Bulk Freighter (Proton)"
	outfits
		"Proton Turret" 3
		"Heavy Anti-Missile Turret"
		"Anti-Missile Turret"
		"Sidewinder Missile Launcher"
		"Sidewinder Missile" 45
		"Fission Reactor"
		"LP072a Battery Pack"
		"Water Coolant System"
		"D94-YV Shield Generator"
		"Outfits Expansion"
		"Laser Rifle" 2
		"A250 Atomic Thruster"
		"A375 Atomic Steering"
		"Scram Drive"
	turret "Heavy Anti-Missile Turret"
	turret "Proton Turret"
	turret "Proton Turret"
	turret "Proton Turret"
	turret "Anti-Missile Turret"



ship "Bulwark" "Bulwark (Heavy)"
	outfits
		"Plasma Cannon" 2
		"Torpedo Launcher" 2
		"Torpedo" 60
		"Heavy Laser Turret"
		"Anti-Missile Turret" 2
		"Fission Reactor"
		"LP144a Battery Pack"
		"nGVF-BB Fuel Cell"
		"D94-YV Shield Generator"
		"Water Coolant System"
		"Tactical Scanner"
		"Laser Rifle" 19
		"Impala Plasma Thruster"
		"Impala Plasma Steering"
		"Hyperdrive"
	
	gun "Torpedo Launcher"
	gun "Plasma Cannon"
	gun "Torpedo Launcher"
	gun "Plasma Cannon"
	turret "Heavy Laser Turret"
	turret "Anti-Missile Turret"
	turret "Anti-Missile Turret"



ship "Carrier" "Carrier (Jump)"
	outfits
		"Particle Cannon" 4
		"Sidewinder Missile Launcher" 4
		"Sidewinder Missile" 180
		"Electron Turret" 2
		"Heavy Anti-Missile Turret" 2
		"Laser Rifle" 40
		"Fragmentation Grenades" 40
		"Armageddon Core"
		"Dwarf Core"
		"LP072a Battery Pack"
		"D94-YV Shield Generator"
		"Large Radar Jammer"
		"Liquid Helium Cooler"
		"Water Coolant System"
		"Fuel Pod"
		"Outfits Expansion" 5
		"A860 Atomic Thruster"
		"A525 Atomic Steering"
		"Jump Drive"
	gun "Particle Cannon"
	gun "Particle Cannon"
	gun "Sidewinder Missile Launcher"
	gun "Sidewinder Missile Launcher"
	gun "Particle Cannon"
	gun "Particle Cannon"
	gun "Sidewinder Missile Launcher"
	gun "Sidewinder Missile Launcher"
	turret "Heavy Anti-Missile Turret"
	turret "Electron Turret"
	turret "Heavy Anti-Missile Turret"
	turret "Electron Turret"


ship "Carrier" "Carrier (Mark II)"
	outfits
		"Particle Cannon" 4
		"Sidewinder Missile Launcher" 4
		"Sidewinder Missile" 180
		"Electron Turret" 2
		"Heavy Anti-Missile Turret" 2
		"Armageddon Core"
		"Dwarf Core"
		"LP036a Battery Pack"
		"Supercapacitor" 3
		"D94-YV Shield Generator"
		"Large Radar Jammer"
		"Liquid Helium Cooler"
		"Outfits Expansion" 4
		"Brig"
		"Laser Rifle" 45
		"Fragmentation Grenades" 45
		"A860 Atomic Thruster"
		"A525 Atomic Steering"
		"Hyperdrive"
	gun "Particle Cannon"
	gun "Particle Cannon"
	gun "Sidewinder Missile Launcher"
	gun "Sidewinder Missile Launcher"
	gun "Particle Cannon"
	gun "Particle Cannon"
	gun "Sidewinder Missile Launcher"
	gun "Sidewinder Missile Launcher"
	turret "Heavy Anti-Missile Turret"
	turret "Electron Turret"
	turret "Heavy Anti-Missile Turret"
	turret "Electron Turret"



ship "Clipper" "Clipper (Heavy)"
	outfits
		"Heavy Rocket Pod" 2
		"Heavy Rocket" 4
		"Meteor Missile Launcher" 2
		"Meteor Missile" 60
		"RT-I Radiothermal"
		"Supercapacitor"
		"D67-TM Shield Generator"
		"Greyhound Plasma Thruster"
		"Impala Plasma Steering"
		"Scram Drive"


ship "Clipper" "Clipper (Nuclear)"
	outfits
		"Nuclear Missile" 4
		"S3 Thermionic"
		"Supercapacitor"
		"D67-TM Shield Generator"
		"Catalytic Ramscoop"
		"A250 Atomic Thruster"
		"A255 Atomic Steering"
		"Hyperdrive"
		"Volcano Afterburner"


ship "Clipper" "Clipper (Speedy)"
	outfits
		"Heavy Laser" 4
		"Fission Reactor"
		"Supercapacitor"
		"D41-HY Shield Generator"
		"Cooling Ducts"
		"A370 Atomic Thruster"
		"A255 Atomic Steering"
		"Hyperdrive"


ship "Clipper" "Clipper (Hai Trafficker)"
	add attributes
		"mass" 31
		"outfit space" -25
		"energy capacity" 2600
		"shield generation" 1.6
		"shield energy" 2.4
		"hull repair rate" 0.2
		"hull energy" 0.2
		"hull heat" 0.3
	outfits
		"Pulse Rifle" 3
		Brig
		"Fuel Pod"
		"A370 Atomic Thruster"
		"A255 Atomic Steering"
		Hyperdrive
		"Hai Tracker Pod" 3
		Ramscoop
		"Outfits Expansion" 3
		"Liquid Nitrogen Cooler"
		"Breeder Reactor"
		"Security Station" 2



ship "Combat Drone" "Combat Drone (Sidewinder Missiles)"
	outfits
		"Sidewinder Missile" 52
		"Sidewinder Missile Pod"
		"Sidewinder Missile Rack" 2
		"X1050 Ion Engines"
		"nGVF-AA Fuel Cell"



ship "Container Transport" "Container Transport (Blaster)"
	outfits
		"Quad Blaster Turret" 5
		"Sidewinder Missile Launcher"
		"Sidewinder Missile" 30
		"Fusion Reactor"
		"LP072a Battery Pack"
		"D94-YV Shield Generator"
		"Water Coolant System"
		"Outfits Expansion" 2
		"Laser Rifle"
		"A250 Atomic Thruster"
		"A375 Atomic Steering"
		"Scram Drive"


ship "Container Transport" "Container Transport (Hai)"
	outfits
		"Sidewinder Missile Launcher"
		"Sidewinder Missile" 45
		"Pulse Turret" 3
		"Chameleon Anti-Missile" 2
		"Geode Reactor"
		"Hai Ravine Batteries"
		"D23-QP Shield Generator"
		"Pulse Rifle" 2
		`"Benga" Atomic Thruster`
		`"Biroo" Atomic Steering`
		"Scram Drive"
	turret "Chameleon Anti-Missile"
	turret "Pulse Turret"
	turret "Pulse Turret"
	turret "Pulse Turret"
	turret "Chameleon Anti-Missile"


ship "Container Transport" "Container Transport (Heavy)"
	outfits
		"Laser Turret" 2
		"Heavy Laser Turret" 2
		"Heavy Anti-Missile Turret"
		"Sidewinder Missile Launcher"
		"Sidewinder Missile" 45
		"Fission Reactor"
		"LP072a Battery Pack"
		"KP-6 Photovoltaic Panel" 2
		"D94-YV Shield Generator"
		"Outfits Expansion"
		"Laser Rifle" 3
		"A250 Atomic Thruster"
		"A375 Atomic Steering"
		"Scram Drive"
	turret "Laser Turret"
	turret "Heavy Laser Turret"
	turret "Heavy Anti-Missile Turret"
	turret "Heavy Laser Turret"
	turret "Laser Turret"


ship "Container Transport" "Container Transport (Proton)"
	outfits
		"Proton Turret" 3
		"Heavy Anti-Missile Turret"
		"Anti-Missile Turret"
		"Sidewinder Missile Launcher"
		"Sidewinder Missile" 45
		"Fission Reactor"
		"LP072a Battery Pack"
		"KP-6 Photovoltaic Panel"
		"D94-YV Shield Generator"
		"Outfits Expansion"
		"Laser Rifle"
		"A250 Atomic Thruster"
		"A375 Atomic Steering"
		"Scram Drive"
	turret "Heavy Anti-Missile Turret"
	turret "Proton Turret"
	turret "Proton Turret"
	turret "Proton Turret"
	turret "Anti-Missile Turret"


ship "Container Transport" "Container Transport (Short Haul)"
	outfits
		"Anti-Missile Turret" 2
		"Blaster Turret" 3
		"Sidewinder Missile Launcher"
		"Sidewinder Missile" 45
		"RT-I Radiothermal"
		"KP-6 Photovoltaic Array"
		"LP036a Battery Pack"
		"D14-RN Shield Generator"
		"Bunk Room" 6
		"Laser Rifle"
		"A250 Atomic Thruster"
		"Impala Plasma Steering"
		"Scram Drive"
	turret "Anti-Missile Turret"
	turret "Blaster Turret"
	turret "Blaster Turret"
	turret "Blaster Turret"
	turret "Anti-Missile Turret"



ship "Corvette" "Corvette (Hai)"
	outfits
		"Hai Tracker Pod" 4
		"Hai Tracker" 224
		"Heavy Anti-Missile Turret" 2
		"Fission Reactor"
		"LP036a Battery Pack"
		"D94-YV Shield Generator"
		"Cooling Ducts"
		"Cargo Expansion"
		"Pulse Rifle" 3
		`"Biroo" Atomic Thruster`
		`"Bondir" Atomic Steering`
		"Hyperdrive"


ship "Corvette" "Corvette (Missile)"
	outfits
		"Torpedo Launcher" 2
		"Torpedo" 60
		"Sidewinder Missile Launcher" 2
		"Sidewinder Missile" 159
		"Sidewinder Missile Rack" 3
		"Anti-Missile Turret"
		"Heavy Anti-Missile Turret"
		"Fission Reactor"
		"LP036a Battery Pack"
		"D67-TM Shield Generator"
		"Cooling Ducts"
		"Laser Rifle" 4
		"A370 Atomic Thruster"
		"A375 Atomic Steering"
		"Hyperdrive"
	gun "Sidewinder Missile Launcher"
	gun "Sidewinder Missile Launcher"
	gun "Torpedo Launcher"
	gun "Torpedo Launcher"
	turret "Anti-Missile Turret"
	turret "Heavy Anti-Missile Turret"


ship "Corvette" "Corvette (Speedy)"
	outfits
		"Particle Cannon" 4
		"Heavy Anti-Missile Turret"
		"Fusion Reactor"
		"Supercapacitor"
		"D41-HY Shield Generator"
		"Liquid Nitrogen Cooler"
		"Cooling Ducts"
		"Laser Rifle" 2
		"A370 Atomic Thruster"
		"A375 Atomic Steering"
		"Hyperdrive"


ship "Corvette" "Corvette (Particle Chaser)"
	outfits
		"Particle Cannon" 4
		"Heavy Anti-Missile Turret"
		"Fusion Reactor"
		"Supercapacitor"
		"D41-HY Shield Generator"
		"Liquid Nitrogen Cooler"
		"Water Coolant System"
		"Laser Rifle" 2
		"A370 Atomic Thruster"
		"A375 Atomic Steering"
		"Hyperdrive"
		"Fuel Pod"
		"Outfits Expansion" 2
		"Catalytic Ramscoop"


ship "Corvette" "Corvette (Hai Trafficker)"
	add attributes
		"mass" 53
		"outfit space" -51
		"energy capacity" 5200
		"shield generation" 3.1
		"shield energy" 4.6
		"hull repair rate" 0.4
		"hull energy" 0.4
		"hull heat" 0.6
	outfits
		`"Bondir" Atomic Thruster`
		`"Biroo" Atomic Steering`
		"Pulse Rifle" 16
		Brig
		"Fuel Pod" 4
		"Hai Tracker" 224
		"Scram Drive"
		"Bullfrog Anti-Missile" 2
		"Hai Tracker Pod" 4
		Ramscoop
		"Boulder Reactor"
		"Outfits Expansion"
		"Liquid Nitrogen Cooler"
		"Security Station" 4


# This variant uses outfits acquired in the post-war condition that were surplus or black market for diversity *after* the main campaign.
ship "Corvette" "Corvette (Flamethrower Electron Anti-Missile)"
	outfits
		"Heavy Anti-Missile Turret" 2
		"LP036a Battery Pack"
		"S-970 Regenerator"
		"Catalytic Ramscoop"
		Hyperdrive
		Supercapacitor
		"Fuel Pod" 3
		"Outfits Expansion" 2
		"Liquid Nitrogen Cooler"
		"A370 Atomic Thruster"
		"A375 Atomic Steering"
		Flamethrower 2
		"Electron Beam" 2
		"Laser Rifle" 3
		"Water Coolant System"
		"Fusion Reactor"



ship "Cruiser" "Cruiser (Heavy)"
	outfits
		"Heavy Rocket Launcher" 2
		"Heavy Rocket" 40
		"Particle Cannon" 4
		"Heavy Laser Turret" 2
		"Heavy Anti-Missile Turret"
		"Quad Blaster Turret"
		"Laser Rifle" 20
		"Fragmentation Grenades" 20
		"Armageddon Core"
		"Dwarf Core"
		"Supercapacitor"
		"D94-YV Shield Generator"
		"Small Radar Jammer"
		"Liquid Helium Cooler"
		"Ramscoop"
		"Outfits Expansion" 2
		"Brig"
		"A520 Atomic Thruster"
		"A525 Atomic Steering"
		# "X2200 Ion Steering" # Extra steering
		"Scram Drive"
	gun "Particle Cannon"
	gun "Particle Cannon"
	gun "Particle Cannon"
	gun "Particle Cannon"
	gun "Heavy Rocket Launcher"
	gun "Heavy Rocket Launcher"
	turret "Quad Blaster Turret"
	turret "Heavy Laser Turret"
	turret "Heavy Laser Turret"
	turret "Heavy Anti-Missile Turret"


ship "Cruiser" "Cruiser (Jump)"
	outfits
		"Typhoon Launcher" 2
		"Typhoon Torpedo" 60
		"Sidewinder Missile Launcher" 2
		"Sidewinder Missile" 90
		"Electron Turret" 3
		"Heavy Anti-Missile Turret"
		"Laser Rifle" 20
		"Fragmentation Grenades" 20
		"Armageddon Core"
		"LP144a Battery Pack"
		"LP036a Battery Pack"
		"D94-YV Shield Generator"
		"Small Radar Jammer"
		"Liquid Helium Cooler"
		"Fuel Pod" 2
		"Catalytic Ramscoop"
		"Outfits Expansion" 2
		"A520 Atomic Thruster"
		"A525 Atomic Steering"
		"Jump Drive"
	gun "Sidewinder Missile Launcher"
	gun "Sidewinder Missile Launcher"
	gun "Typhoon Launcher"
	gun "Typhoon Launcher"
	gun
	gun
	turret "Electron Turret"
	turret "Electron Turret"
	turret "Electron Turret"
	turret "Heavy Anti-Missile Turret"


ship "Cruiser" "Cruiser (Mark II)"
	outfits
		"Typhoon Launcher" 2
		"Typhoon Torpedo" 60
		"Sidewinder Missile Launcher" 3
		"Sidewinder Missile" 134
		"Electron Turret" 2
		"Heavy Anti-Missile Turret" 2
		"Armageddon Core"
		"LP144a Battery Pack"
		"D94-YV Shield Generator"
		"Large Radar Jammer"
		"Small Radar Jammer" 2
		"Liquid Helium Cooler"
		"Fuel Pod"
		"Tactical Scanner"
		"Laser Rifle" 25
		"Fragmentation Grenades" 25
		"A520 Atomic Thruster"
		"A525 Atomic Steering"
		"Hyperdrive"
		"Outfits Expansion"
	gun "Sidewinder Missile Launcher"
	gun "Sidewinder Missile Launcher"
	gun "Sidewinder Missile Launcher"
	gun
	gun "Typhoon Launcher"
	gun "Typhoon Launcher"
	turret "Heavy Anti-Missile Turret"
	turret "Electron Turret"
	turret "Electron Turret"
	turret "Heavy Anti-Missile Turret"


ship "Cruiser" "Cruiser (Republic Intelligence)"
	outfits
		"Typhoon Launcher" 2
		"Typhoon Torpedo" 60
		"Sidewinder Missile Launcher" 3
		"Sidewinder Missile" 134
		"Electron Turret" 2
		"Heavy Anti-Missile Turret" 2
		"Armageddon Core"
		"LP144a Battery Pack"
		"S-970 Regenerator"
		"Large Radar Jammer"
		"Small Radar Jammer" 2
		"Liquid Helium Cooler"
		"Fuel Pod"
		"Tactical Scanner"
		"Laser Rifle" 25
		"Fragmentation Grenades" 25
		"A520 Atomic Thruster"
		"A525 Atomic Steering"
		"Hyperdrive"
		"Outfit Scanner" 3
		"Cargo Scanner" 2
		"Catalytic Ramscoop"
		"Outfits Expansion"
	gun "Sidewinder Missile Launcher"
	gun "Sidewinder Missile Launcher"
	gun "Sidewinder Missile Launcher"
	gun
	gun "Typhoon Launcher"
	gun "Typhoon Launcher"
	turret "Heavy Anti-Missile Turret"
	turret "Electron Turret"
	turret "Electron Turret"
	turret "Heavy Anti-Missile Turret"


# Used in the Hai Reveal campaign, Danforth pulls strings with the Free Worlds to get some cruisers equipped for deep-range deployment, intended against the Hai.
ship "Cruiser" "Cruiser (Plasma Anti-Missile)"
	outfits
		"Heavy Anti-Missile Turret" 3
		"Armageddon Core"
		"S-970 Regenerator"
		"Liquid Helium Cooler" 2
		"Catalytic Ramscoop"
		"Hyperdrive"
		"Volcano Afterburner"
		"Outfits Expansion" 2
		"Plasma Cannon" 6
		"A520 Atomic Thruster"
		"A525 Atomic Steering"
		"Fragmentation Grenades" 20
		"Fission Reactor"
		"Laser Rifle" 20
		"LP144a Battery Pack"


# Danforth's personal ship in HR. Outfitted against the Hai and then modified to fight devil hide.
ship "Cruiser" "Cruiser (Jump Plasma Anti-Missile)"
	crew 136
	outfits
		"Plasma Cannon" 6
		"Plasma Turret"
		"Heavy Anti-Missile Turret" 2
		
		"Catalytic Ramscoop"
		"Fuel Pod" 3
		"Jump Drive"
		"S-970 Regenerator" 3
		"Liquid Helium Cooler"
		"Outfits Expansion" 2
		
		"A370 Atomic Thruster"
		"A525 Atomic Steering"
		"Volcano Afterburner"
		
		"Stack Core"
		"LP144a Battery Pack"
		"Supercapacitor" 2
		"Laser Rifle" 82
		"Fragmentation Grenades" 60



ship "Cutthroat" "Cutthroat (Jousting)"
	outfits
		"Twin Modified Blaster" 2
		"Heavy Rocket Pod" 2
		"Heavy Rocket Rack"
		"Heavy Rocket" 14
		
		"Fission Reactor"
		"Supercapacitor"
		"Water Coolant System"
		"D23-QP Shield Generator"
		"Laser Rifle" 5
		
		"A520 Atomic Thruster"
		"A255 Atomic Steering"
		"Hyperdrive"
	gun -21.5 -18 "Heavy Rocket Pod"
	gun 21.5 -18 "Heavy Rocket Pod"
	gun -11 -8.5 "Twin Modified Blaster"
	gun 11 -8.5 "Twin Modified Blaster"



ship "Dagger" "Dagger (Miner)"
	outfits
		"Mining Laser"

		"nGVF-BB Fuel Cell"
		"Supercapacitor"
		"D14-RN Shield Generator"
		
		"X1700 Ion Thruster"
		"X1200 Ion Steering"



ship "Dreadnought" "Dreadnought (Jump)"
	outfits
		"Torpedo Launcher" 4
		"Torpedo" 120
		"Plasma Turret" 3
		"Heavy Anti-Missile Turret" 2
		"Stack Core"
		"LP072a Battery Pack"
		"D41-HY Shield Generator"
		"Small Radar Jammer"
		"Liquid Helium Cooler"
		"Tactical Scanner"
		"Laser Rifle" 25
		"Orca Plasma Thruster"
		"Orca Plasma Steering"
		"Jump Drive"
	turret "Plasma Turret"
	turret "Heavy Anti-Missile Turret"
	turret "Heavy Anti-Missile Turret"
	turret "Plasma Turret"
	turret "Plasma Turret"


# This variant uses outfits acquired in the post-war condition that were surplus or black market for diversity *after* the main campaign.
ship "Dreadnought" "Dreadnought (Plasma Blaster Anti-Missile)"
	outfits
		"Heavy Anti-Missile Turret" 3
		"Armageddon Core"
		"S-970 Regenerator"
		"Liquid Helium Cooler" 2
		Hyperdrive
		"Volcano Afterburner"
		Supercapacitor
		"Outfits Expansion" 2
		"Plasma Cannon" 4
		"A520 Atomic Thruster"
		"A525 Atomic Steering"
		"Breeder Reactor"
		"Quad Blaster Turret" 2
		"Laser Rifle" 25
		"Water Coolant System"
		"S-270 Regenerator" 2
		"LP144a Battery Pack"


# Same as above but repurposed for Hai Reveal.
ship "Dreadnought" "Dreadnought (Plasma Jump)"
	outfits
		"Heavy Anti-Missile Turret" 2
		"Plasma Turret" 3
		"Stack Core"
		"S-970 Regenerator" 3
		"Liquid Helium Cooler" 2
		"Jump Drive"
		"Volcano Afterburner"
		"Outfits Expansion" 2
		"A520 Atomic Thruster"
		"A525 Atomic Steering"
		"Laser Rifle" 25
		"LP144a Battery Pack"
		"Fuel Pod" 2
		"Catalytic Ramscoop"



ship "Enforcer" "Enforcer (CCOR)"
	outfits
		"Energy Blaster" 4
		"Javelin Turret"
		"Javelin" 500
		"Javelin Storage Crate"
		"nGVF-CC Fuel Cell"
		"LP036a Battery Pack"
		"D23-QP Shield Generator"
		"Cargo Scanner"
		"Laser Rifle" 3
		"Greyhound Plasma Steering"
		"Greyhound Plasma Thruster"
		"Hyperdrive"



ship "Falcon" "Falcon (Heavy)"
	outfits
		"Torpedo Launcher" 2
		"Torpedo" 60
		"Meteor Missile Launcher" 2
		"Meteor Missile" 60
		"Heavy Laser Turret" 3
		"Heavy Anti-Missile Turret"
		"Fusion Reactor"
		"D67-TM Shield Generator"
		"Small Radar Jammer"
		"Tactical Scanner"
		"Laser Rifle" 20
		"Orca Plasma Thruster"
		"A375 Atomic Steering"
		"Hyperdrive"
		"Supercapacitor"
		"Outfits Expansion"
	gun "Torpedo Launcher"
	gun "Torpedo Launcher"
	gun "Meteor Missile Launcher"
	gun "Meteor Missile Launcher"


ship "Falcon" "Falcon (Prisoner Transport)"
	outfits
		"Plasma Cannon" 2
		"Torpedo Launcher" 2
		"Torpedo" 60
		"Quad Blaster Turret" 3
		"Heavy Anti-Missile Turret"
		"Breeder Reactor"
		"LP144a Battery Pack"
		"D41-HY Shield Generator"
		"Large Radar Jammer"
		"Liquid Nitrogen Cooler"
		"Laser Rifle" 15
		"Impala Plasma Thruster"
		"Impala Plasma Steering"
		"Hyperdrive"
		"Brig"


ship "Falcon" "Falcon (Laser)"
	outfits
		"Heavy Laser" 4
		"Heavy Laser Turret" 3
		"Heavy Anti-Missile Turret"
		"Breeder Reactor"
		"LP072a Battery Pack"
		"D94-YV Shield Generator"
		"Small Radar Jammer"
		"Tactical Scanner"
		"Laser Rifle" 18
		"Impala Plasma Thruster"
		"Orca Plasma Steering"
		"Hyperdrive"


ship "Falcon" "Falcon (Plasma)"
	outfits
		"Plasma Turret" 4
		"Breeder Reactor"
		"LP144a Battery Pack"
		"D41-HY Shield Generator"
		"Small Radar Jammer"
		"Liquid Nitrogen Cooler"
		"Tactical Scanner"
		"Laser Rifle" 16
		"Impala Plasma Thruster"
		"Impala Plasma Steering"
		"Hyperdrive"


ship "Falcon" "Falcon (Laser Chaser)"
	outfits
		"Outfits Expansion" 2
		Hyperdrive
		"A370 Atomic Thruster"
		"A525 Atomic Steering"
		"Liquid Helium Cooler"
		"D94-YV Shield Generator"
		"Catalytic Ramscoop"
		"Heavy Anti-Missile Turret"
		"Quad Blaster Turret" 3
		"Laser Rifle" 30
		"LP036a Battery Pack"
		"Heavy Laser" 4
		"Armageddon Core"


ship "Falcon" "Falcon (Tractor Beam)"
	outfits
		"Proton Gun" 4
		"Quad Blaster Turret" 2
		"Heavy Anti-Missile Turret"
		"Tractor Beam"
		"Breeder Reactor"
		"LP144a Battery Pack"
		"D67-TM Shield Generator"
		"Cargo Expansion"
		"Laser Rifle" 21
		"Impala Plasma Thruster"
		"Orca Plasma Steering"
		"Hyperdrive"
	gun "Proton Gun"
	gun "Proton Gun"
	gun "Proton Gun"
	gun "Proton Gun"
	turret "Heavy Anti-Missile Turret"
	turret "Tractor Beam"
	turret "Quad Blaster Turret"
	turret "Quad Blaster Turret"


ship "Falcon" "Falcon (Javelin)"
	outfits
		"Twin Blaster" 4
		"Heavy Laser Turret"
		"Heavy Anti-Missile Turret"
		"Javelin Turret" 2
		"Javelin" 1100
		"Javelin Storage Crate" 3
		"Breeder Reactor"
		"LP072a Battery Pack"
		"D67-TM Shield Generator"
		"Large Radar Jammer"
		"Liquid Nitrogen Cooler"
		"Tactical Scanner"
		"Laser Rifle" 25
		"Capybara Reverse Thruster"
		"Impala Plasma Thruster"
		"Impala Plasma Steering"
		"Hyperdrive"
	gun "Twin Blaster"
	gun "Twin Blaster"
	gun "Twin Blaster"
	gun "Twin Blaster"
	turret "Heavy Laser Turret"
	turret "Heavy Anti-Missile Turret"
	turret "Javelin Turret"
	turret "Javelin Turret"



ship "Firebird" "Firebird (Hai Shields)"
	outfits
		"Plasma Cannon" 4
		"Bullfrog Anti-Missile" 2
		"Breeder Reactor"
		"Hai Fissure Batteries"
		"Hai Diamond Regenerator"
		"Hai Corundum Regenerator" 2
		"Liquid Nitrogen Cooler"
		"Hai Williwaw Cooling"
		"Outfits Expansion" 2
		"Pulse Rifle" 2
		"X3700 Ion Thruster"
		"A375 Atomic Steering"
		"Hyperdrive"


ship "Firebird" "Firebird (Hai Weapons)"
	outfits
		"Ion Cannon" 2
		"Pulse Cannon" 2
		"Chameleon Anti-Missile"
		"Bullfrog Anti-Missile"
		"Geode Reactor"
		"Hai Gorge Batteries"
		"D41-HY Shield Generator"
		"Hai Williwaw Cooling" 2
		"Pulse Rifle" 3
		"X3700 Ion Thruster"
		"X3200 Ion Steering"
		"Hyperdrive"


ship "Firebird" "Firebird (Laser)"
	outfits
		"Heavy Laser" 4
		"Heavy Laser Turret" 2
		"RT-I Radiothermal"
		"nGVF-AA Fuel Cell"
		"LP144a Battery Pack"
		"D41-HY Shield Generator"
		"Laser Rifle" 3
		"X3700 Ion Thruster"
		"X3200 Ion Steering"
		"Hyperdrive"


ship "Firebird" "Firebird (Missile)"
	outfits
		"Meteor Missile Launcher" 2
		"Meteor Missile" 90
		"Meteor Missile Box" 2
		"Torpedo Launcher" 2
		"Torpedo" 75
		"Torpedo Storage Rack"
		"Heavy Laser Turret"
		"Laser Turret"
		"Fission Reactor"
		"LP072a Battery Pack"
		"D67-TM Shield Generator"
		"Outfits Expansion"
		"Laser Rifle" 2
		"Impala Plasma Thruster"
		"A375 Atomic Steering"
		"Hyperdrive"
	gun "Meteor Missile Launcher"
	gun "Meteor Missile Launcher"
	gun "Torpedo Launcher"
	gun "Torpedo Launcher"
	turret "Laser Turret"
	turret "Heavy Laser Turret"


ship "Firebird" "Firebird (Plasma)"
	outfits
		"Plasma Cannon" 4
		"Quad Blaster Turret" 2
		"Breeder Reactor"
		"LP072a Battery Pack"
		"LP036a Battery Pack"
		"D41-HY Shield Generator"
		"Liquid Nitrogen Cooler"
		"Outfits Expansion"
		"Laser Rifle" 3
		"X3700 Ion Thruster"
		"A375 Atomic Steering"
		"Hyperdrive"


ship "Firebird" "Firebird (CCOR)"
	outfits
		"Twin Modified Blaster" 4
		"Heavy Anti-Missile Turret"
		"Javelin Turret"
		"Javelin" 700
		"Javelin Storage Crate" 3
		"Fission Reactor"
		"Water Coolant System"
		"nGVF-BB Fuel Cell"
		"Supercapacitor"
		"D67-TM Shield Generator"
		"Large Radar Jammer"
		"Outfit Scanner"
		"Laser Rifle" 22
		"Security Station"
		# "Chipmunk Plasma Steering" # Extra Steering
		"Greyhound Plasma Thruster"
		"Greyhound Plasma Steering"
		"Hyperdrive"



ship "Flivver" "Flivver (Hai)"
	outfits
		"RT-I Radiothermal"
		"D14-RN Shield Generator"
		"Hai Williwaw Cooling"
		`"Basrem" Atomic Thruster`
		`"Benga" Atomic Steering`
		"Hyperdrive"


ship "Flivver" "Flivver (Luxury)"
	outfits
		"Meteor Missile Pod"
		"Meteor Missile" 7
		"nGVF-BB Fuel Cell"
		"LP036a Battery Pack"
		"D14-RN Shield Generator"
		"Luxury Accommodations"
		"A120 Atomic Thruster"
		"X1200 Ion Steering"
		"Hyperdrive"


ship "Flivver" "Flivver (Racing)"
	outfits
		"RT-I Radiothermal"
		"D14-RN Shield Generator"
		"Water Coolant System"
		"A120 Atomic Thruster"
		"A125 Atomic Steering"
		"Hyperdrive"



ship "Freighter" "Freighter (Miner A)"
	outfits
		"Mining Laser Turret"
		"Tractor Beam" 2

		"Asteroid Scanner"
		"nGVF-CC Fuel Cell"
		"LP072a Battery Pack"
		"D14-RN Shield Generator"

		"Greyhound Plasma Thruster"
		"Greyhound Plasma Steering"
		"X1100 Ion Reverse Thruster"
		"Scram Drive"
	turret "Tractor Beam"
	turret "Mining Laser Turret"
	turret "Tractor Beam"


ship "Freighter" "Freighter (Miner B)"
	outfits
		"Mining Laser Turret" 2
		"Tractor Beam"

		"nGVF-CC Fuel Cell"
		"LP072a Battery Pack"
		"D14-RN Shield Generator"

		"Asteroid Scanner"
		"Greyhound Plasma Thruster"
		"Greyhound Plasma Steering"
		"X1100 Ion Reverse Thruster"
		"Scram Drive"
	turret "Mining Laser Turret"
	turret "Tractor Beam"
	turret "Mining Laser Turret"


ship "Freighter" "Freighter (Fancy)"
	outfits
		"Laser Turret" 2
		"Heavy Anti-Missile Turret"
		"NT-200 Nucleovoltaic"
		"Supercapacitor"
		"D14-RN Shield Generator"
		"Ramscoop"
		"Outfits Expansion"
		"Greyhound Plasma Thruster"
		"X3200 Ion Steering"
		"Scram Drive"
	turret "Laser Turret"
	turret "Heavy Anti-Missile Turret"
	turret "Laser Turret"


ship "Freighter" "Freighter (Hai)"
	outfits
		"Pulse Turret"
		"Laser Turret"
		"Bullfrog Anti-Missile"
		"Geode Reactor"
		"Hai Chasm Batteries"
		"D14-RN Shield Generator"
		"Ramscoop"
		"Outfits Expansion"
		"Greyhound Plasma Thruster"
		"X3200 Ion Steering"
		"Hyperdrive"
	turret "Pulse Turret"
	turret "Bullfrog Anti-Missile"
	turret "Laser Turret"


ship "Freighter" "Freighter (Proton)"
	outfits
		"Proton Turret"
		"Heavy Anti-Missile Turret"
		"NT-200 Nucleovoltaic"
		"Supercapacitor"
		"D14-RN Shield Generator"
		"Ramscoop"
		"Outfits Expansion"
		"Greyhound Plasma Thruster"
		"X3200 Ion Steering"
		"Scram Drive"
	turret "Proton Turret"
	turret "Heavy Anti-Missile Turret"
	turret


ship "Freighter" "Freighter (Secret Cargo)"
	outfits
		"Blaster Turret" 2
		"Heavy Anti-Missile Turret"
		"nGVF-EE Fuel Cell"
		"LP036a Battery Pack"
		"D14-RN Shield Generator"
		"X2700 Ion Thruster"
		"X2200 Ion Steering"
		"Scram Drive"
		"Secret Cargo"
	turret "Blaster Turret"
	turret "Heavy Anti-Missile Turret"
	turret "Blaster Turret"


ship "Freighter" "Freighter (Hai Trafficker)"
	add attributes
		"mass" 31
		"outfit space" -25
		"energy capacity" 2600
		"shield generation" 1.6
		"shield energy" 2.4
		"hull repair rate" 0.2
		"hull energy" 0.2
		"hull heat" 0.3
	outfits
		"Pulse Rifle" 3
		Brig
		"Fuel Pod" 2
		`"Biroo" Atomic Thruster`
		"A255 Atomic Steering"
		Hyperdrive
		"Bullfrog Anti-Missile"
		"Pulse Turret" 2
		Ramscoop
		"Outfits Expansion" 5
		"Liquid Nitrogen Cooler"
		"Breeder Reactor"
		"Security Station" 2



ship "Frigate" "Frigate (Republic Intelligence)"
	outfits
		"A370 Atomic Thruster"
		"Blaster Turret" 2
		Brig
		"Cargo Scanner"
		"Catalytic Ramscoop"
		"Electron Beam" 2
		"Fission Reactor"
		"Fuel Pod"
		"Heavy Anti-Missile Turret"
		Hyperdrive
		"Impala Plasma Steering"
		"LP144a Battery Pack"
		"Laser Rifle" 15
		"Fragmentation Grenades" 15
		"Outfit Scanner"
		"Outfits Expansion"
		"S-270 Regenerator"
		"Sidewinder Missile" 45
		"Sidewinder Missile Launcher"
		Torpedo 30
		"Torpedo Launcher"
		"Water Coolant System"


ship "Frigate" "Frigate (Mark II)"
	outfits
		"Particle Cannon" 4
		"Anti-Missile Turret"
		"Blaster Turret" 2
		"NT-200 Nucleovoltaic"
		"Dwarf Core"
		"LP072a Battery Pack"
		"Supercapacitor"
		"D41-HY Shield Generator"
		"Small Radar Jammer"
		"Water Coolant System"
		"Outfits Expansion"
		"Laser Rifle" 8
		"Fragmentation Grenades" 8
		"A250 Atomic Thruster"
		"A375 Atomic Steering"
		"Hyperdrive"
	turret "Anti-Missile Turret"
	turret "Blaster Turret"
	turret "Blaster Turret"



ship "Fury" "Fury (Bomber)"
	outfits
		"Heavy Rocket Pod"
		"Heavy Rocket" 2
		"Meteor Missile Pod" 2
		"Meteor Missile" 14
		"nGVF-BB Fuel Cell"
		"Supercapacitor"
		"D14-RN Shield Generator"
		"Small Radar Jammer" 2
		"X2700 Ion Thruster"
		"Chipmunk Plasma Steering"
		"Hyperdrive"
		

ship "Fury" "Fury (Flamethrower)"
	outfits
		"Flamethrower" 4
		"nGVF-BB Fuel Cell"
		"Supercapacitor"
		"D14-RN Shield Generator"
		"Ramscoop"
		"X2700 Ion Thruster"
		"X2200 Ion Steering"
		"Hyperdrive"


ship "Fury" "Fury (Gatling)"
	outfits
		"Gatling Gun" 4
		"Gatling Gun Ammo" 6000
		"nGVF-CC Fuel Cell"
		"Supercapacitor"
		"D23-QP Shield Generator"
		"X2700 Ion Thruster"
		"A125 Atomic Steering"
		"Hyperdrive"
		
		
ship "Fury" "Fury (Heavy)"
	outfits
		"Proton Gun"
		"Javelin Pod"
		"Javelin" 200
		"nGVF-BB Fuel Cell"
		"LP036a Battery Pack"
		"D14-RN Shield Generator"
		"X2700 Ion Thruster"
		"Chipmunk Plasma Steering"
		"Hyperdrive"


ship "Fury" "Fury (Laser)"
	outfits
		"Heavy Laser" 2
		"RT-I Radiothermal"
		"Supercapacitor"
		"D23-QP Shield Generator"
		"Cooling Ducts"
		"Chipmunk Plasma Thruster"
		"A125 Atomic Steering"
		"Hyperdrive"


ship "Fury" "Fury (Miner A)"
	outfits
		"Heavy Laser" 2
		"nGVF-CC Fuel Cell"
		"Supercapacitor"
		"D14-RN Shield Generator"
		"Asteroid Scanner"
		"X2700 Ion Thruster"
		"X2200 Ion Steering"
		"Hyperdrive"


ship "Fury" "Fury (Miner B)"
	outfits
		"Mining Laser" 2
		"Energy Blaster" 2
		
		"nGVF-CC Fuel Cell"
		"LP036a Battery Pack"
		"Small Radar Jammer" 2
		
		"X2700 Ion Thruster"
		"X2200 Ion Steering"
		"Hyperdrive"
	gun "Mining Laser"
	gun "Mining Laser"
	gun
	gun
	gun "Energy Blaster"
	gun "Energy Blaster"


ship "Fury" "Fury (Missile)"
	outfits
		"Javelin Pod"
		"Javelin" 200
		"Meteor Missile Pod" 2
		"Meteor Missile" 14
		"nGVF-BB Fuel Cell"
		"Supercapacitor" 3
		"D14-RN Shield Generator"
		"Greyhound Plasma Thruster"
		"Chipmunk Plasma Steering"
		"Hyperdrive"



ship "Gunboat" "Gunboat (Mark II)"
	outfits
		"Electron Beam" 2
		"Electron Turret"
		"Fission Reactor"
		"LP036a Battery Pack"
		"Supercapacitor" 3
		"D41-HY Shield Generator"
		"Water Coolant System"
		"Outfits Expansion" 2
		"Brig"
		"A250 Atomic Thruster"
		"A255 Atomic Steering"
		"Hyperdrive"



ship "Hauler" "Hauler (Hai)"
	outfits
		"Meteor Missile Launcher" 2
		"Meteor Missile" 60
		"Quad Blaster Turret" 2
		"Chameleon Anti-Missile" 2
		"Geode Reactor"
		"Hai Gorge Batteries"
		"Hai Corundum Regenerator"
		"Hai Williwaw Cooling"
		"Small Radar Jammer"
		"Greyhound Plasma Thruster"
		"Impala Plasma Steering"
		"Hyperdrive"
	turret "Quad Blaster Turret"
	turret "Chameleon Anti-Missile"
	turret "Chameleon Anti-Missile"
	turret "Quad Blaster Turret"



ship "Hauler II" "Hauler II (CCOR)"
	outfits
		"Heavy Anti-Missile Turret" 2
		"Anti-Missile Turret" 2
		"S3 Thermionic"
		"LP072a Battery Pack"
		"D67-TM Shield Generator"
		"Small Radar Jammer"
		"Laser Rifle" 12
		"Security Station" 2
		"Capybara Reverse Thruster"
		"Chipmunk Plasma Thruster"
		"Greyhound Plasma Thruster"
		"Greyhound Plasma Steering"
		"Scram Drive"


ship "Hauler II" "Hauler II (Hai)"
	outfits
		"Meteor Missile Launcher" 2
		"Meteor Missile" 60
		"Quad Blaster Turret" 2
		"Chameleon Anti-Missile" 2
		"Geode Reactor"
		"Hai Gorge Batteries"
		"Hai Corundum Regenerator"
		"Hai Williwaw Cooling"
		"Small Radar Jammer"
		"Pulse Rifle"
		"Greyhound Plasma Thruster"
		"Impala Plasma Steering"
		"Hyperdrive"
	turret "Quad Blaster Turret"
	turret "Chameleon Anti-Missile"
	turret "Chameleon Anti-Missile"
	turret "Quad Blaster Turret"


<<<<<<< HEAD
=======
ship "Hauler II" "Hauler II (CCOR)"
	outfits
		"Heavy Anti-Missile Turret" 2
		"Anti-Missile Turret" 2
		"S3 Thermionic"
		"LP072a Battery Pack"
		"D67-TM Shield Generator"
		"Small Radar Jammer"
		"Laser Rifle" 12
		"Security Station" 2
		"Capybara Reverse Thruster"
		# "Chipmunk Plasma Thruster" # Extra 1
		"Greyhound Plasma Thruster"
		"Greyhound Plasma Steering"
		"Scram Drive"


>>>>>>> 294d7f61

ship "Hauler III" "Hauler III (Hai)"
	outfits
		"Meteor Missile Launcher" 2
		"Meteor Missile" 60
		"Quad Blaster Turret" 2
		"Chameleon Anti-Missile" 2
		"Geode Reactor"
		"Hai Gorge Batteries"
		"Hai Corundum Regenerator"
		"Hai Williwaw Cooling"
		"Small Radar Jammer"
		"Pulse Rifle"
		"Greyhound Plasma Thruster"
		"Impala Plasma Steering"
		"Hyperdrive"
	turret "Quad Blaster Turret"
	turret "Chameleon Anti-Missile"
	turret "Chameleon Anti-Missile"
	turret "Quad Blaster Turret"



ship "Hawk" "Hawk (Bomber)"
	outfits
		"Heavy Rocket Pod"
		"Heavy Rocket" 2
		"Torpedo Pod"
		"Torpedo" 3
		"nGVF-CC Fuel Cell"
		"Supercapacitor"
		"D41-HY Shield Generator"
		"Small Radar Jammer" 2
		"X2700 Ion Thruster"
		"Greyhound Plasma Steering"
		"Hyperdrive"


ship "Hawk" "Hawk (Miner A)"
	outfits
		"Heavy Laser" 2
		"S3 Thermionic"
		"LP036a Battery Pack"
		"D41-HY Shield Generator"
		"Asteroid Scanner"
		"A120 Atomic Thruster"
		"A255 Atomic Steering"
		"Hyperdrive"


ship "Hawk" "Hawk (Miner B)"
	outfits
		"Mining Laser" 2
		
		"nGVF-CC Fuel Cell"
		"KP-6 Photovoltaic Panel" 2
		"LP036a Battery Pack"
		"D23-QP Shield Generator"
		"Small Radar Jammer"
		
		"Greyhound Plasma Thruster"
		"Greyhound Plasma Steering"
		"Hyperdrive"


ship "Hawk" "Hawk (Plasma)"
	outfits
		"Plasma Cannon" 2
		"RT-I Radiothermal"
		"LP036a Battery Pack"
		"D23-QP Shield Generator"
		"X2700 Ion Thruster"
		"Greyhound Plasma Steering"
		"Hyperdrive"


ship "Hawk" "Hawk (Rocket)"
	outfits
		"Heavy Rocket Pod" 2
		"Heavy Rocket" 4
		"RT-I Radiothermal"
		"Supercapacitor" 2
		"D41-HY Shield Generator"
		"Greyhound Plasma Thruster"
		"Greyhound Plasma Steering"
		"Hyperdrive"


ship "Hawk" "Hawk (Speedy)"
	outfits
		"Heavy Laser" 2
		"S3 Thermionic"
		"Supercapacitor" 3
		"D41-HY Shield Generator"
		"A250 Atomic Thruster"
		"A255 Atomic Steering"
		"Hyperdrive"



ship "Headhunter" "Headhunter (Hai)"
	outfits
		"Particle Cannon" 2
		"Geode Reactor"
		"Hai Chasm Batteries"
		"Hai Corundum Regenerator"
		"Hai Williwaw Cooling"
		"A250 Atomic Thruster"
		"A375 Atomic Steering"
		"Hyperdrive"


ship "Headhunter" "Headhunter (Miner A)"
	outfits
		"Particle Cannon" 2
		"NT-200 Nucleovoltaic"
		"LP036a Battery Pack"
		"D14-RN Shield Generator"
		"Asteroid Scanner"
		"A250 Atomic Thruster"
		"A375 Atomic Steering"
		"Hyperdrive"


ship "Headhunter" "Headhunter (Miner B)"
	outfits
		"Mining Laser" 4
		
		"Asteroid Scanner"
		"RT-I Radiothermal"
		"KP-6 Photovoltaic Array"
		"LP072a Battery Pack"
		"D23-QP Shield Generator"
		
		"Greyhound Plasma Thruster"
		"Greyhound Plasma Steering"
		"Hyperdrive"


ship "Headhunter" "Headhunter (Particle)"
	outfits
		"Particle Cannon" 2
		"NT-200 Nucleovoltaic"
		"LP036a Battery Pack"
		"D23-QP Shield Generator"
		"A250 Atomic Thruster"
		"A375 Atomic Steering"
		"Hyperdrive"


ship "Headhunter" "Headhunter (Strike)"
	outfits
		"Javelin Pod" 2
		"Javelin" 400
		"Meteor Missile Pod" 2
		"Meteor Missile" 14
		"Anti-Missile Turret"
		"RT-I Radiothermal"
		"LP072a Battery Pack"
		"D23-QP Shield Generator"
		"Greyhound Plasma Thruster"
		"Greyhound Plasma Steering"
		"Hyperdrive"


ship "Headhunter" "Headhunter (Tractor Beam)"
	outfits
		"Twin Modified Blaster" 2
		"Meteor Missile Pod" 2
		"Meteor Missile" 29
		"Meteor Missile Box"
		"Tractor Beam"
		"RT-I Radiothermal"
		"LP072a Battery Pack"
		"D23-QP Shield Generator"
		"Cargo Expansion"
		"Greyhound Plasma Thruster"
		"Greyhound Plasma Steering"
		"Hyperdrive"



ship "Heavy Shuttle" "Heavy Shuttle (Armed)"
	outfits
		"Energy Blaster" 2
		"nGVF-BB Fuel Cell"
		"LP036a Battery Pack"
		"D14-RN Shield Generator"
		"Chipmunk Plasma Thruster"
		"Chipmunk Plasma Steering"
		"Hyperdrive"



ship "Lance" "Lance (Gatling)"
	outfits
		"Gatling Gun" 2
		"Gatling Gun Ammo" 6000
		Supercapacitor
		"nGVF-BB Fuel Cell"
		"D14-RN Shield Generator"
		"X1700 Ion Thruster"
		"X1200 Ion Steering"
	gun
	gun "Gatling Gun"
	gun "Gatling Gun"



ship "Hogshead" "Hogshead (CCOR)"
	outfits
		"Heavy Anti-Missile Turret" 2
		"S3 Thermionic"
		"LP036a Battery Pack"
		"D67-TM Shield Generator"
		"Large Radar Jammer"
		"Outfits Expansion"
		"Bunk Room" 2
		"Laser Rifle" 56
		"Capybara Reverse Thruster"
		"Greyhound Plasma Thruster"
		"Greyhound Plasma Steering"
		"Scram Drive"



ship "Leviathan" "Leviathan (CCOR)"
	outfits
		"Plasma Cannon" 4
		"Heavy Anti-Missile Turret" 2
		"Javelin Turret" 2
		"Javelin" 1200
		"Javelin Storage Crate" 4
		"Fusion Reactor"
		"nGVF-EE Fuel Cell"
		"Supercapacitor"
		"Liquid Helium Cooler"
		"D67-TM Shield Generator"
		"Outfits Expansion" 3
		"Tactical Scanner"
		"Laser Rifle" 64
		"Security Station"
		"Impala Plasma Thruster"
		"Impala Plasma Steering"
		"Chipmunk Plasma Steering"
		"Scram Drive"


ship "Leviathan" "Leviathan (Hai Engines)"
	outfits
		"Particle Cannon" 4
		"Quad Blaster Turret" 2
		"Chameleon Anti-Missile" 2
		"Boulder Reactor"
		"Hai Ravine Batteries"
		"D67-TM Shield Generator"
		"Liquid Helium Cooler"
		"Pulse Rifle" 13
		`"Bondir" Atomic Thruster`
		`"Bondir" Atomic Steering`
		"Hyperdrive"


ship "Leviathan" "Leviathan (Hai Weapons)"
	outfits
		"Hai Tracker Pod" 4
		"Hai Tracker" 224
		"Heavy Laser Turret" 4
		"Boulder Reactor"
		"Hai Ravine Batteries"
		"Hai Diamond Regenerator"
		"Liquid Nitrogen Cooler"
		"Pulse Rifle" 20
		"Impala Plasma Thruster"
		"A375 Atomic Steering"
		"Volcano Afterburner"
		"Scram Drive"
		"Ramscoop"


ship "Leviathan" "Leviathan (Heavy)"
	outfits
		"Torpedo Launcher" 2
		"Torpedo" 60
		"Meteor Missile Launcher" 2
		"Meteor Missile" 60
		"Heavy Laser Turret" 3
		"Heavy Anti-Missile Turret"
		"Breeder Reactor"
		"LP036a Battery Pack"
		"D94-YV Shield Generator" 2
		"Liquid Nitrogen Cooler"
		"Laser Rifle" 25
		"Impala Plasma Thruster"
		"A375 Atomic Steering"
		"Volcano Afterburner"
		"Scram Drive"
		"Ramscoop"
	gun "Meteor Missile Launcher"
	gun "Meteor Missile Launcher"
	gun "Torpedo Launcher"
	gun "Torpedo Launcher"
	turret "Heavy Laser Turret"
	turret "Heavy Laser Turret"
	turret "Heavy Anti-Missile Turret"
	turret "Heavy Laser Turret"


ship "Leviathan" "Leviathan (Laser)"
	outfits
		"Heavy Laser" 4
		"Heavy Laser Turret" 3
		"Heavy Anti-Missile Turret"
		"Armageddon Core"
		"LP036a Battery Pack"
		"Supercapacitor"
		"D94-YV Shield Generator"
		"Liquid Helium Cooler"
		"Ramscoop"
		"Laser Rifle" 18
		"A370 Atomic Thruster"
		"A525 Atomic Steering"
		"Hyperdrive"
	turret "Heavy Laser Turret"
	turret "Heavy Laser Turret"
	turret "Heavy Anti-Missile Turret"
	turret "Heavy Laser Turret"
	

ship "Leviathan" "Leviathan (Plasma Repeater)"
	outfits
		"A375 Atomic Steering"
		"Volcano Afterburner"
		"Breeder Reactor"
		"D94-YV Shield Generator" 2
		"Heavy Anti-Missile Turret" 2
		"Impala Plasma Thruster"
		"Laser Rifle" 25
		"Liquid Nitrogen Cooler"
		"LP036a Battery Pack"
		"Plasma Repeater" 4
		"Ramscoop"
		"Scram Drive"
	gun "Plasma Repeater"
	gun "Plasma Repeater"
	gun "Plasma Repeater"
	gun "Plasma Repeater"
	turret
	turret
	turret "Heavy Anti-Missile Turret"
	turret "Heavy Anti-Missile Turret"


ship "Leviathan" "Leviathan (Particle Chaser)"
	outfits
		"Scram Drive"
		"Outfits Expansion" 3
		"A370 Atomic Thruster"
		"A525 Atomic Steering"
		"D94-YV Shield Generator"
		"Heavy Anti-Missile Turret"
		"Liquid Helium Cooler"
		"Liquid Nitrogen Cooler"
		"Catalytic Ramscoop"
		"Fuel Pod" 4
		"LP072a Battery Pack"
		"Particle Cannon" 4
		"Laser Rifle" 32
		"Quad Blaster Turret" 2
		"Armageddon Core"


<<<<<<< HEAD
=======
ship "Leviathan" "Leviathan (CCOR)"
	outfits
		"Plasma Cannon" 4
		"Heavy Anti-Missile Turret" 2
		"Javelin Turret" 2
		"Javelin" 1200
		"Javelin Storage Crate" 4
		"Fusion Reactor"
		"nGVF-EE Fuel Cell"
		"Supercapacitor"
		"Liquid Helium Cooler"
		"D67-TM Shield Generator"
		"Outfits Expansion" 3
		"Tactical Scanner"
		"Laser Rifle" 64
		"Security Station"
		"Impala Plasma Thruster"
		"Impala Plasma Steering"
		# "Chipmunk Plasma Steering" # Extra steering
		"Scram Drive"


>>>>>>> 294d7f61

ship "Manta" "Manta (Mark II)"
	outfits
		"Particle Cannon" 4
		"Sidewinder Missile Launcher"
		"Sidewinder Missile" 45
		"Fission Reactor"
		"LP072a Battery Pack"
		"S-270 Regenerator"
		"Water Coolant System"
		"Outfits Expansion"
		"Laser Rifle"
		"A250 Atomic Thruster"
		"A375 Atomic Steering"
		"Hyperdrive"
		"Ionic Afterburner"
	gun "Sidewinder Missile Launcher"
	gun
	gun "Particle Cannon"
	gun "Particle Cannon"
	gun "Particle Cannon"
	gun "Particle Cannon"


ship "Manta" "Manta (Nuclear)"
	outfits
		"Particle Cannon" 4
		"Nuclear Missile" 2
		"Fission Reactor"
		"LP072a Battery Pack"
		"S-270 Regenerator"
		"Water Coolant System"
		"Outfits Expansion"
		"A250 Atomic Thruster"
		"A375 Atomic Steering"
		"Hyperdrive"
	gun "Nuclear Missile"
	gun "Nuclear Missile"
	gun "Particle Cannon"
	gun "Particle Cannon"
	gun "Particle Cannon"
	gun "Particle Cannon"


ship "Manta" "Manta (Proton)"
	outfits
		"Meteor Missile Launcher" 2
		"Meteor Missile" 60
		"Proton Gun" 4
		"RT-I Radiothermal"
		"LP144a Battery Pack"
		"D14-RN Shield Generator"
		"Laser Rifle" 2
		"X3700 Ion Thruster"
		"X3200 Ion Steering"
		"Hyperdrive"
	gun "Meteor Missile Launcher"
	gun "Meteor Missile Launcher"
	gun "Proton Gun"
	gun "Proton Gun"
	gun "Proton Gun"
	gun "Proton Gun"



ship "Marauder Bounder" "Marauder Bounder (Hai)"
	outfits
		"Pulse Cannon"
		"Pulse Turret"
		"Chameleon Anti-Missile"
		"Pebble Core"
		"Hai Gorge Batteries"
		"Hai Corundum Regenerator"
		"Hai Williwaw Cooling"
		"Outfits Expansion"
		"Laser Rifle" 18
		"Security Station"
		`"Biroo" Atomic Thruster`
		`"Biroo" Atomic Steering`
		"Hyperdrive"



ship "Marauder Firebird" "Marauder Firebird (Hai)"
	outfits
		"Pulse Cannon" 4
		"Pulse Turret" 2
		"Boulder Reactor"
		"Hai Chasm Batteries"
		"Hai Diamond Regenerator"
		"Hai Williwaw Cooling" 4
		"Fuel Pod" 5
		"Outfits Expansion"
		"Laser Rifle" 25
		`"Biroo" Atomic Thruster`
		# `"Basrem" Atomic Steering` # Extra steering
		`"Bondir" Atomic Steering`
		"Hyperdrive"



ship "Marauder Splinter" "Marauder Splinter (Hai)"
	outfits
		"Pulse Turret" 2
		"Ion Cannon"
		"Hai Tracker Pod"
		"Hai Tracker" 84
		"Tracker Storage Pod"
		"Chameleon Anti-Missile"
		"Boulder Reactor"
		"Hai Chasm Batteries"
		"Hai Diamond Regenerator"
		"Hai Williwaw Cooling" 3
		"Fuel Pod" 3
		"Outfits Expansion" 2
		"Laser Rifle" 22
		"Security Station" 4
		`"Biroo" Atomic Thruster`
		`"Bondir" Atomic Steering`
		"Hyperdrive"



ship "Marauder Quicksilver" "Marauder Quicksilver (Hai)"
	outfits
		"Pulse Cannon" 2
		"Chameleon Anti-Missile"
		"Geode Reactor"
		"Supercapacitor"
		"Hai Corundum Regenerator"
		"Hai Williwaw Cooling" 2
		"Fuel Pod" 5
		"Laser Rifle" 4
		"Security Station" 2
		`"Benga" Atomic Thruster`
		`"Biroo" Atomic Steering`
		"Hyperdrive"



ship "Modified Argosy" "Modified Argosy (Blaster)"
	outfits
		"Modified Blaster" 4
		"Quad Blaster Turret"
		"Heavy Anti-Missile Turret"
		"Fission Reactor"
		"LP072a Battery Pack"
		"LP036a Battery Pack"
		"D67-TM Shield Generator"
		"Liquid Nitrogen Cooler"
		"Brig"
		"Laser Rifle" 3
		"Greyhound Plasma Thruster"
		"X3200 Ion Steering"
		"Hyperdrive"


ship "Modified Argosy" "Modified Argosy (Gatling)"
	outfits
		"Twin Modified Blaster" 2
		"Gatling Gun" 2
		"Gatling Turret"
		"Gatling Gun Ammo" 9000
		"Bullet Boxes" 2
		"Heavy Anti-Missile Turret"
		"S3 Thermionic"
		"LP072a Battery Pack"
		"D67-TM Shield Generator"
		"Brig"
		"Laser Rifle" 5
		"X1100 Ion Reverse Thruster"
		"X3700 Ion Thruster"
		"Greyhound Plasma Steering"
		"Hyperdrive"


ship "Modified Argosy" "Modified Argosy (Heavy)"
	outfits
		"Heavy Laser" 4
		"Heavy Laser Turret"
		"Heavy Anti-Missile Turret"
		"Fission Reactor"
		"LP036a Battery Pack"
		"D23-QP Shield Generator"
		"Water Coolant System"
		"Brig"
		"Laser Rifle" 3
		"A250 Atomic Thruster"
		"A375 Atomic Steering"
		"Hyperdrive"


ship "Modified Argosy" "Modified Argosy (Javelin)"
	outfits
		"Twin Blaster" 4
		"Javelin Turret"
		"Javelin" 600
		"Javelin Storage Crate" 2
		"Heavy Anti-Missile Turret"
		"S3 Thermionic"
		"LP072a Battery Pack"
		"D41-HY Shield Generator"
		"Brig"
		"Outfits Expansion"
		"Laser Rifle" 3
		"Greyhound Plasma Thruster"
		"X3200 Ion Steering"
		"Hyperdrive"


ship "Modified Argosy" "Modified Argosy (Missile)"
	outfits
		"Meteor Missile Launcher" 2
		"Meteor Missile" 105
		"Meteor Missile Box" 3
		"Torpedo Launcher" 2
		"Torpedo" 60
		"Laser Turret"
		"Heavy Anti-Missile Turret"
		"S3 Thermionic"
		"LP072a Battery Pack"
		"D41-HY Shield Generator"
		"Brig"
		"Outfits Expansion"
		"Laser Rifle"
		"X3700 Ion Thruster"
		"Greyhound Plasma Steering"
		"Hyperdrive"


ship "Modified Argosy" "Modified Argosy (Smuggler)"
	outfits
		"Beam Laser" 4
		"Heavy Laser Turret"
		"Heavy Anti-Missile Turret"
		"Fission Reactor"
		"LP036a Battery Pack"
		"D23-QP Shield Generator"
		"Water Coolant System"
		"Interference Plating" 3
		"A250 Atomic Thruster"
		"A375 Atomic Steering"
		"Scram Drive"



ship "Mule" "Mule (Hai Engines)"
	outfits
		"Sidewinder Missile Launcher" 2
		"Sidewinder Missile" 90
		"Heavy Laser Turret" 2
		"Laser Turret"
		"Chameleon Anti-Missile"
		"Boulder Reactor"
		"Hai Fissure Batteries"
		"D41-HY Shield Generator"
		"Small Radar Jammer" 2
		"Water Coolant System"
		"Cooling Ducts"
		"Outfits Expansion"
		"Ramscoop"
		"Pulse Rifle"
		`"Bondir" Atomic Thruster`
		`"Biroo" Atomic Steering`
		"Hyperdrive"


ship "Mule" "Mule (Hai Trafficker)"
	outfits
		`"Basrem" Reverse Thruster`
		`"Bondir" Atomic Thruster`
		"A375 Atomic Steering"
		"Boulder Reactor"
		Brig
		"Chameleon Anti-Missile" 4
		"Fuel Pod" 3
		"Hai Chasm Batteries"
		"Hai Diamond Regenerator"
		"Liquid Nitrogen Cooler"
		"Pulse Rifle" 10
		Ramscoop
		"Scram Drive"
		"Security Station"


ship "Mule" "Mule (Hai Weapons)"
	outfits
		"Ion Cannon"
		"Pulse Turret" 2
		"Chameleon Anti-Missile" 2
		"Geode Reactor"
		"Hai Ravine Batteries"
		"Hai Fissure Batteries"
		"D67-TM Shield Generator"
		"Water Coolant System"
		"Outfits Expansion" 3
		"Ramscoop"
		"Pulse Rifle" 2
		"A370 Atomic Thruster"
		"A375 Atomic Steering"
		"Hyperdrive"


ship "Mule" "Mule (Heavy)"
	outfits
		"Sidewinder Missile Launcher"
		"Sidewinder Missile" 45
		"Heavy Laser Turret" 3
		"Heavy Anti-Missile Turret"
		"Fission Reactor"
		"LP072a Battery Pack"
		"Supercapacitor" 4
		"D67-TM Shield Generator"
		"Water Coolant System"
		"Outfits Expansion"
		"Ramscoop"
		"Laser Rifle" 2
		"A370 Atomic Thruster"
		"A375 Atomic Steering"
		"Hyperdrive"



ship "Nest" "Nest (Miner)"
	outfits
		"Meteor Missile Launcher" 2
		"Meteor Missile" 60
		"Mining Laser Turret"
		"Tractor Beam" 2
		"Heavy Anti-Missile Turret"
		
		"Asteroid Scanner"
		"S3 Thermionic"
		"LP072a Battery Pack"
		"D41-HY Shield Generator"
		"Large Radar Jammer"
		"Cargo Expansion"
		"Laser Rifle" 3
		
		"Capybara Reverse Thruster"
		"Greyhound Plasma Thruster"
		"Impala Plasma Steering"
		"Scram Drive"
	gun "Meteor Missile Launcher"
	gun "Meteor Missile Launcher"
	turret "Mining Laser Turret"
	turret "Tractor Beam"
	turret "Tractor Beam"
	turret "Heavy Anti-Missile Turret"


ship "Nest" "Nest (Sidewinder)"
	outfits
		"Sidewinder Missile Launcher" 2
		"Sidewinder Missile" 90
		"Quad Blaster Turret" 2
		"Anti-Missile Turret"
		"Heavy Anti-Missile Turret"
		"S3 Thermionic"
		"LP144a Battery Pack"
		"D94-YV Shield Generator"
		"Large Radar Jammer"
		"Laser Rifle" 2
		"A250 Atomic Thruster"
		"A375 Atomic Steering"
		"Hyperdrive"



ship "Nighthawk" "Nighthawk (Raider)"
	crew 28
	outfits
		"Quad Blaster Turret" 2
		"Heavy Anti-Missile Turret"
		
		"RT-I Radiothermal"
		"KP-6 Photovoltaic Array" 3
		"LP072a Battery Pack"
		"D23-QP Shield Generator"
		"Large Radar Jammer"
		"Tactical Scanner"
		"Laser Rifle" 28
		"Nerve Gas" 10
		
		"Impala Plasma Thruster"
		"Impala Plasma Steering"
		"Hyperdrive"


ship "Nighthawk" "Nighthawk (Slaver)"
	outfits
		"Quad Blaster Turret" 2
		"Heavy Anti-Missile Turret"
		
		"RT-I Radiothermal"
		"KP-6 Photovoltaic Array" 3
		"LP072a Battery Pack"
		"D23-QP Shield Generator"
		"Large Radar Jammer"
		"Laser Rifle" 6
		"Brig"
		
		"Impala Plasma Thruster"
		"Impala Plasma Steering"
		"Hyperdrive"



ship "Osprey" "Osprey (Alien Weapons)"
	outfits
		"Ion Cannon" 2
		"Pulse Cannon" 2
		"Pulse Turret"
		"Chameleon Anti-Missile"
		"Boulder Reactor"
		"Hai Fissure Batteries"
		"Hai Corundum Regenerator"
		"Liquid Nitrogen Cooler"
		"Pulse Rifle" 3
		`"Bondir" Atomic Thruster`
		`"Bondir" Atomic Steering`
		Hyperdrive


ship "Osprey" "Osprey (Laser)"
	outfits
		"Heavy Laser" 4
		"Heavy Laser Turret"
		"Heavy Anti-Missile Turret"
		"Breeder Reactor"
		"LP036a Battery Pack"
		"Supercapacitor" 4
		"D94-YV Shield Generator"
		"Water Coolant System"
		"Tactical Scanner"
		"Laser Rifle" 3
		"Impala Plasma Thruster"
		"X4200 Ion Steering"
		"Hyperdrive"


ship "Osprey" "Osprey (Missile)"
	outfits
		"Torpedo Launcher" 2
		"Torpedo" 60
		"Heavy Rocket Launcher" 2
		"Heavy Rocket" 40
		"Heavy Laser Turret"
		"Heavy Anti-Missile Turret"
		"Breeder Reactor"
		"LP036a Battery Pack"
		"Supercapacitor" 3
		"D41-HY Shield Generator"
		"Water Coolant System"
		"Tactical Scanner"
		"Outfits Expansion"
		"Laser Rifle" 3
		"A520 Atomic Thruster"
		"A375 Atomic Steering"
		"Hyperdrive"
	gun "Heavy Rocket Launcher"
	gun "Heavy Rocket Launcher"
	gun "Torpedo Launcher"
	gun "Torpedo Launcher"


# This variant uses outfits acquired in the post-war condition that were surplus or black market for diversity *after* the main campaign.
ship "Osprey" "Osprey (Particle Anti-Missile)"
	outfits
		"Heavy Anti-Missile Turret"
		"LP036a Battery Pack"
		"S-970 Regenerator"
		Hyperdrive
		"LP072a Battery Pack"
		"Volcano Afterburner"
		"Outfits Expansion" 2
		"Liquid Nitrogen Cooler"
		"Particle Cannon" 4
		"A370 Atomic Thruster"
		"A375 Atomic Steering"
		"Laser Rifle" 3
		"Water Coolant System"
		"Fusion Reactor"



ship "Protector" "Protector (Laser)"
	outfits
		"Sidewinder Missile Launcher"
		"Sidewinder Missile" 45
		"Anti-Missile Turret" 2
		"Heavy Laser Turret" 4
		"Fusion Reactor"
		"LP072a Battery Pack"
		"D94-YV Shield Generator"
		"D67-TM Shield Generator"
		"Water Coolant System"
		"Laser Rifle" 8
		"A370 Atomic Thruster"
		"A375 Atomic Steering"
		"Hyperdrive"
	turret "Heavy Laser Turret"
	turret "Heavy Laser Turret"
	turret
	turret "Anti-Missile Turret"
	turret "Anti-Missile Turret"
	turret
	turret "Heavy Laser Turret"
	turret "Heavy Laser Turret"


ship "Protector" "Protector (Proton)"
	outfits
		"Sidewinder Missile Launcher"
		"Sidewinder Missile" 45
		"Proton Turret" 4
		"Heavy Anti-Missile Turret" 2
		"Fusion Reactor"
		"LP036a Battery Pack"
		"Supercapacitor" 1
		"D94-YV Shield Generator" 2
		"Water Coolant System"
		"Laser Rifle" 4
		"A370 Atomic Thruster"
		"A375 Atomic Steering"
		"Hyperdrive"
	turret "Proton Turret"
	turret "Proton Turret"
	turret
	turret "Heavy Anti-Missile Turret"
	turret "Heavy Anti-Missile Turret"
	turret
	turret "Proton Turret"
	turret "Proton Turret"


ship "Protector" "Protector (Quad Blaster)"
	outfits
		"Quad Blaster Turret" 8
		"Fusion Reactor"
		"LP288a Battery Pack"
		"D94-YV Shield Generator"
		"D67-TM Shield Generator"
		"Liquid Nitrogen Cooler"
		"Laser Rifle" 6
		"X3700 Ion Thruster"
		"X3200 Ion Steering"
		"Hyperdrive"


ship "Protector" "Protector (Tractor Beam)"
	outfits
		"Torpedo Launcher"
		"Torpedo" 30
		"Quad Blaster Turret" 4
		"Anti-Missile Turret" 2
		"Tractor Beam" 2
		"Fusion Reactor"
		"D94-YV Shield Generator"
		"D67-TM Shield Generator"
		"Water Coolant System"
		"Large Radar Jammer"
		"Cargo Expansion" 2
		"Laser Rifle" 21
		"Impala Plasma Thruster"
		"Greyhound Plasma Steering"
		"Hyperdrive"
	turret "Tractor Beam"
	turret "Quad Blaster Turret"
	turret "Anti-Missile Turret"
	turret "Quad Blaster Turret"
	turret "Quad Blaster Turret"
	turret "Anti-Missile Turret"
	turret "Quad Blaster Turret"
	turret "Tractor Beam"



ship "Quicksilver" "Quicksilver (Mark II)"
	outfits
		"Particle Cannon" 2
		"Fission Reactor"
		"LP036a Battery Pack"
		"S-270 Regenerator"
		"Water Coolant System"
		"A250 Atomic Thruster"
		"A255 Atomic Steering"
		"Hyperdrive"


ship "Quicksilver" "Quicksilver (Proton)"
	outfits
		"Proton Gun" 2
		"RT-I Radiothermal"
		"LP036a Battery Pack"
		"D23-QP Shield Generator"
		"Cooling Ducts"
		"Greyhound Plasma Thruster"
		"Greyhound Plasma Steering"
		"Hyperdrive"


ship "Quicksilver" "Quicksilver (Scanner)"
	outfits
		"Particle Cannon" 2
		"RT-I Radiothermal"
		"LP036a Battery Pack"
		"D23-QP Shield Generator"
		"Cooling Ducts"
		"Cargo Scanner"
		"Greyhound Plasma Thruster"
		"Greyhound Plasma Steering"
		"Hyperdrive"



ship "Rainmaker" "Rainmaker (Mark II)"
	outfits
		"Sidewinder Missile Launcher" 3
		"Sidewinder Missile" 135
		"nGVF-CC Fuel Cell"
		"LP036a Battery Pack"
		"D67-TM Shield Generator"
		"Fuel Pod"
		"A120 Atomic Thruster"
		"A125 Atomic Steering"
		"Scram Drive"
	gun
	gun
	gun "Sidewinder Missile Launcher"
	gun "Sidewinder Missile Launcher"
	gun "Sidewinder Missile Launcher"
	gun


ship "Rainmaker" "Rainmaker (Mark II Old Weapons)"
	outfits
		"Energy Blaster" 2
		"Meteor Missile Launcher" 4
		"Meteor Missile" 180
		"Meteor Missile Box" 4
		"Dwarf Core"
		"Supercapacitor"
		"Water Coolant System"
		"D67-TM Shield Generator"
		"Fuel Pod" 2
		"Outfits Expansion"
		"A120 Atomic Thruster"
		"A125 Atomic Steering"
		"Hyperdrive"



ship "Raven" "Raven (Afterburner)"
	outfits
		"Heavy Laser" 4
		"NT-200 Nucleovoltaic"
		"D41-HY Shield Generator"
		"Fuel Pod"
		"X3700 Ion Thruster"
		"X3200 Ion Steering"
		"Hyperdrive"
		"Volcano Afterburner"


ship "Raven" "Raven (Heavy)"
	outfits
		"Particle Cannon" 2
		"Meteor Missile Launcher" 2
		"Meteor Missile" 60
		"Fission Reactor"
		"Supercapacitor" 3
		"D23-QP Shield Generator"
		"Cooling Ducts"
		"Laser Rifle" 3
		"A250 Atomic Thruster"
		"A375 Atomic Steering"
		"Hyperdrive"
	gun "Particle Cannon"
	gun "Particle Cannon"
	gun "Meteor Missile Launcher"
	gun "Meteor Missile Launcher"



ship "Roost" "Roost (Sidewinder)"
	outfits
		"Sidewinder Missile Launcher" 2
		"Sidewinder Missile" 90
		"Quad Blaster Turret" 2
		"Heavy Anti-Missile Turret"
		"Anti-Missile Turret"
		"LP144a Battery Pack"
		"S3 Thermionic"
		"D94-YV Shield Generator" 2
		"Small Radar Jammer"
		"Laser Rifle" 2
		"A250 Atomic Thruster"
		"A375 Atomic Steering"
		Hyperdrive



ship "Saber" "Saber (CCOR Gatling)"
	outfits
		"Twin Blaster" 3
		"Gatling Turret"
		"Gatling Gun Ammo" 6000
		"Meteor Missile Launcher" 2
		"Meteor Missile" 60
		"nGVF-BB Fuel Cell"
		"LP072a Battery Pack"
		"D23-QP Shield Generator"
		"Laser Rifle" 12
		"Security Station"
		"X3700 Ion Thruster"
		"Greyhound Plasma Steering"
		"Hyperdrive"


ship "Saber" "Saber (CCOR Javelin)"
	outfits
		"Twin Modified Blaster" 2
		"Gatling Gun" 3
		"Gatling Gun Ammo" 9000
		"Javelin Turret"
		"Javelin" 500
		"Javelin Storage Crate"
		"nGVF-CC Fuel Cell"
		"LP072a Battery Pack"
		"D41-HY Shield Generator"
		"Laser Rifle" 16
		"Greyhound Plasma Thruster"
		"Greyhound Plasma Steering"
		# "Chipmunk Plasma Steering" # Extra steering
		"Hyperdrive"



ship "Scout" "Scout (Speedy)"
	outfits
		"Meteor Missile Pod"
		"Meteor Missile" 7
		"Sidewinder Missile Pod"
		"Sidewinder Missile" 6
		"Anti-Missile Turret"
		"NT-200 Nucleovoltaic"
		"Supercapacitor"
		"D23-QP Shield Generator"
		"Cooling Ducts"
		"Outfits Expansion"
		"A370 Atomic Thruster"
		"A255 Atomic Steering"
		"Hyperdrive"



ship "Scrapper" "Scrapper (Gatling)"
	outfits
		"Gatling Gun"
		"Gatling Gun Ammo" 3000
		"nGVF-AA Fuel Cell"
		"LP036a Battery Pack"
		"D14-RN Shield Generator"
		"Chipmunk Plasma Thruster"
		"Chipmunk Plasma Steering"
		"Hyperdrive"


ship "Scrapper" "Scrapper (Minimal)"
	outfits
		"Energy Blaster"
		"KP-6 Photovoltaic Panel"
		"LP036a Battery Pack"
		"X1700 Ion Thruster"
		"X1200 Ion Steering"
		"Hyperdrive"


ship "Scrapper" "Scrapper (Mod Blaster)"
	outfits
		"Modified Blaster"
		"nGVF-AA Fuel Cell"
		"LP036a Battery Pack"
		"D14-RN Shield Generator"
		"X2700 Ion Thruster"
		"X2200 Ion Steering"
		"Hyperdrive"



ship "Skein" "Skein (Sidewinder)"
	outfits
		"Sidewinder Missile Launcher" 2
		"Sidewinder Missile" 90
		"Quad Blaster Turret" 2
		"Heavy Anti-Missile Turret"
		"Anti-Missile Turret"
		"LP144a Battery Pack"
		"Fission Reactor"
		"D94-YV Shield Generator" 3
		"Large Radar Jammer"
		"Outfits Expansion" 2
		"Laser Rifle" 2
		"A250 Atomic Thruster"
		"A375 Atomic Steering"
		Hyperdrive



ship "Sparrow" "Sparrow (Gatling)"
	outfits
		"Gatling Gun" 2
		"Gatling Gun Ammo" 6000
		"nGVF-AA Fuel Cell"
		"LP036a Battery Pack"
		"D14-RN Shield Generator"
		"Chipmunk Plasma Thruster"
		"Chipmunk Plasma Steering"
		"Hyperdrive"


ship "Sparrow" "Sparrow (Miner)"
	outfits
		"Mining Laser" 2
		
		"nGVF-BB Fuel Cell"
		"LP036a Battery Pack"

		"Chipmunk Plasma Thruster"
		"Chipmunk Plasma Steering"
		"Hyperdrive"


ship "Sparrow" "Sparrow (Patrol)"
	outfits
		"Beam Laser" 2
		"nGVF-BB Fuel Cell"
		"LP036a Battery Pack"
		"D14-RN Shield Generator"
		"Cargo Scanner"
		"Outfit Scanner"
		"Chipmunk Plasma Thruster"
		"Chipmunk Plasma Steering"
		"Hyperdrive"



ship "Splinter" "Splinter (Laser)"
	outfits
		"Heavy Laser" 2
		"Heavy Laser Turret" 2
		"Heavy Anti-Missile Turret"
		"Water Coolant System"
		"Fission Reactor"
		"LP036a Battery Pack"
		"D94-YV Shield Generator"
		"Laser Rifle"
		"X3700 Ion Thruster"
		"Impala Plasma Steering"
		"Hyperdrive"
	turret "Heavy Laser Turret"
	turret "Heavy Anti-Missile Turret"
	turret "Heavy Laser Turret"


ship "Splinter" "Splinter (Mark II)"
	outfits
		"Particle Cannon" 2
		"Quad Blaster Turret" 3
		"Fusion Reactor"
		"Supercapacitor"
		"S-970 Regenerator"
		"Water Coolant System" 4
		"Outfits Expansion" 2
		"Laser Rifle" 3
		"A250 Atomic Thruster"
		"A375 Atomic Steering"
		"Hyperdrive"
		"Ionic Afterburner"


ship "Splinter" "Splinter (Proton)"
	outfits
		"Proton Gun" 2
		"Proton Turret" 2
		"Anti-Missile Turret"
		"Water Coolant System"
		"Fission Reactor"
		"LP036a Battery Pack"
		"D94-YV Shield Generator"
		"Laser Rifle" 2
		"X3700 Ion Thruster"
		"Impala Plasma Steering"
		"Hyperdrive"
	turret "Proton Turret"
	turret "Anti-Missile Turret"
	turret "Proton Turret"
	

ship "Splinter" "Splinter (Tractor Beam)"
	outfits
	outfits
		"Twin Modified Blaster" 2
		"Proton Turret" 2
		"Tractor Beam"
		"Water Coolant System"
		"Fission Reactor"
		"LP036a Battery Pack"
		"D94-YV Shield Generator"
		"Small Radar Jammer"
		"Cargo Expansion"
		"Laser Rifle" 3
		"X3700 Ion Thruster"
		"Impala Plasma Steering"
		"Hyperdrive"
	turret "Proton Turret"
	turret "Tractor Beam"
	turret "Proton Turret"


# Used in the Hai Reveal campaign by a special Syndicated Security team. Should not be used before.
ship "Splinter" "Splinter (Flamethrower Blaster)"
	outfits
		"Heavy Anti-Missile Turret"
		"Catalytic Ramscoop"
		Hyperdrive
		"LP072a Battery Pack"
		"Fuel Pod" 5
		"Outfits Expansion" 3
		"Liquid Nitrogen Cooler"
		"A370 Atomic Thruster"
		"A375 Atomic Steering"
		Flamethrower 2
		"Quad Blaster Turret" 2
		"Cooling Ducts"
		"Laser Rifle"
		"Water Coolant System"
		"S-270 Regenerator" 2
		"Fusion Reactor"



ship "Star Barge" "Star Barge (Armed)"
	outfits
		"Blaster Turret"
		"nGVF-BB Fuel Cell"
		"LP036a Battery Pack"
		"D14-RN Shield Generator"
		"Laser Rifle"
		"Chipmunk Plasma Thruster"
		"Chipmunk Plasma Steering"
		"Hyperdrive"


ship "Star Barge" "Star Barge (Miner)"
	outfits
		"Mining Laser Turret"

		"nGVF-BB Fuel Cell"
		"LP036a Battery Pack"
		"D14-RN Shield Generator"
		
		"X1700 Ion Thruster"
		"X1200 Ion Steering"
		"Hyperdrive"



ship "Star Queen" "Star Queen (Hai)"
	outfits
		"Hai Tracker Pod" 3
		"Hai Tracker" 168
		"Chameleon Anti-Missile" 2
		"NT-200 Nucleovoltaic"
		"Hai Chasm Batteries"
		"D94-YV Shield Generator"
		"Small Radar Jammer"
		"X3700 Ion Thruster"
		"A375 Atomic Steering"
		"Luxury Accommodations"
		"Hyperdrive"


ship "Star Queen" "Star Queen (Hai Trafficker)"
	outfits
		`"Biroo" Atomic Steering`
		`"Biroo" Atomic Thruster`
		"AR120 Reverse Thruster"
		"Breeder Reactor"
		Brig
		"Fuel Pod" 2
		"Hai Chasm Batteries"
		"Hai Diamond Regenerator"
		"Heavy Anti-Missile Turret" 2
		"Liquid Nitrogen Cooler"
		"Outfits Expansion"
		Ramscoop
		"Scram Drive"
		"Security Station" 2



ship "Sunder" "Sunder (Heavy)"
	outfits
		"Mining Laser" 2
		"Mining Laser Turret"

		"Asteroid Scanner"
		"nGVF-DD Fuel Cell"
		"LP036a Battery Pack"
		"D23-QP Shield Generator"

		"Greyhound Plasma Thruster"
		"Greyhound Plasma Steering"
		"Scram Drive"



ship "Vanguard" "Vanguard (Missile)"
	outfits
		"Sidewinder Missile Launcher" 4
		"Sidewinder Missile" 226
		"Sidewinder Missile Rack" 2
		"Torpedo Launcher" 3
		"Torpedo" 90
		"Heavy Anti-Missile Turret"
		"Fission Reactor"
		"Supercapacitor"
		"D94-YV Shield Generator"
		"D67-TM Shield Generator"
		"Large Radar Jammer" 2
		"Liquid Nitrogen Cooler"
		"Laser Rifle" 2
		"X3700 Ion Thruster"
		"X4200 Ion Steering"
		"Hyperdrive"
	gun "Torpedo Launcher"
	gun "Torpedo Launcher"
	gun "Torpedo Launcher"
	gun "Sidewinder Missile Launcher"
	gun "Sidewinder Missile Launcher"
	gun "Sidewinder Missile Launcher"
	gun "Sidewinder Missile Launcher"


ship "Vanguard" "Vanguard (Particle)"
	outfits
		"Particle Cannon" 7
		"Fusion Reactor"
		"LP072a Battery Pack"
		"D67-TM Shield Generator"
		"Liquid Nitrogen Cooler"
		"Laser Rifle" 6
		"X3700 Ion Thruster"
		"X4200 Ion Steering"
		"Hyperdrive"
	gun "Particle Cannon"
	gun "Particle Cannon"
	gun "Particle Cannon"
	gun "Particle Cannon"
	gun "Particle Cannon"
	gun "Particle Cannon"
	gun "Particle Cannon"



ship "Wasp" "Wasp (Gatling)"
	outfits
		"Gatling Gun" 3
		"Gatling Gun Ammo" 9000
		"nGVF-BB Fuel Cell"
		"LP036a Battery Pack"
		"D14-RN Shield Generator"
		"X2700 Ion Thruster"
		"X2200 Ion Steering"
		"Hyperdrive"
		
		
ship "Wasp" "Wasp (Javelin)"
	outfits
		"Javelin Pod" 2
		"Javelin" 400
		"nGVF-BB Fuel Cell"
		"LP036a Battery Pack"
		"D14-RN Shield Generator"
		"X2700 Ion Thruster"
		"X2200 Ion Steering"
		"Hyperdrive"
	gun
	gun "Javelin Pod"
	gun "Javelin Pod"
	gun
	gun
	

ship "Wasp" "Wasp (Meteor)"
	outfits
		"Energy Blaster"
		"Meteor Missile Pod" 2
		"Meteor Missile" 14
		"nGVF-BB Fuel Cell"
		"LP036a Battery Pack"
		"D14-RN Shield Generator"
		"X2700 Ion Thruster"
		"X2200 Ion Steering"
		"Hyperdrive"
	gun "Energy Blaster"
	gun "Meteor Missile Pod"
	gun "Meteor Missile Pod"


ship "Wasp" "Wasp (Plasma)"
	outfits
		"Plasma Cannon"
		"nGVF-BB Fuel Cell"
		"LP036a Battery Pack"
		"D14-RN Shield Generator"
		"X2700 Ion Thruster"
		"X2200 Ion Steering"
		"Hyperdrive"
		

ship "Wasp" "Wasp (Proton)"
	outfits
		"Proton Gun"
		"nGVF-BB Fuel Cell"
		"LP036a Battery Pack"
		"D14-RN Shield Generator"
		"X2700 Ion Thruster"
		"X2200 Ion Steering"
		"Hyperdrive"<|MERGE_RESOLUTION|>--- conflicted
+++ resolved
@@ -2187,7 +2187,7 @@
 		"Laser Rifle" 12
 		"Security Station" 2
 		"Capybara Reverse Thruster"
-		"Chipmunk Plasma Thruster"
+		# "Chipmunk Plasma Thruster"
 		"Greyhound Plasma Thruster"
 		"Greyhound Plasma Steering"
 		"Scram Drive"
@@ -2214,26 +2214,6 @@
 	turret "Quad Blaster Turret"
 
 
-<<<<<<< HEAD
-=======
-ship "Hauler II" "Hauler II (CCOR)"
-	outfits
-		"Heavy Anti-Missile Turret" 2
-		"Anti-Missile Turret" 2
-		"S3 Thermionic"
-		"LP072a Battery Pack"
-		"D67-TM Shield Generator"
-		"Small Radar Jammer"
-		"Laser Rifle" 12
-		"Security Station" 2
-		"Capybara Reverse Thruster"
-		# "Chipmunk Plasma Thruster" # Extra 1
-		"Greyhound Plasma Thruster"
-		"Greyhound Plasma Steering"
-		"Scram Drive"
-
-
->>>>>>> 294d7f61
 
 ship "Hauler III" "Hauler III (Hai)"
 	outfits
@@ -2478,7 +2458,7 @@
 		"Security Station"
 		"Impala Plasma Thruster"
 		"Impala Plasma Steering"
-		"Chipmunk Plasma Steering"
+		# "Chipmunk Plasma Steering"
 		"Scram Drive"
 
 
@@ -2606,31 +2586,6 @@
 		"Armageddon Core"
 
 
-<<<<<<< HEAD
-=======
-ship "Leviathan" "Leviathan (CCOR)"
-	outfits
-		"Plasma Cannon" 4
-		"Heavy Anti-Missile Turret" 2
-		"Javelin Turret" 2
-		"Javelin" 1200
-		"Javelin Storage Crate" 4
-		"Fusion Reactor"
-		"nGVF-EE Fuel Cell"
-		"Supercapacitor"
-		"Liquid Helium Cooler"
-		"D67-TM Shield Generator"
-		"Outfits Expansion" 3
-		"Tactical Scanner"
-		"Laser Rifle" 64
-		"Security Station"
-		"Impala Plasma Thruster"
-		"Impala Plasma Steering"
-		# "Chipmunk Plasma Steering" # Extra steering
-		"Scram Drive"
-
-
->>>>>>> 294d7f61
 
 ship "Manta" "Manta (Mark II)"
 	outfits
