--- conflicted
+++ resolved
@@ -302,11 +302,8 @@
 			"Do you know how lucky you are, that you can visit a different world every week if you want to? I've been stuck on this one filthy little planet my whole life."
 			"If I had enough money, I'd go up to a captain in the spaceport and ask for transport to anywhere else. Nowhere's as bad as this place."
 			"Are you hiring new crewmembers? And are you by chance planning to fly to the Paradise Worlds?"
-<<<<<<< HEAD
-=======
 			"I'll get my act together someday. For now I'm just enjoying life one moment at a time."
 			"I'd love to get a job, but they all require so much experience, even for those so-called 'entry-level' positions."
->>>>>>> 1b392087
 			"Beat it, old-timer. I've got more important things to do than chat with you."
 		word
 			`"`
@@ -330,8 +327,6 @@
 			"Management warning workers not to join the union is one of our best sources of visibility among the workers."
 			"Young people usually don't join a union, so we are mostly working for the benefit of higher aged workers."
 			"Our visibility is increasing among the workforce; a rolling snowball will be harder to stop!"
-<<<<<<< HEAD
-=======
 		word
 			`"`
 
@@ -367,7 +362,6 @@
 			"All's fine and dandy until someone dumps a ton of rotten Caldan lobsters and you have to deal with the smell."
 			"My worth comes from removing what's worthless!"
 			"You wouldn't believe some of the stuff people throw away around the spaceport. Yesterday I found a perfectly intact ${small trash item} that someone had dumped."
->>>>>>> 1b392087
 		word
 			`"`
 
@@ -830,8 +824,6 @@
 			"I have a rich client on Hestia who pays me a thousand credits a day just for recording videos where I bestow extravagant compliments on him."
 			"I recommend that you don't look at any media from the 28th century. They're so laden with pop-culture references that it's painful to watch."
 			"Hey, you are so beautiful, do you want to marry me? Haha, just kidding, I'm rehearsing for my new role."
-<<<<<<< HEAD
-=======
 			"Don't be fooled by my jovial appearance onstage. I take my work very seriously."
 		word
 			`"`
@@ -856,7 +848,6 @@
 			"The spaceport is a great place to go busking. People seem to give money more enthusiastically when they are excited about going to a new planet."
 			"The music played by all these young new performers is so shallow and artless. Music requires thoughtful consideration to every detail and nuance, yet so many 'musicians' think they can carelessly throw whatever together and call it 'music.'"
 			"Some musicians think they are so sophisticated just because they play antique tunes. I prefer to innovate beyond what already exists, even if the result is different. Doesn't the art of music demand such creativity?"
->>>>>>> 1b392087
 			"Stories about extra-terrestrials are very unpopular now that most of humanity is living off-Earth."
 			"Stories about alien lifeforms became a lot more popular after humanity actually met alien lifeforms."
 		word
@@ -920,10 +911,7 @@
 			"I'm employed as the chef on a luxury cruise ship. A Star Queen. The captain tells me that Star Queens are considered the safest way to travel in outer space."
 			"A rich client of mine shot a spiny-tailed gorgebeast on a safari expedition and asked me to cook it for him. The flavor profile was quite... unique."
 			"I was a dish-washer when I started, and now I'm a sous-chef. And people say there's no upward mobility in the galaxy these days!"
-<<<<<<< HEAD
-=======
 			"Eating fancy dishes is great, but sometimes there's nothing you want more than a good old sandwich."
->>>>>>> 1b392087
 			"Last week my dish was completely ruined; somebody had calibrated my kitchen scale with the gravity settings of another planet."
 			"There is only one thing worse than finding a worm in an apple you're eating: finding half a worm in that apple."
 		word
@@ -1348,11 +1336,7 @@
 			"Hey, that's a very nice ship you have there. Would be a shame if something happened to it. Do you want to make a donation to the System Safety Fund?"
 			"Your credits or your life! Oh, you don't have either? Never mind then."
 			"Don't count on the Navy to save you if me or any of my friends attack you. Those Navy goons only hang around near the rich planets."
-<<<<<<< HEAD
-			"Did I attack you? Well, I attacked many people, could you be a bit more specific?"
-=======
 			"Did I attack you? Well, I've attacked many people, could you be a bit more specific?"
->>>>>>> 1b392087
 			"The size of my crimes no longer matter; one may as well hang for a sheep as for a lamb."
 			"Hey! We have this new Piracy As A Service offering. Want someone ambushed without incriminating yourself? Just tell me who, where, and how much it's worth to you."
 			"I don't get it; if I donate a kidney, then I'm some sort of hero. But if I donate 7 kidneys, then suddenly I'm some sort of monster."
@@ -1391,12 +1375,9 @@
 			"Why am I here? I really needed the fuel and decided that bribing off pirates until another ship entered the system wasn't smart long-term."
 			"There's some real creeps around here. All I wanted to do was sell some cargo at this port, but it definitely wasn't worth the risk."
 			"Whatever you do, don't try the ${contraband}. That stuff's nasty."
-<<<<<<< HEAD
-=======
 			"Why am I here? I could ask the same of you!"
 			"I have to admit, the thought of being a pirate is tempting."
 			"You're not going to kill me, are you?"
->>>>>>> 1b392087
 			"I flew around half the galaxy to pick up a wedding banquet, but it wasn't here and they stole my cargo instead! The cake was a lie!"
 		word
 			`"`
@@ -1437,8 +1418,6 @@
 
 
 
-<<<<<<< HEAD
-=======
 news "human republic reporter in pirate space"
 	location
 		government "Pirate"
@@ -1461,7 +1440,6 @@
 			`"`
 
 
->>>>>>> 1b392087
 news "syndicate pa system"
 	location
 		government "Syndicate"
