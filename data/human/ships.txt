# Copyright (c) 2014-2015 by Michael Zahniser
#
# Endless Sky is free software: you can redistribute it and/or modify it under the
# terms of the GNU General Public License as published by the Free Software
# Foundation, either version 3 of the License, or (at your option) any later version.
#
# Endless Sky is distributed in the hope that it will be useful, but WITHOUT ANY
# WARRANTY; without even the implied warranty of MERCHANTABILITY or FITNESS FOR A
# PARTICULAR PURPOSE.  See the GNU General Public License for more details.

ship "Aerie"
	sprite "ship/aerie"
	thumbnail "thumbnail/aerie"
	attributes
		category "Medium Warship"
		"cost" 3500000
		"shields" 5700
		"hull" 1900
		"required crew" 10
		"bunks" 28
		"mass" 300
		"drag" 4.1
		"heat dissipation" .7
		"fuel capacity" 500
		"cargo space" 50
		"outfit space" 390
		"weapon capacity" 150
		"engine capacity" 95
		weapon
			"blast radius" 80
			"shield damage" 800
			"hull damage" 400
			"hit force" 1200
	outfits
		"Sidewinder Missile Launcher" 2
		"Sidewinder Missile" 68
		"Sidewinder Missile Rack" 2
		"Heavy Laser Turret" 2
		"Heavy Anti-Missile Turret"
		
		"NT-200 Nucleovoltaic"
		"KP-6 Photovoltaic Panel" 2
		"LP072a Battery Pack"
		"D41-HY Shield Generator"
		"Large Radar Jammer"
		"Laser Rifle" 10
		"Security Station" 2
		
		"X3700 Ion Thruster"
		"X3200 Ion Steering"
		"Hyperdrive"
		
	engine -10 91
	engine 10 91
	gun -13 -79 "Sidewinder Missile Launcher"
	gun 13 -79 "Sidewinder Missile Launcher"
	turret 0 0 "Heavy Anti-Missile Turret"
	turret -17 14 "Heavy Laser Turret"
	turret 17 14 "Heavy Laser Turret"
	bay "Fighter" -42 -2
	bay "Fighter" 42 2
	leak "leak" 50 50
	leak "flame" 50 80
	leak "big leak" 90 30
	explode "tiny explosion" 10
	explode "small explosion" 25
	explode "medium explosion" 25
	explode "large explosion" 10
	"final explode" "final explosion medium"
	description "The Lionheart Aerie is a light carrier, designed to be just big enough for two fighter bays plus a decent armament of its own. Variations on this same ship design have been in use in the Deep for almost half a millennium, but this model comes with the very latest in generator and weapon technology."



ship "Argosy"
	plural "Argosies"
	sprite "ship/argosy"
	thumbnail "thumbnail/argosy"
	attributes
		category "Light Freighter"
		"cost" 1960000
		"shields" 4200
		"hull" 2600
		"required crew" 4
		"bunks" 14
		"mass" 330
		"drag" 4.19
		"heat dissipation" .7
		"fuel capacity" 400
		"cargo space" 120
		"outfit space" 270
		"weapon capacity" 90
		"engine capacity" 80
		weapon
			"blast radius" 60
			"shield damage" 600
			"hull damage" 300
			"hit force" 900
	outfits
		"Energy Blaster" 2
		"Meteor Missile Launcher" 2
		"Meteor Missile" 30
		"Blaster Turret"
		"Anti-Missile Turret"
		
		"RT-I Radiothermal"
		"LP072a Battery Pack"
		"D23-QP Shield Generator"
		"Laser Rifle" 4
		
		"Greyhound Plasma Thruster"
		"Greyhound Plasma Steering"
		"Hyperdrive"
		
	engine -25 91 0.6
	engine -14 91 0.8
	engine 14 91 0.8
	engine 25 91 0.6
	gun -22 -37 "Energy Blaster"
	gun -22 -37 "Meteor Missile Launcher"
	gun 22 -37 "Energy Blaster"
	gun 22 -37 "Meteor Missile Launcher"
	turret 0 -12.5 "Blaster Turret"
	turret 0 9.5 "Anti-Missile Turret"
	leak "leak" 60 50
	leak "flame" 60 80
	explode "tiny explosion" 10
	explode "small explosion" 25
	explode "medium explosion" 25
	explode "large explosion" 10
	"final explode" "final explosion medium"
	description "The Argosy from Southbound Shipyards is very popular with merchants not because of its capacity, which is actually slightly smaller than the Syndicate Freighter, but because it can hold its own in combat even against a small pirate fleet."
	description "	The Argosy is also a very easy ship to upgrade with faster engines or more powerful weapons as needed, so many privately owned Argosies have very different capabilities than the stock model."



ship "Arrow"
	sprite "ship/arrow"
	thumbnail "thumbnail/arrow"
	attributes
		category "Transport"
		"cost" 1200000
		"shields" 2000
		"hull" 400
		"required crew" 1
		"bunks" 5
		"mass" 130
		"drag" 1.7
		"heat dissipation" .85
		"fuel capacity" 600
		"cargo space" 10
		"outfit space" 180
		"weapon capacity" 50
		"engine capacity" 75
		weapon
			"blast radius" 24
			"shield damage" 240
			"hull damage" 120
			"hit force" 360
	outfits
		"Sidewinder Missile Pod" 2
		"Sidewinder Missile" 4
		"Anti-Missile Turret"
		
		"Dwarf Core"
		"Supercapacitor"
		"D14-RN Shield Generator"
		"Small Radar Jammer"
		"Luxury Accommodations"
		"Laser Rifle" 2
		
		"A250 Atomic Thruster"
		"A255 Atomic Steering"
		"Hyperdrive"
		
	engine -8 56
	engine 8 56
	gun -7.5 -36 "Sidewinder Missile Pod"
	gun 7.5 -36 "Sidewinder Missile Pod"
	turret 0 17.5 "Anti-Missile Turret"
	leak "leak" 80 50
	explode "tiny explosion" 12
	explode "small explosion" 18
	explode "medium explosion" 6
	"final explode" "final explosion small"
	description "The Arrow is a light transport, designed for bringing a small number of very rich passengers - Syndicate CEOs, for example - from one planet to another with speed and style. It makes up for its light armament by being able to outrun nearly every other ship in the sky."



ship "Auxiliary"
	plural "Auxiliaries"
	sprite "ship/auxiliaryh"
	thumbnail "thumbnail/auxiliaryh"
	attributes
		category "Transport"
		licenses
			"Navy Auxiliary"
		"cost" 13720000
		"shields" 17100
		"hull" 5900
		"required crew" 87
		"bunks" 250
		"mass" 2090
		"drag" 14.3
		"heat dissipation" .45
		"fuel capacity" 900
		"cargo space" 250
		"outfit space" 720
		"weapon capacity" 160
		"engine capacity" 200
		weapon
			"blast radius" 280
			"shield damage" 2800
			"hull damage" 1400
			"hit force" 4200
	outfits
		"Sidewinder Missile Launcher" 2
		"Sidewinder Missile" 44
		"Quad Blaster Turret" 2
		"Heavy Anti-Missile Turret" 2
		
		"Fusion Reactor"
		"LP288a Battery Pack"
		"D94-YV Shield Generator"
		"D67-TM Shield Generator"
		"Water Coolant System"
		"Large Radar Jammer"
		"Ramscoop"
		"Laser Rifle" 87
		"Security Station" 15
		
		"X4700 Ion Thruster"
		"X1700 Ion Thruster"
		"X5200 Ion Steering"
		"Scram Drive"
	engine -41 181
	engine 41 181
	gun -12 -180
	gun 12 -180
	turret 0 -75 "Heavy Anti-Missile Turret"
	turret 0 -18
	turret 0 22.5
	turret 0 73.5 "Heavy Anti-Missile Turret"
	bay "Fighter" 0 -75
	bay "Fighter" 0 -18
	bay "Fighter" 0 22.5
	bay "Fighter" 0 73.5
	leak "leak" 30 50
	leak "flame" 30 80
	leak "big leak" 30 30
	explode "tiny explosion" 20
	explode "small explosion" 45
	explode "medium explosion" 50
	explode "large explosion" 40
	explode "huge explosion" 10
	"final explode" "final explosion large"
	description "The Auxiliary is the Republic Navy's logistical backbone. The size and durability of a capital ship but more cargo and passenger space than any other Navy ship, the Auxiliary is used whenever the Navy needs large amounts of troops or cargo transported with a guarantee that they'll reach the destination."
	description " The Auxiliary was built with modularity in mind, allowing the ship to be fitted for more cargo or bunk space depending on the mission. This modularity makes the ship rather expensive to build, however, and therefore a rare sight to see."

ship "Auxiliary" "Auxiliary (Cargo)"
	plural "Auxiliaries"
	sprite "ship/auxiliaryc"
	thumbnail "thumbnail/auxiliaryc"
	add attributes
		"bunks" -112
		"cargo space" 200
	gun -12 -180
	gun 12 -180
	turret 0 -72 "Heavy Anti-Missile Turret"
	turret 0 -21
	turret 0 31
	turret 0 83 "Heavy Anti-Missile Turret"
	bay "Fighter" 0 -72
	bay "Fighter" 0 -21
	bay "Fighter" 0 31
	bay "Fighter" 0 83

ship "Auxiliary" "Auxiliary (Transport)"
	plural "Auxiliaries"
	sprite "ship/auxiliaryt"
	thumbnail "thumbnail/auxiliaryt"
	add attributes
		"bunks" 112
		"cargo space" -200
	gun -12 -180
	gun 12 -180
	turret 0 -73.5 "Heavy Anti-Missile Turret"
	turret 0 -17
	turret 0 20
	turret 0 79 "Heavy Anti-Missile Turret"
	bay "Fighter" 0 -73.5
	bay "Fighter" 0 -17
	bay "Fighter" 0 20
	bay "Fighter" 0 79



ship "Bactrian"
	sprite "ship/bactrian"
	thumbnail "thumbnail/bactrian"
	attributes
		licenses
			City-Ship
		category "Transport"
		"cost" 17600000
		"shields" 17500
		"hull" 8600
		"required crew" 70
		"bunks" 245
		"mass" 2510
		"drag" 15.3
		"heat dissipation" .4
		"fuel capacity" 700
		"cargo space" 530
		"outfit space" 740
		"weapon capacity" 300
		"engine capacity" 180
		weapon
			"blast radius" 260
			"shield damage" 2600
			"hull damage" 1300
			"hit force" 3900
	outfits
		"Sidewinder Missile Launcher" 2
		"Sidewinder Missile" 44
		"Torpedo Launcher"
		"Torpedo" 15
		"Heavy Laser Turret" 4
		"Heavy Anti-Missile Turret" 2
		
		"Fusion Reactor"
		"LP144a Battery Pack"
		"D94-YV Shield Generator"
		"Large Radar Jammer"
		"Ramscoop"
		"Laser Rifle" 70
		
		"X4700 Ion Thruster"
		"X5200 Ion Steering"
		"Hyperdrive"
		
	engine -18 230
	engine 18 230
	gun 15 -226 "Torpedo Launcher"
	gun -40 -133 "Sidewinder Missile Launcher"
	gun -45 -128 "Sidewinder Missile Launcher"
	turret -22 -148 "Heavy Laser Turret"
	turret 26 -80 "Heavy Anti-Missile Turret"
	turret -41 -20 "Heavy Laser Turret"
	turret 32 -7 "Heavy Laser Turret"
	turret 53 82 "Heavy Laser Turret"
	turret -37 186 "Heavy Anti-Missile Turret"
	bay "Fighter" -38 -26
	bay "Fighter" 35 36
	bay "Fighter" -47 97
	leak "leak" 30 50
	leak "flame" 30 80
	leak "big leak" 50 30
	explode "small explosion" 25
	explode "medium explosion" 35
	explode "large explosion" 45
	explode "huge explosion" 30
	"final explode" "final explosion large"
	description "The Lionheart Bactrian is the last of the great city-ships, a design hearkening back to the early days of space colonization when a long-distance vessel needed to be a self-contained world, able to survive for weeks at a time without encountering an inhabited planet. It is not only a freighter, but a carrier, and a capable warship either at short range or at a distance."
	description "	Naturally, this versatility also makes it extremely expensive, and the Bactrian is normally only for sale to citizens who have been vetted by the local government of the Deep."



ship "Barb"
	sprite "ship/barb"
	thumbnail "thumbnail/barb"
	attributes
		category "Fighter"
		rear 1
		"cost" 50000
		"shields" 800
		"hull" 200
		"required crew" 1
		"bunks" 2
		"mass" 10
		"drag" 1.6
		"heat dissipation" .78
		"outfit space" 105
		"weapon capacity" 24
		"engine capacity" 40
		"thrust" 8.0
		"turn" 110
		weapon
			"blast radius" 12
			"shield damage" 120
			"hull damage" 60
			"hit force" 180
	outfits
		"Energy Blaster"
		"Blaster Turret"
		
		"nGVF-AA Fuel Cell"
		"LP036a Battery Pack"
		"D14-RN Shield Generator"
		"Laser Rifle" 2

		"X1050 Ion Engines" 2
		
	engine 9 25
	engine -8 25
	"reverse engine" -7.5 -24.5
	gun -7.5 -24.5 "Energy Blaster"
	gun -7.5 -24.5
	turret 9.5 8.5 "Blaster Turret"
	leak "leak" 60 50
	explode "tiny explosion" 15
	explode "small explosion" 5
	description `Though the Syndicate doesn't build fighter carriers, it is testing the waters with the Barb, a cheap and flexible carrier-launched craft featuring newly-developed miniaturized ion engines. The design philosophy of the Barb seems to have been "uglier than the Protector," and as you look at the cockpit nestled between the massive gun port and turret mount, you wonder where the power systems are supposed to go. Though an awkward-looking ship, it seems flexible enough to become a dangerous addition to any fleet with carriers.`



ship "Barb" "Barb (Proton)"
	sprite "ship/barbp"
	thumbnail "thumbnail/barbp"
<<<<<<< HEAD
	attributes
		category "Fighter"
		rear 1
		"cost" 50000
		"shields" 800
		"hull" 200
		"required crew" 1
		"bunks" 1
		"mass" 10
		"drag" 1.6
		"heat dissipation" .78
		"outfit space" 105
		"weapon capacity" 28
		"engine capacity" 40
		"thrust" 8.0
		"turn" 110
		weapon
			"blast radius" 12
			"shield damage" 120
			"hull damage" 60
			"hit force" 180
=======
	add attributes
		"bunks" -1
		"weapon capacity" 4
>>>>>>> 44c5b0b8
	outfits
		"Proton Gun"
		
		"nGVF-AA Fuel Cell"
		"Supercapacitor"
		"D14-RN Shield Generator"
		"Laser Rifle" 1

		"X1050 Ion Engines" 2
		
<<<<<<< HEAD
	engine 9 25
	engine -8 25
	"reverse engine" -7.5 -24.5
=======
>>>>>>> 44c5b0b8
	gun -7.5 -24.5 "Proton Gun"
	gun -7.5 -24.5
	leak "leak" 60 50
	description `The Barb's commercial success spurred demand for a variant equipped with a Proton Gun. Syndicated Systems had to remove the turret mounting hardware to fit the powerful cannon, but the result is a level of short-range firepower that is unheard-of for a craft its size.`



ship "Bastion"
	sprite "ship/bastion"
	thumbnail "thumbnail/bastion"
	attributes
		category "Medium Warship"
		"cost" 3860000
		"shields" 7500
		"hull" 4700
		"required crew" 17
		"bunks" 40
		"mass" 800
		"drag" 8.3
		"heat dissipation" .5
		"fuel capacity" 500
		"cargo space" 110
		"outfit space" 470
		"weapon capacity" 190
		"engine capacity" 120
		weapon
			"blast radius" 120
			"shield damage" 1200
			"hull damage" 600
			"hit force" 1800
	outfits
		"Plasma Cannon" 2
		"Heavy Rocket Launcher" 2
		"Heavy Rocket" 30
		"Heavy Rocket Rack" 2
		"Blaster Turret" 2
		"Anti-Missile Turret"
		
		"S3 Thermionic"
		"LP144a Battery Pack"
		"nGVF-BB Fuel Cell"
		"D67-TM Shield Generator"
		"Water Coolant System"
		"Tactical Scanner"
		"Laser Rifle" 17
		"Security Station" 5
		
		"Impala Plasma Thruster"
		"Impala Plasma Steering"
		"Hyperdrive"
		
	engine 31.5 89.5
	engine -31.5 89.5
	gun 52.5 -0.5 "Heavy Rocket Launcher"
	gun 52.5 -0.5 "Plasma Cannon"
	gun -52.5 -0.5 "Heavy Rocket Launcher"
	gun -52.5 -0.5 "Plasma Cannon"
	turret 35.5 29.5 "Blaster Turret"
	turret -35.5 29.5 "Blaster Turret"
	turret 0 0.5 "Anti-Missile Turret"
	leak "leak" 40 50
	leak "flame" 40 80
	leak "big leak" 70 30
	explode "tiny explosion" 5
	explode "small explosion" 15
	explode "medium explosion" 30
	explode "large explosion" 20
	"final explode" "final explosion medium"
	description "The Southbound Shipyards Bastion is designed as a heavy defense platform to accompany freighter convoys, in addition to having enough cargo capacity to serve as a freighter in its own right. Because of its heavy armament, it is classified as a warship rather than a freighter."



ship "Behemoth"
	sprite "ship/behemoth"
	thumbnail "thumbnail/behemoth"
	attributes
		category "Heavy Freighter"
		"cost" 10800000
		"shields" 7600
		"hull" 6300
		"required crew" 12
		"bunks" 30
		"mass" 594
		"drag" 11.7
		"drag" 8.35
		"heat dissipation" .4
		"fuel capacity" 600
		"cargo space" 490
		"outfit space" 510
		"weapon capacity" 280
		"engine capacity" 90
		weapon
			"blast radius" 140
			"shield damage" 1400
			"hull damage" 700
			"hit force" 2100
	outfits
		"Heavy Laser Turret" 4
		"Heavy Anti-Missile Turret" 2
		
		"NT-200 Nucleovoltaic"
		"LP144a Battery Pack"
		"D41-HY Shield Generator"
		"Small Radar Jammer"
		"Laser Rifle" 12
		
		"X3700 Ion Thruster"
		"X3200 Ion Steering"
		"Scram Drive"
		
	engine -34 143 0.8
	engine 34 143 0.8
	engine -56 148.5 0.6
	engine 56 148.5 0.6
	gun -47.5 -57.5
	gun 47.5 -57.5
	turret -31 -50 "Heavy Laser Turret"	
	turret 31 -50 "Heavy Anti-Missile Turret"	
	turret -47.5 33.5 "Heavy Laser Turret"
	turret 47.5 33.5 "Heavy Laser Turret"
	turret -22 66.5 "Heavy Anti-Missile Turret"
	turret 22 66.5 "Heavy Laser Turret"
	leak "leak" 30 50
	leak "flame" 30 80
	leak "big leak" 50 30
	explode "small explosion" 15
	explode "medium explosion" 25
	explode "large explosion" 35
	explode "huge explosion" 20
	"final explode" "final explosion large"
	description "The Behemoth is a recent ship design from Betelgeuse Shipyards, designed as an alternative to the Syndicate Bulk Freighter. Although its cargo capacity is somewhat lower, it is also more maneuverable, and packs a heavier armament by default."



ship "Berserker"
	sprite "ship/berserker"
	thumbnail "thumbnail/berserker"
	attributes
		category "Interceptor"
		"cost" 520000
		"shields" 2200
		"hull" 500
		"required crew" 1
		"bunks" 2
		"mass" 70
		"drag" 1.76
		"heat dissipation" .85
		"fuel capacity" 400
		"cargo space" 10
		"outfit space" 262
		"weapon capacity" 35
		"engine capacity" 127
		"thrust" 23.0
		"turn" 590
		weapon
			"blast radius" 30
			"shield damage" 300
			"hull damage" 150
			"hit force" 450
	outfits
		"Energy Blaster" 4
		"Javelin Mini Pod" 2
		"Javelin" 40
		
		"nGVF-CC Fuel Cell"
		"LP072a Battery Pack"
		"D23-QP Shield Generator"
		"Laser Rifle" 1
		
		"X2700 Ion Thruster" 2
		"X3200 Ion Steering" 2
		"Hyperdrive"
		
	engine -10 45
	engine 10 45
	"reverse engine" -12 10
		under
	"reverse engine" 12 10
		under
	gun -12 10 "Energy Blaster"
	gun 12 10 "Energy Blaster"
	gun -20 12 "Energy Blaster"
	gun 20 12 "Energy Blaster"
	gun -44 10 "Javelin Mini Pod"
	gun 44 10 "Javelin Mini Pod"
	leak "leak" 60 50
	leak "flame" 80 80
	explode "tiny explosion" 10
	explode "small explosion" 15
	"final explode" "final explosion small"
	description "Once one of the most popular interceptor-class ships, the Berserker's popularity is now waning in favor of more modern and versatile ships like the Hawk. Although limited numbers are still produced by Betelgeuse Shipyards, most Berserkers that are in service today are more than half a century old."



ship "Blackbird"
	sprite "ship/blackbird"
	thumbnail "thumbnail/blackbird"
	attributes
		category "Transport"
		"cost" 2230000
		"shields" 4400
		"hull" 900
		"required crew" 3
		"bunks" 28
		"mass" 220
		"drag" 4.5
		"heat dissipation" .7
		"fuel capacity" 700
		"cargo space" 60
		"outfit space" 350
		"weapon capacity" 90
		"engine capacity" 110
		weapon
			"blast radius" 60
			"shield damage" 600
			"hull damage" 300
			"hit force" 900
	outfits
		"Heavy Laser Turret"
		"Heavy Anti-Missile Turret"
		
		"S3 Thermionic"
		"KP-6 Photovoltaic Array" 3
		"LP072a Battery Pack"
		"D23-QP Shield Generator"
		"Small Radar Jammer"
		"Luxury Accommodations"
		"Laser Rifle" 5
		
		"Impala Plasma Thruster"
		"Impala Plasma Steering"
		"Hyperdrive"
		
	engine -42.5 52
	engine 42.5 52
	turret -26 15 "Heavy Laser Turret"
	turret 26 15 "Heavy Anti-Missile Turret"
	leak "leak" 50 50
	leak "flame" 70 80
	explode "tiny explosion" 15
	explode "small explosion" 34
	explode "medium explosion" 18
	explode "large explosion" 2
	"final explode" "final explosion small"
	description "The Tarazed Blackbird is a high-class passenger transport, designed to move large numbers of people across the galaxy with speed and safety. Although not equipped with much weaponry, a Blackbird is well protected and fast enough to evade pirate attacks, and its cargo capacity is high enough to allow the captain to take courier missions on the side."



ship "Bounder"
	sprite "ship/bounder"
	thumbnail "thumbnail/bounder"
	attributes
		category "Transport"
		"cost" 1140000
		"shields" 2200
		"hull" 700
		"required crew" 1
		"bunks" 17
		"mass" 130
		"drag" 3.7
		"heat dissipation" .8
		"fuel capacity" 900
		"cargo space" 40
		"outfit space" 220
		"weapon capacity" 50
		"engine capacity" 110
		weapon
			"blast radius" 30
			"shield damage" 300
			"hull damage" 150
			"hit force" 450
	outfits
		"Anti-Missile Turret" 2
		
		"nGVF-CC Fuel Cell"
		"KP-6 Photovoltaic Array"
		"LP036a Battery Pack"
		"D14-RN Shield Generator"
		"Laser Rifle" 2
		
		"X3700 Ion Thruster"
		"X3200 Ion Steering"
		"Hyperdrive"
		
	engine -12 44
	engine 12 44
	turret -37 4 "Anti-Missile Turret"
	turret 37 4 "Anti-Missile Turret"
	leak "leak" 60 50
	explode "tiny explosion" 10
	explode "small explosion" 20
	explode "medium explosion" 15
	"final explode" "final explosion small"
	description "The Megaparsec Bounder is a scout ship and courier, designed not for battle but for carrying passengers and small amounts of cargo across large distances quickly."



ship "Boxwing"
	sprite "ship/boxwing"
	thumbnail "thumbnail/boxwing"
	attributes
		category "Fighter"
		rear 1
		cost 369000
		"shields" 400
		"hull" 800
		"required crew" 1
		"bunks" 1
		"mass" 22
		"drag" 1.18
		"heat dissipation" .27
		"outfit space" 60
		"engine capacity" 40
		"cargo space" 80
		"thrust" 8.0
		"turn" 110
		weapon
			"blast radius" 12
			"shield damage" 120
			"hull damage" 60
			"hit force" 180
	outfits
		"nGVF-AA Fuel Cell"
		"Laser Rifle" 1

		"X1050 Ion Engines" 2

	engine 23 -1
	engine -23 -1
	engine 19 29
	engine -19 29
	"reverse engine" -4 -32
		under
	"reverse engine" 4 -32
		under
	leak "leak" 70 50
	leak "flame" 50 80
	explode "tiny explosion" 15
	explode "small explosion" 5
	description `After introducing the "Type F" cargo pod for the Hauler, it became apparent to merchant captains that the new carriers could offer more flexibility within their fleet, if there were a cargo box they could attach to the fighter arms. Enter the "F6-C: Boxwing", the Fighter that doesn't fight, but carries cargo instead. Cargo preservation equipment gives the Boxwing much more mass and very poor heat dissipation characteristics compared to other fighters. That it cannot carry any weapons is only part of the reason jocks call it "Flying Coffin" amongst themselves; besides the ship resembling one and being very sluggish, the pilot "seat" doubles as a bunk, and is cramped beyond the comfort level of most. The interactive panoramic window H.U.D. is the only thing that keeps claustrophobic episodes from becoming a major problem.`


ship "Bulk Freighter"
	sprite "ship/bulk freighter"
	thumbnail "thumbnail/bulk freighter"
	attributes
		category "Heavy Freighter"
		"cost" 9400000
		"shields" 4000
		"hull" 7600
		"required crew" 6
		"bunks" 18
		"mass" 957
		"drag" 11.3
		"heat dissipation" .5
		"fuel capacity" 600
		"cargo space" 600
		"outfit space" 410
		"weapon capacity" 180
		"engine capacity" 85
		weapon
			"blast radius" 120
			"shield damage" 1200
			"hull damage" 600
			"hit force" 1800
	outfits
		"Sidewinder Missile Launcher" 2
		"Sidewinder Missile" 44
		"Laser Turret" 3
		"Heavy Anti-Missile Turret" 2
		
		"RT-I Radiothermal"
		"LP144a Battery Pack"
		"D23-QP Shield Generator"
		"Laser Rifle" 6
		
		"X3700 Ion Thruster"
		"X3200 Ion Steering"
		"Scram Drive"
		
	engine -20 195.5
	engine 20 195.5
	gun -23.5 -182 "Sidewinder Missile Launcher"
	gun 23.5 -182 "Sidewinder Missile Launcher"
	turret 0 -90.5 "Laser Turret"
	turret 0 -40.5 "Heavy Anti-Missile Turret"
	turret 0 9.5 "Laser Turret"
	turret 0 59.5 "Heavy Anti-Missile Turret"
	turret 0 109 "Laser Turret"
	leak "leak" 40 50
	leak "flame" 30 80
	leak "big leak" 50 30
	explode "small explosion" 15
	explode "medium explosion" 25
	explode "large explosion" 35
	explode "huge explosion" 20
	"final explode" "final explosion large"
	description "The Bulk Freighter is the ultimate cargo ship, able to carry as much cargo as four ordinary Syndicate Freighters. It is also, however, an incredibly slow ship and difficult to maneuver, especially when loaded down with cargo. Some freight caravans use ordinary freighters instead of bulk freighters just to avoid the hassle of constantly having to wait for the Bulk Freighter to properly align itself for hyperspace travel."



ship "Carrier"
	sprite "ship/carrier"
	thumbnail "thumbnail/carrier"
	attributes
		category "Heavy Warship"
		licenses
			"Navy Carrier"
		"cost" 15200000
		"shields" 21400
		"hull" 8300
		"required crew" 111
		"bunks" 184
		"mass" 2120
		"drag" 17.7
		"heat dissipation" .45
		"fuel capacity" 700
		"cargo space" 100
		"outfit space" 820
		"weapon capacity" 370
		"engine capacity" 210
		weapon
			"blast radius" 300
			"shield damage" 3000
			"hull damage" 1500
			"hit force" 4500
	outfits
		"Particle Cannon" 4
		"Meteor Missile Launcher" 4
		"Meteor Missile" 76
		"Meteor Missile Box" 2
		"Heavy Laser Turret" 2
		"Heavy Anti-Missile Turret" 2
		
		"Fusion Reactor"
		"LP288a Battery Pack"
		"D94-YV Shield Generator"
		"Large Radar Jammer" 2
		"Water Coolant System"
		"Brig"
		"Laser Rifle" 100
		"Fragmentation Grenades" 40
		"Security Station" 6
		"Tactical Scanner"
		
		"X5700 Ion Thruster"
		"X4200 Ion Steering"
		"Hyperdrive"
		
	engine -35 200
	engine 35 200
	gun -16 -176 "Particle Cannon"
	gun 16 -176 "Particle Cannon"
	gun -16 -176 "Meteor Missile Launcher"
	gun 16 -176 "Meteor Missile Launcher"
	gun -25 -166 "Particle Cannon"
	gun 25 -166 "Particle Cannon"
	gun -25 -166 "Meteor Missile Launcher"
	gun 25 -166 "Meteor Missile Launcher"
	turret 0 -114 "Heavy Anti-Missile Turret"
	turret 0 15 "Heavy Laser Turret"
	turret 0 103 "Heavy Anti-Missile Turret"
	turret 0 157 "Heavy Laser Turret"
	bay "Fighter" -37 -65
	bay "Fighter" 37 -65
	bay "Fighter" -46 40
	bay "Fighter" 46 40
	bay "Drone" -72 -46
	bay "Drone" 72 -46
	bay "Drone" -101 57
	bay "Drone" 101 57
	bay "Drone" -74 57
	bay "Drone" 74 57
	leak "leak" 30 50
	leak "flame" 30 80
	leak "big leak" 30 30
	explode "tiny explosion" 20
	explode "small explosion" 45
	explode "medium explosion" 50
	explode "large explosion" 40
	explode "huge explosion" 10
	"final explode" "final explosion large"
	description "The Carrier is more than just a warship: it is practically a mobile space station, with docking bays for an entire squadron of drones and fighters and enough crew to fill a small village. Although designed primarily for engaging enemies from a distance, a Carrier can also do significant damage in close combat."



ship "Class C Freighter"
	sprite "ship/bulk freighter"
	thumbnail "thumbnail/bulk freighter"
	attributes
		category "Heavy Warship"
		"cost" 11400000
		"shields" 13500
		"hull" 7600
		"required crew" 18
		"bunks" 43
		"mass" 891
		"drag" 16.4
		"heat dissipation" .5
		"fuel capacity" 600
		"cargo space" 20
		"outfit space" 400
		"weapon capacity" 140
		"engine capacity" 85
		weapon
			"blast radius" 200
			"shield damage" 2000
			"hull damage" 1000
			"hit force" 3000
	outfits
		"Heavy Laser Turret" 2
		"Heavy Anti-Missile Turret" 2
		
		"Fission Reactor"
		"LP072a Battery Pack"
		"D94-YV Shield Generator"
		"Laser Rifle" 18
		
		"X3700 Ion Thruster"
		"X3200 Ion Steering"
		"Scram Drive"
		
	engine -20 195.5
	engine 20 195.5
	turret 0 -40.5 "Heavy Anti-Missile Turret"
	turret 0 9.5 "Heavy Laser Turret"
	turret 0 59.5 "Heavy Anti-Missile Turret"
	turret 0 109 "Heavy Laser Turret"
	bay "Drone" -66 -115 left
	bay "Drone" -66 -65 left
	bay "Drone" -66 -15 left
	bay "Drone" -66 35 left
	bay "Drone" -66 85 left
	bay "Drone" -66 135 left
	bay "Drone" 66 -115 right
	bay "Drone" 66 -65 right
	bay "Drone" 66 -15 right
	bay "Drone" 66 35 right
	bay "Drone" 66 85 right
	bay "Drone" 66 135 right
	leak "leak" 30 50
	leak "flame" 50 80
	leak "big leak" 40 30
	explode "small explosion" 15
	explode "medium explosion" 25
	explode "large explosion" 35
	explode "huge explosion" 20
	"final explode" "final explosion large"
	description `The Class C "Freighter" is a stealth warship designed by the Syndicate for baiting pirates with the offer of a seemingly helpless, ordinary bulk freighter. Inside, its cargo space has all been converted into drone bays, allowing it to carry a dozen combat drones.`



ship "Clipper"
	sprite "ship/clipper"
	thumbnail "thumbnail/clipper"
	attributes
		category "Light Freighter"
		"cost" 900000
		"shields" 2700
		"hull" 800
		"required crew" 3
		"bunks" 9
		"mass" 150
		"drag" 3.7
		"heat dissipation" .8
		"fuel capacity" 500
		"cargo space" 70
		"outfit space" 260
		"weapon capacity" 60
		"engine capacity" 80
		weapon
			"blast radius" 36
			"shield damage" 360
			"hull damage" 180
			"hit force" 540
	outfits
		"Beam Laser" 2
		"Javelin Pod" 2
		"Javelin" 200
		
		"nGVF-DD Fuel Cell"
		"LP072a Battery Pack"
		"D23-QP Shield Generator"
		"Laser Rifle" 3
		
		"Greyhound Plasma Thruster"
		"Greyhound Plasma Steering"
		"Hyperdrive"
		
	engine -22 47
	engine 22 47
	gun -21.5 -18 "Javelin Pod"
	gun 21.5 -18 "Javelin Pod"
	gun -11 -8.5 "Beam Laser"
	gun 11 -8.5 "Beam Laser"
	leak "leak" 60 50
	leak "flame" 50 80
	explode "tiny explosion" 15
	explode "small explosion" 20
	explode "medium explosion" 10
	"final explode" "final explosion small"
	description "The Clipper is the smaller sister ship to the popular Southbound Shipyards Argosy. Although not able to carry as much cargo, Clippers are versatile ships that can be used as passenger transports, couriers, or even warships in a pinch, and they come with enough free space to be customized based on an individual captain's needs."



ship "Combat Drone"
	sprite "ship/combat drone"
	thumbnail "thumbnail/combat drone"
	attributes
		category "Drone"
		rear 1
		licenses
			Navy
		"cost" 83000
		"hull" 700
		"automaton" 1
		"mass" 10
		"drag" 1.18
		"heat dissipation" .9
		"outfit space" 86
		"weapon capacity" 8
		"engine capacity" 56
		"thrust" 12.0
		"turn" 160
		weapon
			"blast radius" 5
			"shield damage" 50
			"hull damage" 25
			"hit force" 75
	outfits
		"Beam Laser"
		
		"nGVF-AA Fuel Cell"
		"Supercapacitor"
		
		"X1700 Ion Thruster" 2
		"X1200 Ion Steering" 2
		
	engine -9 29
	engine 9 29
	"reverse engine" -9 -0.5
		under
	"reverse engine" 9 -0.5
		under
	gun 0 -29 "Beam Laser"
	gun 0 -29
	explode "tiny explosion" 15
	description "Combat drones are pilotless attack ships used primarily by the Republic Navy. Although very weak and easy to destroy, they can be very effective in large numbers. Because drones do not need a cockpit, they can be filled entirely with equipment and solid metal, which makes their hulls stronger than other small ships."



ship "Corvette"
	sprite "ship/corvette"
	thumbnail "thumbnail/corvette"
	attributes
		category "Medium Warship"
		"cost" 4400000
		"shields" 6800
		"hull" 800
		"required crew" 8
		"bunks" 32
		"mass" 200
		"drag" 3.5
		"heat dissipation" .7
		"fuel capacity" 500
		"cargo space" 40
		"outfit space" 420
		"weapon capacity" 150
		"engine capacity" 100
		weapon
			"blast radius" 80
			"shield damage" 800
			"hull damage" 400
			"hit force" 1200
	outfits
		"Heavy Laser" 2
		"Sidewinder Missile Launcher" 2
		"Sidewinder Missile" 44
		"Heavy Laser Turret"
		"Anti-Missile Turret"
		
		"NT-200 Nucleovoltaic"
		"KP-6 Photovoltaic Array"
		"KP-6 Photovoltaic Panel" 2
		"LP072a Battery Pack"
		"D94-YV Shield Generator"
		"Large Radar Jammer"
		"Laser Rifle" 8
		"Security Station" 3
		
		"X3700 Ion Thruster"
		"X3200 Ion Steering"
		"Hyperdrive"
		
	engine -11 118
	engine 11 118
	gun -12 -68 "Heavy Laser"
	gun 12 -68 "Heavy Laser"
	gun -14 -60 "Sidewinder Missile Launcher"
	gun 14 -60 "Sidewinder Missile Launcher"
	turret 0 -11 "Heavy Laser Turret"
	turret 0 74 "Anti-Missile Turret"
	leak "leak" 40 50
	leak "flame" 50 80
	leak "big leak" 90 30
	explode "tiny explosion" 18
	explode "small explosion" 36
	explode "medium explosion" 24
	explode "large explosion" 8
	"final explode" "final explosion medium"
	description "Incorporating new, experimental lightweight materials, the Lionheart Corvette combines the speed and agility of a fighter with the armament of a heavy warship. Its weak hull is more than compensated for by its advanced shielding matrix."



ship "Cruiser"
	sprite "ship/cruiser"
	thumbnail "thumbnail/cruiser"
	attributes
		category "Heavy Warship"
		licenses
			"Navy Cruiser"
		"cost" 11200000
		"shields" 19600
		"hull" 6400
		"required crew" 81
		"bunks" 136
		"mass" 1340
		"drag" 11.1
		"heat dissipation" .45
		"fuel capacity" 600
		"cargo space" 60
		"outfit space" 760
		"weapon capacity" 320
		"engine capacity" 170
		weapon
			"blast radius" 260
			"shield damage" 2600
			"hull damage" 1300
			"hit force" 3900
	outfits
		"Particle Cannon" 4
		"Sidewinder Missile Launcher" 2
		"Sidewinder Missile" 44
		"Heavy Laser Turret" 2
		"Heavy Anti-Missile Turret" 2
		
		"Fusion Reactor"
		"LP288a Battery Pack"
		"D67-TM Shield Generator"
		"Large Radar Jammer" 2
		"Liquid Nitrogen Cooler"
		"Laser Rifle" 80
		"Fragmentation Grenades" 20
		"Security Station" 12
		"Tactical Scanner"
		
		"X4700 Ion Thruster"
		"X4200 Ion Steering"
		"Hyperdrive"
		
	engine -29 156
	engine 29 156
	gun -31 -63 "Particle Cannon"
	gun 31 -63 "Particle Cannon"
	gun -41 -52 "Particle Cannon"
	gun 41 -52 "Particle Cannon"
	gun -20 -44 "Sidewinder Missile Launcher"
	gun 20 -44 "Sidewinder Missile Launcher"
	turret 0 -40 "Heavy Anti-Missile Turret"
	turret -33 -19 "Heavy Laser Turret"
	turret 33 -19 "Heavy Laser Turret"
	turret 0 0 "Heavy Anti-Missile Turret"
	bay "Drone" -25 18
	bay "Drone" 25 18
	bay "Drone" -25 49
	bay "Drone" 25 49
	leak "leak" 30 50
	leak "flame" 50 80
	leak "big leak" 40 30
	explode "tiny explosion" 20
	explode "small explosion" 45
	explode "medium explosion" 50
	explode "large explosion" 40
	explode "huge explosion" 10
	"final explode" "final explosion large"
	description "The Republic Cruiser is a relatively recent design, a much larger version of the Frigate designed to be able to take on an entire pirate fleet if necessary. In addition to a wide variety of weaponry, Cruisers have space to carry four attack drones: fast, pilotless fighters that can be controlled remotely."



ship "Dagger"
	sprite "ship/dagger"
	thumbnail "thumbnail/dagger"
	attributes
		category "Fighter"
		rear 1
		"cost" 129000
		"shields" 1000
		"hull" 300
		"required crew" 1
		"bunks" 1
		"mass" 10
		"drag" 1.26
		"heat dissipation" .9
		"outfit space" 117
		"weapon capacity" 20
		"engine capacity" 56
		"thrust" 12.0
		"turn" 160
		weapon
			"blast radius" 12
			"shield damage" 120
			"hull damage" 60
			"hit force" 180
	outfits
		"Beam Laser"
		"Javelin Mini Pod" 2
		"Javelin" 40
		
		"nGVF-AA Fuel Cell"
		"Supercapacitor"
		"D14-RN Shield Generator"
		"Small Radar Jammer"
		"Laser Rifle" 1
		
		"X1700 Ion Thruster" 2
		"X1200 Ion Steering" 2
		
	engine -15 30
	engine 15 30
	gun -16 -20 "Beam Laser"
	gun 16 -20
	gun -12 -21 "Javelin Mini Pod"
	gun 12 -21 "Javelin Mini Pod"
	leak "leak" 60 50
	explode "tiny explosion" 15
	explode "small explosion" 5
	description "The Dagger is a fighter designed by Lionheart Industries, intended to be carried by their Aerie warship, although other ships have been known to carry them, as well. As with many Lionheart ships, its chassis is largely composed of lightweight composite materials, making it considerably faster than other fighters."



ship "Dreadnought"
	sprite "ship/dreadnought"
	thumbnail "thumbnail/dreadnought"
	attributes
		category "Heavy Warship"
		licenses
			"Militia"
		"cost" 11900000
		"shields" 18100
		"hull" 7300
		"required crew" 84
		"bunks" 147
		"mass" 1810
		"drag" 11.1
		"heat dissipation" .65
		"fuel capacity" 600
		"cargo space" 100
		"outfit space" 790
		"weapon capacity" 360
		"engine capacity" 190
		weapon
			"blast radius" 260
			"shield damage" 2600
			"hull damage" 1300
			"hit force" 3900
	outfits
		"Torpedo Launcher" 4
		"Torpedo" 60
		"Plasma Turret" 3
		"Heavy Anti-Missile Turret" 2
		
		"Breeder Reactor"
		"S3 Thermionic"
		"LP144a Battery Pack"
		"D41-HY Shield Generator"
		"Small Radar Jammer"
		"Liquid Helium Cooler"
		"Tactical Scanner"
		"Laser Rifle" 85
		"Security Station" 2
		
		"Orca Plasma Thruster"
		"Orca Plasma Steering"
		"Hyperdrive"
		
	engine -25.5 173.5
	engine 25.5 173.5
	gun -9.5 -186 "Torpedo Launcher"
	gun 9.5 -186 "Torpedo Launcher"
	gun -18.5 -173.5 "Torpedo Launcher"
	gun 18.5 -173.5 "Torpedo Launcher"
	turret 0 -99.5 "Plasma Turret"
	turret -39 -63.5 "Heavy Anti-Missile Turret"
	turret 39 -63.5 "Heavy Anti-Missile Turret"
	turret -39 107.5 "Plasma Turret"
	turret 39 107.5 "Plasma Turret"
	leak "leak" 40 50
	leak "flame" 20 80
	leak "big leak" 80 30
	explode "tiny explosion" 50
	explode "small explosion" 50
	explode "medium explosion" 50
	explode "large explosion" 50
	explode "huge explosion" 20
	"final explode" "final explosion large"
	description "The Dreadnought is a new warship that was designed by Southbound Shipyards in order to provide a large capital ship for the Free Worlds fleets, something capable of standing up to a Navy Cruiser or even a Carrier."


ship "Dropship"
	sprite "ship/dropship"
	thumbnail "thumbnail/dropship"
	attributes
		category "Fighter"
		rear 1
		licenses
			Navy
		"cost" 91000
		"shields" 600
		"hull" 200
		"required crew" 1
		"bunks" 9
		"mass" 15
		"drag" 1.6
		"heat dissipation" .9
		"cargo space" 5
		"outfit space" 123
		"weapon capacity" 16
		"engine capacity" 56
		"thrust" 12.0
		"turn" 160
		weapon
			"blast radius" 12
			"shield damage" 120
			"hull damage" 60
			"hit force" 180
	outfits
		"Beam Laser" 2
		
		"nGVF-BB Fuel Cell"
		"Supercapacitor"
		"D14-RN Shield Generator"
		"Small Radar Jammer"
		"Laser Rifle" 1
		
		"X1700 Ion Thruster" 2
		"X1200 Ion Steering" 2
	
	engine 13 26
	engine -13 26
	"reverse engine" -12.5 -5
	"reverse engine" 12.5 -5
	gun 2 -27 "Beam Laser"
	gun -2 -27 "Beam Laser"
	gun -12.5 -5
	gun 12.5 -5
	leak "leak" 60 50
	explode "tiny explosion" 15
	explode "small explosion" 5
	description "Dropships were designed with the Navy's Auxiliary in mind. Landed Auxiliaries often act as forward operating bases, so troops needing transport to another area often rely on their Dropships. This cramped and uncomfortable vessel is able to move a squad of Republic soldiers at great speed for its size."



ship "Falcon"
	sprite "ship/falcon"
	thumbnail "thumbnail/falcon"
	attributes
		category "Heavy Warship"
		"cost" 10900000
		"shields" 12800
		"hull" 3700
		"required crew" 52
		"bunks" 75
		"mass" 980
		"drag" 7.4
		"heat dissipation" .7
		"fuel capacity" 600
		"cargo space" 90
		"outfit space" 540
		"weapon capacity" 240
		"engine capacity" 150
		weapon
			"blast radius" 160
			"shield damage" 1600
			"hull damage" 800
			"hit force" 2400
	outfits
		"Plasma Cannon" 2
		"Torpedo Launcher" 2
		"Torpedo" 30
		"Quad Blaster Turret" 3
		"Heavy Anti-Missile Turret"
		
		"Breeder Reactor"
		"KP-6 Photovoltaic Array"
		"KP-6 Photovoltaic Panel" 2
		"LP144a Battery Pack"
		"D41-HY Shield Generator"
		"Large Radar Jammer"
		"Liquid Nitrogen Cooler"
		"Laser Rifle" 52
		"Security Station" 5
		
		"Impala Plasma Thruster"
		"Impala Plasma Steering"
		"Hyperdrive"
		
	engine -16.5 143
	engine 16.5 143
	gun -16 -86.5 "Plasma Cannon"
	gun 16 -86.5 "Plasma Cannon"
	gun -19 -76.5 "Torpedo Launcher"
	gun 19 -76.5 "Torpedo Launcher"
	turret -16 -29 "Heavy Anti-Missile Turret"
	turret 16 -29 "Quad Blaster Turret"
	turret -50 39.5 "Quad Blaster Turret"
	turret 50 39.5 "Quad Blaster Turret"
	leak "leak" 30 50
	leak "flame" 50 80
	leak "big leak" 60 30
	explode "tiny explosion" 40
	explode "small explosion" 55
	explode "medium explosion" 60
	explode "large explosion" 40
	"final explode" "final explosion medium"
	description "The Tarazed Falcon is one of the most powerful warships that civilians can buy, a sleeker and more maneuverable alternative to the venerable and somewhat outdated Leviathan."



ship "Finch"
	plural "Finches"
	sprite "ship/finch"
	thumbnail "thumbnail/finch"
	attributes
		category "Fighter"
		rear 1
		"cost" 126000
		"shields" 1100
		"hull" 200
		"required crew" 1
		"bunks" 1
		"mass" 20
		"drag" 1.66
		"heat dissipation" .85
		"outfit space" 145
		"weapon capacity" 20
		"engine capacity" 70
		"thrust" 19.2
		"turn" 256
		weapon
			"blast radius" 12
			"shield damage" 120
			"hull damage" 60
			"hit force" 180
	outfits
		"Beam Laser"
		"Javelin Mini Pod" 2
		"Javelin" 40
		
		"nGVF-BB Fuel Cell"
		"LP036a Battery Pack"
		"D14-RN Shield Generator"
		"Laser Rifle" 1
		
		"Chipmunk Plasma Thruster" 2
		"Chipmunk Plasma Steering" 2
		
	engine -5 32
	engine 5 32
	"reverse engine" -5 21.5
		over
	"reverse engine" 5 21.5
		over
	gun -7 -14 "Beam Laser"
	gun 7 -14
	gun -14 -9.5 "Javelin Mini Pod"
	gun 14 -9.5 "Javelin Mini Pod"
	leak "flame" 60 80
	explode "tiny explosion" 15
	explode "small explosion" 5
	description "When the Free Worlds started requesting a Carrier solution from its local shipyards, Tarazed Shipyards quickly saw that a few modifications could make their entry level interceptor into a top tier fighter. Over 85% of the parts that make up the Finch are shared with the Sparrow assembly line, so it's no surprise that even trimmed down to (barely) fit into a fighter bay, the blindingly fast Finch bears strong resemblance to its hyperspace-faring cousin."



ship "Firebird"
	sprite "ship/firebird"
	thumbnail "thumbnail/firebird"
	attributes
		category "Medium Warship"
		"cost" 3700000
		"shields" 5800
		"hull" 3400
		"required crew" 7
		"bunks" 22
		"mass" 450
		"drag" 4.5
		"heat dissipation" .6
		"fuel capacity" 400
		"cargo space" 50
		"outfit space" 400
		"weapon capacity" 160
		"engine capacity" 100
		weapon
			"blast radius" 100
			"shield damage" 1000
			"hull damage" 500
			"hit force" 1500
	outfits
		"Particle Cannon" 2
		"Meteor Missile Launcher" 2
		"Meteor Missile" 30
		"Quad Blaster Turret"
		"Anti-Missile Turret"
		
		"RT-I Radiothermal"
		"nGVF-AA Fuel Cell"
		"LP144a Battery Pack"
		"D41-HY Shield Generator"
		"Laser Rifle" 8
		"Security Station" 2
		
		"X3700 Ion Thruster"
		"X3200 Ion Steering"
		"Hyperdrive"
		
	engine -31.5 67
	engine 31.5 67
	gun -27 -28 "Particle Cannon"
	gun 27 -28 "Particle Cannon"
	gun -38 -13 "Meteor Missile Launcher"
	gun 38 -13 "Meteor Missile Launcher"
	turret 0 -38 "Anti-Missile Turret"	
	turret 0 3 "Quad Blaster Turret"
	leak "leak" 50 50
	leak "flame" 30 80
	explode "tiny explosion" 18
	explode "small explosion" 36
	explode "medium explosion" 24
	explode "large explosion" 8
	"final explode" "final explosion medium"
	description "The Betelgeuse Shipyards Firebird is a warship with a long and storied past; Firebirds fought on both sides of the Alpha Wars over half a millennium ago, and although the equipment and systems have been upgraded continuously since then, the basic design remains almost the same. The Firebird is also a very rugged ship and easy to repair; supposedly a few of the Firebirds that fought in those wars are still in service today."



ship "Flivver"
	sprite "ship/flivver"
	thumbnail "thumbnail/flivver"
	attributes
		category "Transport"
		"cost" 180000
		"shields" 1400
		"hull" 200
		"required crew" 1
		"bunks" 3
		"mass" 40
		"drag" 0.6
		"heat dissipation" .9
		"fuel capacity" 500
		"cargo space" 5
		"outfit space" 130
		"weapon capacity" 25
		"engine capacity" 45
		weapon
			"blast radius" 16
			"shield damage" 160
			"hull damage" 80
			"hit force" 240
	outfits
		"Meteor Missile Launcher" 2
		"Meteor Missile" 30
		
		"nGVF-BB Fuel Cell"
		"LP036a Battery Pack"
		"D14-RN Shield Generator"
		"Laser Rifle" 1
		
		"A120 Atomic Thruster"
		"X1200 Ion Steering"
		"Hyperdrive"
		
	engine -16 27
	engine 16 27
	gun -6 -31
	gun 6 -31
	leak "leak" 60 50
	explode "tiny explosion" 10
	explode "small explosion" 10
	description "With space for neither cargo nor passengers nor heavy weaponry, the Flivver's only selling point is speed. Flivvers are sold mostly to wealthy individuals who want to be able to travel the stars without needing to share a bunk room on a merchant transport with common people."



ship "Freighter"
	sprite "ship/freighter"
	thumbnail "thumbnail/freighter"
	attributes
		category "Light Freighter"
		"cost" 730000
		"shields" 2000
		"hull" 2000
		"required crew" 2
		"bunks" 7
		"mass" 240
		"drag" 4.
		"heat dissipation" .6
		"fuel capacity" 600
		"cargo space" 150
		"outfit space" 250
		"weapon capacity" 80
		"engine capacity" 70
		weapon
			"blast radius" 40
			"shield damage" 400
			"hull damage" 200
			"hit force" 600
	outfits
		"Blaster Turret" 2
		"Heavy Anti-Missile Turret"
		
		"nGVF-EE Fuel Cell"
		"LP036a Battery Pack"
		"D14-RN Shield Generator"
		"Laser Rifle" 2
		
		"X2700 Ion Thruster"
		"X2200 Ion Steering"
		"Scram Drive"
		
	engine -7.5 92
	engine 7.5 92
	turret 0 -64 "Blaster Turret"
	turret 0 -4.5 "Heavy Anti-Missile Turret"
	turret 0 64.5 "Blaster Turret"
	leak "leak" 60 50
	leak "flame" 50 80
	explode "tiny explosion" 10
	explode "small explosion" 30
	explode "medium explosion" 20
	"final explode" "final explosion small"
	description "The Freighter is designed by the Syndicate to be an efficient means of carrying cargo from system to system, but is so slow and difficult to land that most pilots hate flying them."
	description "	Freighters are an obvious target for pirates, but turn much too slowly to be able to bring any forward-facing guns to bear on an approaching enemy. As a result, the latest model of freighter is equipped only with turrets, including an anti-missile turret to prevent attackers from simply bombarding them into submission from a safe distance."



ship "Frigate"
	sprite "ship/frigate"
	thumbnail "thumbnail/frigate"
	attributes
		category "Medium Warship"
		licenses
			Navy
		"cost" 5200000
		"shields" 8000
		"hull" 2500
		"required crew" 21
		"bunks" 44
		"mass" 470
		"drag" 5.2
		"heat dissipation" .7
		"fuel capacity" 500
		"cargo space" 35
		"outfit space" 410
		"weapon capacity" 170
		"engine capacity" 100
		weapon
			"blast radius" 100
			"shield damage" 1000
			"hull damage" 500
			"hit force" 1500
	outfits
		"Particle Cannon" 2
		"Torpedo Launcher" 2
		"Torpedo" 30
		"Blaster Turret" 2
		"Anti-Missile Turret"
		
		"NT-200 Nucleovoltaic"
		"LP144a Battery Pack"
		"D41-HY Shield Generator"
		"Large Radar Jammer"
		"Laser Rifle" 20
		"Fragmentation Grenades" 5
		"Security Station" 2
		
		"X3700 Ion Thruster"
		"X3200 Ion Steering"
		"Hyperdrive"
		
	engine -26 92
	engine 26 92
	gun -10 -83 "Particle Cannon"
	gun 10 -83 "Particle Cannon"
	gun -10 -83 "Torpedo Launcher"
	gun 10 -83 "Torpedo Launcher"
	turret 0 -37 "Anti-Missile Turret"
	turret -12 -12 "Blaster Turret"
	turret 12 -12 "Blaster Turret"
	leak "leak" 40 50
	leak "flame" 50 80
	leak "big leak" 90 30
	explode "tiny explosion" 18
	explode "small explosion" 36
	explode "medium explosion" 24
	explode "large explosion" 8
	"final explode" "final explosion medium"
	description "For centuries, the Frigate was the largest warship produced by the Republic Navy Yard, but now they seem quite small compared to a Cruiser or a Carrier. Armed with a variety of weapons, the Frigate is equally capable at fending off small fighters or bombarding larger ships. In its time it possessed relatively good maneuverability for a ship of its size, but now it sees continued use mostly due to the sheer number of them already built for service."



ship "Fury"
	plural "Furies"
	sprite "ship/fury"
	thumbnail "thumbnail/fury"
	attributes
		category "Interceptor"
		"cost" 490000
		"shields" 2000
		"hull" 400
		"required crew" 1
		"bunks" 3
		"mass" 60
		"drag" 1.33
		"heat dissipation" .9
		"fuel capacity" 600
		"cargo space" 15
		"outfit space" 207
		"weapon capacity" 40
		"engine capacity" 107
		"thrust" 23.0
		"turn" 307
		weapon
			"blast radius" 24
			"shield damage" 240
			"hull damage" 120
			"hit force" 360
	outfits
		"Energy Blaster" 4
		
		"nGVF-CC Fuel Cell"
		"LP036a Battery Pack"
		"D14-RN Shield Generator"
		"Small Radar Jammer" 2
		"Laser Rifle" 1
		
		"X2700 Ion Thruster" 2
		"X2200 Ion Steering" 2
		"Hyperdrive"
		
	engine -11 35 0.8
		angle -10
	engine 11 35 0.8
		angle 10
	engine -18 38 0.6
		angle -10
	engine 18 38 0.6
		angle 10
	"reverse engine" -24 9
		zoom 0.5
		angle -10
		over
	"reverse engine" 24 9
		zoom 0.5
		angle 10
		over
	"reverse engine" -18 7
		zoom 0.5
		angle -10
		over
	"reverse engine" 18 7
		zoom 0.5
		angle 10
		over
	gun -10.5 -25.5
	gun 10.5 -25.5
	gun -17 -19.5
	gun 17 -19.5
	gun -37 16.5
	gun 37 16.5
	leak "flame" 50 80
	explode "tiny explosion" 10
	explode "small explosion" 20
	description "The Fury is Southbound Shipyards' most popular design of escort ship. They have greater firepower than any other interceptor-class vessel, meaning that any pirate flying solo will think twice before attacking a convoy that is accompanied by a Fury. However, Furies are also much less maneuverable than other small ships."



ship "Gunboat"
	sprite "ship/gunboat"
	thumbnail "thumbnail/gunboat"
	attributes
		category "Light Warship"
		licenses
			Navy
		"cost" 3200000
		"shields" 5800
		"hull" 1400
		"required crew" 7
		"bunks" 12
		"mass" 170
		"drag" 2.8
		"heat dissipation" .8
		"fuel capacity" 600
		"cargo space" 50
		"outfit space" 270
		"weapon capacity" 100
		"engine capacity" 90
		weapon
			"blast radius" 72
			"shield damage" 720
			"hull damage" 360
			"hit force" 1080
	outfits
		"Heavy Laser" 2
		"Heavy Laser Turret"
		
		"RT-I Radiothermal"
		"LP144a Battery Pack"
		"D14-RN Shield Generator"
		"Small Radar Jammer"
		"Cargo Scanner"
		"Outfit Scanner"
		"Tactical Scanner"
		"Brig"
		"Laser Rifle" 7
		
		"X3700 Ion Thruster"
		"X2200 Ion Steering"
		"Hyperdrive"
		
	engine -12 57
	engine 12 57
	gun -28 -28 "Heavy Laser"
	gun 28 -28 "Heavy Laser"
	turret 0 -8 "Heavy Laser Turret"
	leak "leak" 50 50
	leak "flame" 80 80
	explode "tiny explosion" 10
	explode "small explosion" 20
	explode "medium explosion" 15
	"final explode" "final explosion small"
	description "The Navy Gunboat is designed for engaging targets at short range, and also serves as the Navy's mobile sensor platform, scanning ships for illegal equipment or cargo."



ship "Hauler"
	sprite "ship/hauler i"
	thumbnail "thumbnail/hauler i"
	attributes
		category "Light Freighter"
		"cost" 1430000
		"shields" 2500
		"hull" 3700
		"required crew" 3
		"bunks" 12
		"mass" 250
		"drag" 6.5
		"heat dissipation" .6
		"fuel capacity" 400
		"cargo space" 130
		"outfit space" 350
		"weapon capacity" 140
		"engine capacity" 80
		weapon
			"blast radius" 60
			"shield damage" 600
			"hull damage" 300
			"hit force" 900
	outfits
		"Meteor Missile Launcher" 2
		"Meteor Missile" 30
		"Quad Blaster Turret" 2
		"Heavy Anti-Missile Turret" 2
		
		"S3 Thermionic"
		"LP072a Battery Pack"
		"D23-QP Shield Generator"
		"Small Radar Jammer"
		"Laser Rifle" 3
		
		"Greyhound Plasma Thruster"
		"Impala Plasma Steering"
		"Hyperdrive"

	engine -45 122.5
	engine 45 122.5
	gun -14.5 -92.5
	gun 14.5 -92.5
	turret -21.5 -48 "Quad Blaster Turret"
	turret 21.5 -48 "Heavy Anti-Missile Turret"
	turret -18.5 78.5 "Heavy Anti-Missile Turret"
	turret 18.5 78.5 "Quad Blaster Turret"
	leak "leak" 60 50
	leak "flame" 50 80
	leak "big leak" 90 30
	explode "tiny explosion" 20
	explode "small explosion" 35
	explode "medium explosion" 20
	explode "large explosion" 5
	"final explode" "final explosion medium"
	description "Several centuries ago, in the early days of the Republic, the sudden increase in commerce and space travel led to high demand for cargo ships. Haulers were first created simply by bolting a cockpit and engine block onto a cargo container, and the basic design has not changed much since then."



ship "Hauler II"
	sprite "ship/hauler ii"
	thumbnail "thumbnail/hauler ii"
	attributes
		category "Heavy Freighter"
		"cost" 2340000
		"shields" 2900
		"hull" 5200
		"required crew" 3
		"bunks" 12
		"mass" 396
		"drag" 8.
		"heat dissipation" .6
		"fuel capacity" 400
		"cargo space" 260
		"outfit space" 350
		"weapon capacity" 140
		"engine capacity" 80
		weapon
			"blast radius" 80
			"shield damage" 800
			"hull damage" 400
			"hit force" 1200
	outfits
		"Meteor Missile Launcher" 2
		"Meteor Missile" 30
		"Quad Blaster Turret" 2
		"Heavy Anti-Missile Turret" 2
		
		"S3 Thermionic"
		"LP072a Battery Pack"
		"D23-QP Shield Generator"
		"Small Radar Jammer"
		"Laser Rifle" 3
		
		"Greyhound Plasma Thruster"
		"Impala Plasma Steering"
		"Hyperdrive"
		
	engine -45 159.5
	engine 45 159.5
	gun -14.5 -129.5
	gun 14.5 -129.5
	turret -21.5 -84.5 "Quad Blaster Turret"
	turret 21.5 -84.5 "Heavy Anti-Missile Turret"
	turret -18.5 115.5 "Heavy Anti-Missile Turret"
	turret 18.5 115.5 "Quad Blaster Turret"
	leak "leak" 60 50
	leak "flame" 40 80
	leak "big leak" 80 30
	explode "tiny explosion" 10
	explode "small explosion" 25
	explode "medium explosion" 30
	explode "large explosion" 15
	"final explode" "final explosion medium"
	description "This is a mid-sized freighter, designed for a balance between cargo capacity and defensive capability. Centuries ago, various Hauler models made up nearly half of the merchant vessels in service, but today the design is considered somewhat outdated."



ship "Hauler III"
	sprite "ship/hauler iii"
	thumbnail "thumbnail/hauler iii"
	attributes
		category "Heavy Freighter"
		"cost" 3260000
		"shields" 3300
		"hull" 6700
		"required crew" 3
		"bunks" 12
		"mass" 517
		"drag" 9.5
		"heat dissipation" .6
		"fuel capacity" 400
		"cargo space" 390
		"outfit space" 350
		"weapon capacity" 140
		"engine capacity" 80
		weapon
			"blast radius" 100
			"shield damage" 1000
			"hull damage" 500
			"hit force" 1500
	outfits
		"Meteor Missile Launcher" 2
		"Meteor Missile" 30
		"Quad Blaster Turret" 2
		"Heavy Anti-Missile Turret" 2
		
		"S3 Thermionic"
		"LP072a Battery Pack"
		"D23-QP Shield Generator"
		"Small Radar Jammer"
		"Laser Rifle" 3
		
		"Greyhound Plasma Thruster"
		"Impala Plasma Steering"
		"Hyperdrive"

	engine -45 196.5
	engine 45 196.5
	gun -14.5 -166.5
	gun 14.5 -166.5
	turret -21.5 -122 "Quad Blaster Turret"
	turret 21.5 -122 "Heavy Anti-Missile Turret"
	turret -18.5 152.5 "Heavy Anti-Missile Turret"
	turret 18.5 152.5 "Quad Blaster Turret"
	leak "leak" 50 50
	leak "flame" 40 80
	leak "big leak" 80 30
	explode "small explosion" 15
	explode "medium explosion" 30
	explode "large explosion" 20
	explode "huge explosion" 5
	"final explode" "final explosion large"
	description "Considered by many to be outdated, there are nonetheless many Haulers still in service due to their combination of comparatively low price and simple construction. This large version of the Hauler provides the best tradeoff between price and cargo space."



ship "Hawk"
	sprite "ship/hawk"
	thumbnail "thumbnail/hawk"
	attributes
		category "Interceptor"
		"cost" 670000
		"shields" 2500
		"hull" 500
		"required crew" 2
		"bunks" 4
		"mass" 90
		"drag" 1.67
		"heat dissipation" .8
		"fuel capacity" 300
		"cargo space" 20
		"outfit space" 250
		"weapon capacity" 50
		"engine capacity" 120
		"thrust" 36.8
		"turn" 492
		weapon
			"blast radius" 30
			"shield damage" 300
			"hull damage" 150
			"hit force" 450
	outfits
		"Heavy Laser" 2
		
		"nGVF-CC Fuel Cell"
		"KP-6 Photovoltaic Panel" 2
		"LP036a Battery Pack"
		"D23-QP Shield Generator"
		"Small Radar Jammer"
		"Laser Rifle" 2
		
		"Greyhound Plasma Thruster" 2
		"Greyhound Plasma Steering" 2
		"Hyperdrive"
		
	engine -23.5 41
	engine 23.5 41
	"reverse engine" -23.5 11.5
		under
	"reverse engine" 23.5 11.5
		under
	gun -8.5 -17.5 "Heavy Laser"
	gun 8.5 -17.5 "Heavy Laser"
	gun -8.5 -17.5
	gun 8.5 -17.5
	leak "leak" 60 50
	explode "tiny explosion" 15
	explode "small explosion" 5
	"final explode" "final explosion small"
	description "The Tarazed Hawk is an interceptor-class warship often used as an escort for freighters or in a planetary militia's patrol squadron. Hawks are fast enough to chase down most smaller ships, but are capable of mounting much more powerful weapons. They are also, of course, a favorite ship of pirate captains who have earned enough money to afford one."



ship "Headhunter"
	sprite "ship/headhunter"
	thumbnail "thumbnail/headhunter"
	attributes
		category "Light Warship"
		"cost" 1850000
		"shields" 3800
		"hull" 700
		"required crew" 2
		"bunks" 4
		"mass" 120
		"drag" 2.6
		"heat dissipation" .8
		"fuel capacity" 400
		"cargo space" 50
		"outfit space" 250
		"weapon capacity" 60
		"engine capacity" 80
		weapon
			"blast radius" 44
			"shield damage" 440
			"hull damage" 220
			"hit force" 660
	outfits
		"Heavy Laser" 2
		"Heavy Anti-Missile Turret"
		
		"RT-I Radiothermal"
		"KP-6 Photovoltaic Array"
		"LP072a Battery Pack"
		"D23-QP Shield Generator"
		"Laser Rifle" 2
		"Security Station"
		
		"Greyhound Plasma Thruster"
		"Greyhound Plasma Steering"
		"Hyperdrive"
	
	engine -16 47
	engine 16 47
	gun -17.5 -17
	gun 17.5 -17
	gun -12 -25.5 "Heavy Laser"
	gun 12 -25.5 "Heavy Laser"
	turret 0 9 "Heavy Anti-Missile Turret"
	leak "leak" 60 50
	leak "flame" 80 80
	explode "tiny explosion" 20
	explode "small explosion" 25
	explode "medium explosion" 15
	"final explode" "final explosion small"
	description "The Headhunter is one of the newest ships designed by Lionheart: a versatile ship that can serve equally well for carrying cargo or for bounty hunting. As with many of Lionheart's designs, the hull is mostly composite fiber rather than metal, sacrificing armor strength for the sake of lighter weight and faster movement."



ship "Heavy Shuttle"
	sprite "ship/heavy shuttle"
	thumbnail "thumbnail/heavy shuttle"
	attributes
		category "Transport"
		"cost" 470000
		"shields" 700
		"hull" 700
		"required crew" 1
		"bunks" 10
		"mass" 110
		"drag" 1.85
		"heat dissipation" .8
		"fuel capacity" 500
		"cargo space" 40
		"outfit space" 130
		"weapon capacity" 15
		"engine capacity" 65
		weapon
			"blast radius" 12
			"shield damage" 120
			"hull damage" 60
			"hit force" 180
	outfits
		"nGVF-AA Fuel Cell"
		"LP036a Battery Pack"
		"D14-RN Shield Generator"
		"Laser Rifle" 1
		
		"X2700 Ion Thruster"
		"X2200 Ion Steering"
		"Hyperdrive"
		
	engine -6.5 38.5
	engine 6.5 38.5
	gun -3 -38.5
	gun 3 -38.5
	leak "leak" 60 50
	explode "tiny explosion" 10
	explode "small explosion" 5
	description "The Heavy Shuttle is an updated shuttle model from Betelgeuse Shipyards, attempting to improve on their perennial classic by offering slightly better cargo and passenger capacity, at the expense of some speed and maneuverability."



ship "Lance"
	sprite "ship/lance"
	thumbnail "thumbnail/lance"
	attributes
		category "Fighter"
		rear 1
		"cost" 93000
		"shields" 800
		"hull" 400
		"required crew" 1
		"bunks" 1
		"mass" 15
		"drag" 1.4
		"heat dissipation" .8
		"outfit space" 129
		"weapon capacity" 20
		"engine capacity" 56
		"thrust" 12.0
		"turn" 160
		weapon
			"blast radius" 12
			"shield damage" 120
			"hull damage" 60
			"hit force" 180
	outfits
		"Energy Blaster" 2
		"Sidewinder Missile Pod" 2
		"Sidewinder Missile" 8
		
		"nGVF-AA Fuel Cell"
		"LP036a Battery Pack"
		"D14-RN Shield Generator"
		"Small Radar Jammer" 2
		"Laser Rifle" 1
		
		"X1700 Ion Thruster" 2
		"X1200 Ion Steering" 2
		
	engine -15 30
	engine 15 30
	"reverse engine" -13 9.5
		under
	"reverse engine" 13 9.5
		under
	gun -14 -10 "Energy Blaster"
	gun 14 -10 "Energy Blaster"
	gun -8 3 "Sidewinder Missile Pod"
	gun 8 3 "Sidewinder Missile Pod"
	explode "tiny explosion" 15
	explode "small explosion" 5
	description "The Lance is the primary fighter used by the Republic Navy. As with all fighters, it is weak by itself but very effective as part of a larger squadron."



ship "Leviathan"
	sprite "ship/leviathan"
	thumbnail "thumbnail/leviathan"
	attributes
		category "Heavy Warship"
		"cost" 9800000
		"shields" 14400
		"hull" 5000
		"required crew" 43
		"bunks" 64
		"mass" 1010
		"drag" 7.6
		"heat dissipation" .5
		"fuel capacity" 500
		"cargo space" 80
		"outfit space" 620
		"weapon capacity" 240
		"engine capacity" 120
		weapon
			"blast radius" 80
			"shield damage" 800
			"hull damage" 400
			"hit force" 1200
	outfits
		"Particle Cannon" 4
		"Quad Blaster Turret" 3
		"Anti-Missile Turret"
		
		"Fusion Reactor"
		"LP144a Battery Pack"
		"D67-TM Shield Generator"
		"Liquid Helium Cooler"
		"Laser Rifle" 43
		"Security Station" 5
		
		"X3700 Ion Thruster"
		"X4200 Ion Steering"
		"Hyperdrive"
		
	engine -24 126
	engine 24 126
	gun -37.5 -31.5 "Particle Cannon"
	gun 37.5 -31.5 "Particle Cannon"
	gun -49 -19.5 "Particle Cannon"
	gun 49 -19.5 "Particle Cannon"
	turret -14 -10 "Quad Blaster Turret"
	turret 14 -10 "Quad Blaster Turret"
	turret -25.5 12.5 "Quad Blaster Turret"
	turret 25.5 12.5 "Anti-Missile Turret"
	leak "leak" 50 50
	leak "flame" 30 80
	leak "big leak" 60 30
	explode "tiny explosion" 18
	explode "small explosion" 36
	explode "medium explosion" 24
	explode "large explosion" 8
	"final explode" "final explosion large"
	description "The Betelgeuse Shipyards Leviathan has been in service since long before the Republic existed. Although considered today to be an outdated and clunky model, it is still a force to be reckoned with."



ship "Manta"
	sprite "ship/manta"
	thumbnail "thumbnail/manta"
	attributes
		category "Medium Warship"
		"cost" 3400000
		"shields" 5900
		"hull" 1500
		"required crew" 6
		"bunks" 10
		"mass" 370
		"drag" 4.7
		"heat dissipation" .8
		"fuel capacity" 400
		"cargo space" 20
		"outfit space" 350
		"weapon capacity" 140
		"engine capacity" 100
		weapon
			"blast radius" 80
			"shield damage" 800
			"hull damage" 400
			"hit force" 1200
	outfits
		"Particle Cannon" 4
		"Meteor Missile Launcher" 2
		"Meteor Missile" 38
		"Meteor Missile Box"
		
		"RT-I Radiothermal"
		"LP144a Battery Pack"
		"D14-RN Shield Generator"
		"Laser Rifle" 6
		
		"X3700 Ion Thruster"
		"X3200 Ion Steering"
		"Hyperdrive"
		
	engine -33 38
	engine 33 38
	gun -21 -35 "Particle Cannon"
	gun 21 -35 "Particle Cannon"
	gun -27 -35 "Particle Cannon"
	gun 27 -35 "Particle Cannon"
	gun -66 -32 "Meteor Missile Launcher"
	gun 66 -32 "Meteor Missile Launcher"
	leak "leak" 60 50
	leak "flame" 40 80
	explode "tiny explosion" 10
	explode "small explosion" 20
	explode "medium explosion" 15
	"final explode" "final explosion small"
	description "After their Quicksilver light warship with its armament of particle cannons became a large success with convoy escorts and planetary defense forces, Megaparsec decided to develop a larger ship with similar maneuverability but heavier firepower. The Manta is the result: a ship with enough long-range firepower that fleeing from a battle with it is almost impossible."



ship "Modified Argosy"
	plural "Modified Argosies"
	sprite "ship/modified argosy"
	thumbnail "thumbnail/modified argosy"
	attributes
		category "Light Warship"
		"cost" 1960000
		"shields" 4800
		"hull" 1900
		"required crew" 5
		"bunks" 12
		"mass" 280
		"drag" 4.4
		"heat dissipation" .6
		"fuel capacity" 400
		"cargo space" 60
		"outfit space" 340
		"weapon capacity" 140
		"engine capacity" 80
		weapon
			"blast radius" 80
			"shield damage" 800
			"hull damage" 400
			"hit force" 1200
	outfits
		"Heavy Laser" 2
		"Meteor Missile Launcher" 2
		"Meteor Missile" 30
		"Heavy Laser Turret"
		"Heavy Anti-Missile Turret"
		
		"NT-200 Nucleovoltaic"
		"LP072a Battery Pack"
		"D23-QP Shield Generator"
		"Small Radar Jammer"
		"Brig"
		"Laser Rifle" 5
		"Security Station" 2
		
		"Greyhound Plasma Thruster"
		"X3200 Ion Steering"
		"Hyperdrive"
		
	engine -25 93 0.6
	engine -14 93 0.8
	engine 14 93 0.8
	engine 25 93 0.6
	gun -22 -37 "Heavy Laser"
	gun 22.5 -37 "Heavy Laser"
	gun -22 -37 "Meteor Missile Launcher"
	gun 22.5 -37 "Meteor Missile Launcher"
	turret 0 -12.5 "Heavy Anti-Missile Turret"
	turret 0 9.5 "Heavy Laser Turret"
	leak "leak" 70 50
	leak "flame" 30 80
	explode "tiny explosion" 10
	explode "small explosion" 25
	explode "medium explosion" 30
	explode "large explosion" 15
	"final explode" "final explosion medium"
	description "The Argosy has long been a favorite ship for pirates, who have come up with many tricks for modifying them to be more suitable as warships."



ship "Mule"
	sprite "ship/mule"
	thumbnail "thumbnail/mule"
	attributes
		category "Medium Warship"
		"cost" 4080000
		"shields" 5400
		"hull" 4400
		"required crew" 14
		"bunks" 43
		"mass" 600
		"drag" 5.7
		"heat dissipation" .5
		"fuel capacity" 600
		"cargo space" 170
		"outfit space" 440
		"weapon capacity" 170
		"engine capacity" 110
		weapon
			"blast radius" 100
			"shield damage" 1000
			"hull damage" 500
			"hit force" 1500
	outfits
		"Sidewinder Missile Launcher" 2
		"Sidewinder Missile" 68
		"Sidewinder Missile Rack" 2
		"Heavy Laser Turret" 2
		"Heavy Anti-Missile Turret" 2
		
		"NT-200 Nucleovoltaic"
		"KP-6 Photovoltaic Array"
		"LP072a Battery Pack"
		"D41-HY Shield Generator"
		"Small Radar Jammer" 2
		"Ramscoop"
		"Laser Rifle" 15
		"Security Station" 2
		
		"X3700 Ion Thruster"
		"X3200 Ion Steering"
		"Hyperdrive"
		
	engine -12 123
	engine 12 123
	gun -9 -119 "Sidewinder Missile Launcher"
	gun 9 -119 "Sidewinder Missile Launcher"
	turret 22 -65 "Heavy Anti-Missile Turret"
	turret -37 -21 "Heavy Laser Turret"
	turret 39 35 "Heavy Laser Turret"
	turret -9 59 "Heavy Anti-Missile Turret"
	bay "Fighter" -16 -9
	leak "leak" 50 50
	leak "flame" 80 80
	leak "big leak" 80 30
	explode "tiny explosion" 10
	explode "small explosion" 30
	explode "medium explosion" 20
	"final explode" "final explosion medium"
	description "The Mule is as much of a hodgepodge as its looks suggest. The Lionheart ship designers combined a good deal of cargo space with a decent amount of weaponry and even a fighter bay, and ended up with a ship that is mostly used as a freighter but must be classified as a warship because of its heavy armament and shields. This hodgepodge nature has its downside, though, namely its high crew requirement and the fact that any dedicated ship of the same cost will do better in a specialized role than the Mule will."



ship "Nest"
	sprite "ship/nest"
	thumbnail "thumbnail/nest"
	attributes
		category "Medium Warship"
		"cost" 2500000
		"shields" 2500
		"hull" 3700
		"required crew" 5
		"bunks" 14
		"mass" 410
		"drag" 6.5
		"heat dissipation" .67
		"fuel capacity" 500
		"cargo space" 40
		"outfit space" 400
		"weapon capacity" 140
		"engine capacity" 80
		weapon
			"blast radius" 60
			"shield damage" 600
			"hull damage" 300
			"hit force" 900
	outfits
		"Meteor Missile Launcher" 2
		"Meteor Missile" 30
		"Quad Blaster Turret" 2
		"Heavy Anti-Missile Turret" 2
		
		"S3 Thermionic"
		"LP072a Battery Pack"
		"D41-HY Shield Generator" 2
		"Large Radar Jammer"
		"Laser Rifle" 5
		"Security Station" 5
		
		"Greyhound Plasma Thruster"
		"Impala Plasma Steering"
		"Hyperdrive"
		
	engine -45 122.5
	engine 45 122.5
	gun -14.5 -92.5
	gun 14.5 -92.5
	turret -21.5 -48 "Quad Blaster Turret"
	turret 21.5 -48 "Heavy Anti-Missile Turret"
	turret -18.5 78.5 "Heavy Anti-Missile Turret"
	turret 18.5 78.5 "Quad Blaster Turret"
	bay "Fighter" -47 12 under
	bay "Fighter" 47 12 under
	leak "leak" 60 50
	leak "flame" 40 80
	leak "big leak" 80 30
	explode "tiny explosion" 20
	explode "small explosion" 35
	explode "medium explosion" 20
	explode "large explosion" 5
	"final explode" "final explosion medium"
	description `Southbound Shipyards quickly answered the Free Worlds' call for a carrier by building modified cargo containers for Haulers - adding a pair of Fighter docking arms, some additional outfit space, and even a couple of bunks. Access to the fighters from within the ship is so inconvenient that most pilots opt to just stay aboard their fighters when in flight. While the technical name for this ship is "Hauler I: Type F", Southbound assembly workers started calling the single container variant the "Nest" due to its complement of Finch Fighters, and the name stuck.`



ship "Osprey"
	sprite "ship/osprey"
	thumbnail "thumbnail/osprey"
	attributes
		category "Medium Warship"
		"cost" 4200000
		"shields" 8300
		"hull" 1800
		"required crew" 9
		"bunks" 24
		"mass" 400
		"drag" 6.3
		"heat dissipation" .8
		"fuel capacity" 600
		"cargo space" 40
		"outfit space" 450
		"weapon capacity" 180
		"engine capacity" 130
		weapon
			"blast radius" 80
			"shield damage" 800
			"hull damage" 400
			"hit force" 1200
	outfits
		"Plasma Cannon" 4
		"Quad Blaster Turret"
		"Heavy Anti-Missile Turret"
		
		"Breeder Reactor"
		"LP036a Battery Pack"
		"D41-HY Shield Generator"
		"Large Radar Jammer"
		"Liquid Helium Cooler"
		"Laser Rifle" 9
		
		"Impala Plasma Thruster"
		"Impala Plasma Steering"
		"Hyperdrive"
		
	engine -45.5 62.5 .8
	engine 45.5 62.5 .8
	engine -16.5 105 .6
	engine 16.5 105 .6
	gun -6.5 -100 "Plasma Cannon"
	gun 6.5 -100 "Plasma Cannon"
	gun -26.5 -54 "Plasma Cannon"
	gun 26.5 -54 "Plasma Cannon"
	turret -13 -17 "Quad Blaster Turret"
	turret 13 -17 "Heavy Anti-Missile Turret"
	leak "leak" 40 50
	leak "flame" 80 80
	leak "big leak" 80 30
	explode "medium explosion" 24
	explode "large explosion" 16
	explode "small explosion" 40
	explode "tiny explosion" 28
	"final explode" "final explosion medium"
	description "After the Blackbird gained surprising popularity as an agile light warship despite its original design as a transport, Tarazed decided to produce a new design specifically intended as a warship. The Osprey was the result. Although it is considered overpriced by most savvy pilots, it is nevertheless a perennial favorite among those who have the extra cash to spend on it."



ship "Protector"
	sprite "ship/protector"
	thumbnail "thumbnail/protector"
	attributes
		category "Heavy Warship"
		"cost" 5500000
		"shields" 9500
		"hull" 6500
		"required crew" 30
		"bunks" 69
		"mass" 780
		"drag" 7.1
		"heat dissipation" .6
		"fuel capacity" 400
		"cargo space" 50
		"outfit space" 570
		"weapon capacity" 220
		"engine capacity" 100
		weapon
			"blast radius" 160
			"shield damage" 1600
			"hull damage" 800
			"hit force" 2400
	outfits
		"Sidewinder Missile Launcher" 2
		"Sidewinder Missile" 44
		"Quad Blaster Turret" 4
		"Heavy Anti-Missile Turret" 2
		
		"Fusion Reactor"
		"LP288a Battery Pack"
		"D67-TM Shield Generator"
		"Small Radar Jammer" 3
		"Liquid Nitrogen Cooler"
		"Laser Rifle" 30
		"Security Station" 10
		
		"X3700 Ion Thruster"
		"X3200 Ion Steering"
		"Hyperdrive"
		
	engine -12 122.5
	engine 12 122.5
	gun -17.5 -101 "Sidewinder Missile Launcher"
	gun 17.5 -101 "Sidewinder Missile Launcher"
	turret -48.5 -48 "Quad Blaster Turret"
	turret 48.5 -48 "Quad Blaster Turret"
	turret -68.5 0.5 "Quad Blaster Turret"
	turret 68.5 0.5 "Quad Blaster Turret"
	turret -48.5 48.5 "Heavy Anti-Missile Turret"
	turret 48.5 48.5 "Heavy Anti-Missile Turret"
	leak "leak" 60 50
	leak "flame" 20 80
	explode "tiny explosion" 18
	explode "small explosion" 36
	explode "medium explosion" 24
	explode "large explosion" 8
	"final explode" "final explosion large"
	description `Voted the "ugliest ship in the sky" by Stars and Starships Magazine, the Protector is a typical example of brutally efficient Syndicate engineering. It is basically nothing more than six turrets attached to a set of engines and crew's quarters, designed as a defense platform that can accompany merchant convoys.`



ship "Quicksilver"
	sprite "ship/quicksilver"
	thumbnail "thumbnail/quicksilver"
	attributes
		category "Light Warship"
		"cost" 1090000
		"shields" 3000
		"hull" 800
		"required crew" 3
		"bunks" 6
		"mass" 120
		"drag" 2
		"heat dissipation" .8
		"fuel capacity" 400
		"cargo space" 10
		"outfit space" 240
		"weapon capacity" 60
		"engine capacity" 70
		weapon
			"blast radius" 40
			"shield damage" 400
			"hull damage" 200
			"hit force" 600
	outfits
		"Particle Cannon" 2
		
		"RT-I Radiothermal"
		"LP036a Battery Pack"
		"D23-QP Shield Generator"
		"Cooling Ducts"
		"Laser Rifle" 3
		"Security Station"
		
		"Greyhound Plasma Thruster"
		"Greyhound Plasma Steering"
		"Hyperdrive"
		
	engine -17 54
	engine 17 54
	gun -6 -38 "Particle Cannon"
	gun 6 -38 "Particle Cannon"
	leak "leak" 50 50
	explode "tiny explosion" 12
	explode "small explosion" 16
	"final explode" "final explosion small"
	description "The Megaparsec Quicksilver is a warship built around a single concept: to design the smallest and fastest ship capable of carrying two particle cannons. Because of its speed and long weapons range, the Quicksilver can keep a safe distance from most targets and bombard them with particle bursts until they are destroyed. Unfortunately the Headhunter eventually surpassed the original design intent, but the Quicksilver's better durability to cost ratio, and the existence of long-term contracts, has kept it in use with Syndicate security forces."



ship "Rainmaker"
	sprite "ship/rainmaker"
	thumbnail "thumbnail/rainmaker"
	attributes
		category "Light Warship"
		licenses
			Navy
		"cost" 1580000
		"shields" 3500
		"hull" 1200
		"required crew" 7
		"bunks" 14
		"mass" 130
		"drag" 1.9
		"heat dissipation" .6
		"fuel capacity" 500
		"cargo space" 25
		"outfit space" 230
		"weapon capacity" 60
		"engine capacity" 50
		weapon
			"blast radius" 40
			"shield damage" 400
			"hull damage" 200
			"hit force" 600
	outfits
		"Energy Blaster" 2
		"Meteor Missile Launcher" 4
		"Meteor Missile" 92
		"Meteor Missile Box" 4
		
		"nGVF-CC Fuel Cell"
		"LP036a Battery Pack"
		"D14-RN Shield Generator"
		"Large Radar Jammer"
		"Tactical Scanner"
		"Laser Rifle" 7
		"Security Station" 3
		
		"X2700 Ion Thruster"
		"X2200 Ion Steering"
		"Hyperdrive"
		
	engine -8 46
	engine 8 46
	gun -10 -30 "Energy Blaster"
	gun 10 -30 "Energy Blaster"
	gun -27 -5 "Meteor Missile Launcher"
	gun 27 -5 "Meteor Missile Launcher"
	gun -17 -5 "Meteor Missile Launcher"
	gun 17 -5 "Meteor Missile Launcher"
	leak "leak" 50 50
	explode "tiny explosion" 10
	explode "small explosion" 20
	explode "medium explosion" 15
	"final explode" "final explosion small"
	description "The Rainmaker is a missile boat built in the Republic Navy Yard. It comes equipped with four missile launchers and enough ammunition to destroy even ships many times its size. Because of their lack of maneuverability and relatively light shielding, Rainmakers serve best as long-range attack ships, and once their missile supply is spent, they are relatively useless in combat."



ship "Raven"
	sprite "ship/raven"
	thumbnail "thumbnail/raven"
	attributes
		category "Light Warship"
		"cost" 2200000
		"shields" 4700
		"hull" 1400
		"required crew" 6
		"bunks" 13
		"mass" 220
		"drag" 3.3
		"heat dissipation" .8
		"fuel capacity" 500
		"cargo space" 30
		"outfit space" 280
		"weapon capacity" 100
		"engine capacity" 100
		weapon
			"blast radius" 60
			"shield damage" 600
			"hull damage" 300
			"hit force" 900
	outfits
		"Heavy Laser" 2
		"Torpedo Launcher" 2
		"Torpedo" 30
		
		"RT-I Radiothermal"
		"KP-6 Photovoltaic Panel" 2
		"LP072a Battery Pack"
		"D41-HY Shield Generator"
		"Laser Rifle" 6
		
		"X3700 Ion Thruster"
		"X3200 Ion Steering"
		"Hyperdrive"
		
	engine -12 43
	engine 12 43
	gun -10 -33 "Heavy Laser"
	gun 10 -33 "Heavy Laser"
	gun -16 -28 "Torpedo Launcher"
	gun 16 -28 "Torpedo Launcher"
	leak "leak" 60 50
	leak "flame" 50 80
	explode "medium explosion" 24
	explode "large explosion" 16
	explode "tiny explosion" 28
	explode "small explosion" 40
	"final explode" "final explosion small"
	description "The Lionheart Raven is their most popular warship, an agile and elegant vessel that can nevertheless deal out and absorb considerable damage. Ravens are a favorite ship for bounty hunters, because they are more than a match for pirate interceptors and can be used by a skilled pilot to take down much larger ships as well."



ship "Roost"
	sprite "ship/roost"
	thumbnail "thumbnail/roost"
	attributes
		category "Medium Warship"
		"cost" 3000000
		"shields" 2900
		"hull" 5200
		"required crew" 7
		"bunks" 16
		"mass" 540
		"drag" 8.
		"heat dissipation" .67
		"fuel capacity" 600
		"cargo space" 80
		"outfit space" 450
		"weapon capacity" 140
		"engine capacity" 80
		weapon
			"blast radius" 80
			"shield damage" 800
			"hull damage" 400
			"hit force" 1200
	outfits
		"Meteor Missile Launcher" 2
		"Meteor Missile" 30
		"Quad Blaster Turret" 2
		"Heavy Anti-Missile Turret" 2
		
		"S3 Thermionic"
		"LP072a Battery Pack"
		"D41-HY Shield Generator" 4
		"Large Radar Jammer"
		"Tactical Scanner"
		"Laser Rifle" 7
		"Security Station" 4
		
		"Greyhound Plasma Thruster"
		"Impala Plasma Steering"
		"Hyperdrive"
		
	engine -45 159.5
	engine 45 159.5
	gun -14.5 -129.5
	gun 14.5 -129.5
	turret -21.5 -84.5 "Quad Blaster Turret"
	turret 21.5 -84.5 "Heavy Anti-Missile Turret"
	turret -18.5 115.5 "Heavy Anti-Missile Turret"
	turret 18.5 115.5 "Quad Blaster Turret"
	bay "Fighter" -47 -24 under
	bay "Fighter" 47 -24 under
	bay "Fighter" -47 50 under
	bay "Fighter" 47 50 under
	leak "leak" 50 50
	leak "flame" 40 80
	leak "big leak" 80 30
	explode "tiny explosion" 10
	explode "small explosion" 25
	explode "medium explosion" 30
	explode "large explosion" 15
	"final explode" "final explosion medium"
	description `Southbound Shipyards' new fighter-carrying containers have created a new use for what many considered an outdated design. Four external fighter bays make this the biggest civilian carrier on the market, if a little awkward as a warship. After Southbound assembly workers successfully named the "Nest", "Hauler II: Type F" was quickly dubbed the "Roost" to continue the theme.`



ship "Scout"
	sprite "ship/scout"
	thumbnail "thumbnail/scout"
	attributes
		category "Transport"
		"cost" 850000
		"shields" 1200
		"hull" 400
		"required crew" 2
		"bunks" 12
		"mass" 110
		"drag" 3.
		"heat dissipation" .7
		"fuel capacity" 800
		"cargo space" 55
		"outfit space" 220
		"weapon capacity" 40
		"engine capacity" 100
		weapon
			"blast radius" 16
			"shield damage" 160
			"hull damage" 80
			"hit force" 240
	outfits
		"Energy Blaster" 2
		"Anti-Missile Turret"
		
		"nGVF-CC Fuel Cell"
		"LP036a Battery Pack"
		"D14-RN Shield Generator"
		"Small Radar Jammer"
		"Ramscoop"
		"Laser Rifle" 2
		
		"X3700 Ion Thruster"
		"X3200 Ion Steering"
		"Hyperdrive"
		
	engine -8 46
	engine 8 46
	gun -20 -7 "Energy Blaster"
	gun 20 -7 "Energy Blaster"
	turret 0 -7 "Anti-Missile Turret"
	explode "tiny explosion" 10
	explode "small explosion" 20
	explode "medium explosion" 15
	leak "leak" 50 50
	leak "flame" 60 80
	"final explode" "final explosion small"
	description "The Lionheart Scoutship was designed back in the days when the galaxy was more sparsely populated, and ships prospecting for habitable worlds or worlds rich in resources would often travel far away from any habitable ports where they would be able to refuel. Although the galaxy has now been much more thoroughly explored, the Scout remains a popular ship for long-distance travel."



ship "Shuttle"
	sprite "ship/shuttle"
		"frame time" 4
		"delay" 14
		"random start frame"
	thumbnail "thumbnail/shuttle"
	attributes
		category "Transport"
		"cost" 180000
		"shields" 500
		"hull" 600
		"required crew" 1
		"bunks" 6
		"mass" 70
		"drag" 1.7
		"heat dissipation" .8
		"fuel capacity" 400
		"cargo space" 20
		"outfit space" 120
		"weapon capacity" 10
		"engine capacity" 60
		weapon
			"blast radius" 12
			"shield damage" 120
			"hull damage" 60
			"hit force" 180
	outfits
		"nGVF-AA Fuel Cell"
		"LP036a Battery Pack"
		"D14-RN Shield Generator"
		
		"X2700 Ion Thruster"
		"X2200 Ion Steering"
		"Hyperdrive"
		
	engine -6 30
	engine 6 30
	gun 0 -31
	leak "leak" 60 50
	explode "tiny explosion" 10
	explode "small explosion" 5
	description "Although Betelgeuse Shipyards produces other ship models as well, the majority of their profits come from sales of the Shuttle. This versatile ship serves equally well as a passenger transport or a cargo courier. It also happens to be the cheapest ship you can buy which is capable of hyperspace travel."
	description `	Shuttles are not designed to withstand combat of any sort, but they are fast and maneuverable enough to get out of harm's way if attacked by a larger, slower ship. Although they are typically unarmed, they have enough space for one weapon, which is the origin of the popular phrase, "as useless as a blaster cannon on a shuttlecraft."`



ship "Skein"
	sprite "ship/skein"
	thumbnail "thumbnail/skein"
	attributes
		category "Medium Warship"
		licenses
			"Militia"
		"cost" 3500000
		"shields" 3300
		"hull" 6700
		"required crew" 7
		"bunks" 18
		"mass" 670
		"drag" 9.5
		"heat dissipation" .71
		"fuel capacity" 700
		"cargo space" 120
		"outfit space" 500
		"weapon capacity" 140
		"engine capacity" 80
		weapon
			"blast radius" 100
			"shield damage" 1000
			"hull damage" 500
			"hit force" 1500
	outfits
		"Meteor Missile Launcher" 2
		"Meteor Missile" 30
		"Quad Blaster Turret" 2
		"Heavy Anti-Missile Turret" 2
		
		"S3 Thermionic"
		"LP072a Battery Pack"
		"D67-TM Shield Generator" 4
		"Large Radar Jammer"
		"Tactical Scanner"
		"Laser Rifle" 7
		
		"Greyhound Plasma Thruster"
		"Impala Plasma Steering"
		"Hyperdrive"

	engine -45 196.5
	engine 45 196.5
	gun -14.5 -166.5
	gun 14.5 -166.5
	turret -21.5 -122 "Quad Blaster Turret"
	turret 21.5 -122 "Heavy Anti-Missile Turret"
	turret -18.5 152.5 "Heavy Anti-Missile Turret"
	turret 18.5 152.5 "Quad Blaster Turret"
	bay "Fighter" -47 -61 under
	bay "Fighter" 47 -61 under
	bay "Fighter" -47 14 under
	bay "Fighter" 47 14 under
	bay "Fighter" -47 88 under
	bay "Fighter" 47 88 under
	leak "leak" 50 50
	leak "flame" 40 80
	leak "big leak" 70 30
	explode "small explosion" 15
	explode "medium explosion" 30
	explode "large explosion" 20
	explode "huge explosion" 5
	"final explode" "final explosion large"
	description `This particular cockpit and engine set has found itself attached to three of Southbound Shipyards' new "Type F" Fighter-carrier pods. When the Free Worlds asked for a carrier, they did not expect one that would be able to carry more fighters than even the heaviest Navy warships. Given this fact, the Free Worlds have asked Southbound and Tarazed to restrict sale of the "Hauler III: Type F", "Skein" to its Militia only.`



ship "Sparrow"
	sprite "ship/sparrow"
	thumbnail "thumbnail/sparrow"
	attributes
		category "Interceptor"
		"cost" 220000
		"shields" 1200
		"hull" 300
		"required crew" 1
		"bunks" 2
		"mass" 25
		"drag" 1.8
		"heat dissipation" .8
		"fuel capacity" 300
		"cargo space" 15
		"outfit space" 165
		"weapon capacity" 20
		"engine capacity" 75
		"thrust" 19.2
		"turn" 256
		weapon
			"blast radius" 16
			"shield damage" 160
			"hull damage" 80
			"hit force" 240
	outfits
		"Beam Laser" 2
		
		"nGVF-BB Fuel Cell"
		"LP036a Battery Pack"
		"D14-RN Shield Generator"
		
		"Chipmunk Plasma Thruster" 2
		"Chipmunk Plasma Steering" 2
		"Hyperdrive"
		
	engine -5 35
	engine 5 35
	"reverse engine" -4 20.5
		over
	"reverse engine" 4 20.5
		over
	gun -7 -10
	gun 7 -10
	gun -20 -13
	gun 20 -13
	gun -30 -10
	gun 30 -10
	leak "flame" 60 80
	explode "tiny explosion" 15
	explode "small explosion" 5
	description "Classified as an interceptor rather than a fighter because it has its own hyperdrive instead of needing to be carried inside a larger ship, the Tarazed Sparrow is the smallest and cheapest combat ship available. Because of its limited cargo and passenger space, the primary way for a Sparrow pilot to pay the bills is to upgrade the weapons and hunt pirates... or become one. In either case, it is a perilous way to earn a living."
	description "	Government reports indicate that as many as two out of every three first-time ship buyers who choose to pilot a Sparrow lose their ship (and often, their life as well) within the first month of owning it. Pilots who have survived longer than that tend to swear by replacing the stock weapons with missile launchers."



ship "Splinter"
	sprite "ship/splinter"
	thumbnail "thumbnail/splinter"
	attributes
		category "Medium Warship"
		"cost" 3100000
		"shields" 5200
		"hull" 1700
		"required crew" 7
		"bunks" 21
		"mass" 250
		"drag" 3.65
		"heat dissipation" .7
		"fuel capacity" 600
		"cargo space" 75
		"outfit space" 400
		"weapon capacity" 150
		"engine capacity" 100
		weapon
			"blast radius" 60
			"shield damage" 600
			"hull damage" 300
			"hit force" 900
	outfits
		"Proton Gun" 2
		"Blaster Turret" 2
		"Anti-Missile Turret"
		
		"RT-I Radiothermal"
		"LP144a Battery Pack"
		"D67-TM Shield Generator"
		"Small Radar Jammer" 2
		"Water Coolant System"
		"Laser Rifle" 7
		"Security Station" 4
		
		"X3700 Ion Thruster"
		"X3200 Ion Steering"
		"Hyperdrive"
		
	engine -15 115
	engine 15 115
	gun -15 -80 "Proton Gun"
	gun 15 -80 "Proton Gun"
	turret -17 -28 "Blaster Turret"
	turret 0 -28 "Anti-Missile Turret"
	turret 17 -28 "Blaster Turret"
	leak "leak" 60 50
	leak "flame" 40 80
	leak "big leak" 90 30
	explode "tiny explosion" 18
	explode "small explosion" 36
	explode "medium explosion" 24
	explode "large explosion" 8
	"final explode" "final explosion medium"
	description "The Splinter is the largest warship produced by the Megaparsec shipyard. It is designed to be faster and more maneuverable than other ships of a similar size, in order to serve as a heavy escort ship or as part of a planetary defense and patrol fleet. Because of its intended use in merchant convoys, it also has a fair amount of cargo space."



ship "Star Barge"
	sprite "ship/star barge"
	thumbnail "thumbnail/star barge"
	attributes
		category "Light Freighter"
		"cost" 190000
		"shields" 600
		"hull" 1000
		"required crew" 1
		"bunks" 3
		"mass" 70
		"drag" 1.7
		"heat dissipation" .8
		"fuel capacity" 300
		"cargo space" 50
		"outfit space" 130
		"weapon capacity" 20
		"engine capacity" 40
		weapon
			"blast radius" 16
			"shield damage" 160
			"hull damage" 80
			"hit force" 240
	outfits
		"Anti-Missile Turret"

		"nGVF-BB Fuel Cell"
		"LP036a Battery Pack"
		"D14-RN Shield Generator"
		
		"X1700 Ion Thruster"
		"X1200 Ion Steering"
		"Hyperdrive"
		
	engine -9.5 38
	engine 9.5 38
	turret 0 -18 "Anti-Missile Turret"
	leak "leak" 60 50
	explode "tiny explosion" 10
	explode "small explosion" 10
	description "The Syndicate CT-50 Star Barge is little more than a cluster of cargo containers with an engine at one end and a cockpit on the other. It is a slow and ugly ship, but it can carry enough cargo to earn its captain a steady income even in parts of the galaxy where it is hard to find passengers to carry or courier missions."
	description "	Because they often carry valuable cargo, and because they are too slow to evade any attackers, Star Barges are a common target of pirates."



ship "Star Queen"
	sprite "ship/star queen"
	thumbnail "thumbnail/star queen"
	attributes
		category "Transport"
		"cost" 5500000
		"shields" 4100
		"hull" 2200
		"required crew" 41
		"bunks" 112
		"mass" 242
		"drag" 4.
		"heat dissipation" .65
		"fuel capacity" 700
		"cargo space" 60
		"outfit space" 360
		"weapon capacity" 120
		"engine capacity" 100
		weapon
			"blast radius" 60
			"shield damage" 600
			"hull damage" 300
			"hit force" 900
	outfits
		"Sidewinder Missile Launcher" 2
		"Sidewinder Missile" 44
		"Heavy Anti-Missile Turret" 2
		
		"KP-6 Photovoltaic Array" 4
		"LP036a Battery Pack"
		"D94-YV Shield Generator"
		"Small Radar Jammer" 3
		"Luxury Accommodations"
		"Laser Rifle" 41
		
		"X3700 Ion Thruster"
		"X2200 Ion Steering"
		"X1100 Ion Reverse Engines"
		"Hyperdrive"
		
	engine -18.5 115
	engine 18.5 115
	"reverse engine" -19 51
		over
	"reverse engine" 19 51
		over
	gun 0 -113
	gun -24 -76 "Sidewinder Missile Launcher"
	gun 24 -76 "Sidewinder Missile Launcher"
	turret -21.5 2.5 "Heavy Anti-Missile Turret"
	turret 21.5 2.5 "Heavy Anti-Missile Turret"
	leak "leak" 50 50
	leak "big leak" 80 30
	explode "tiny explosion" 10
	explode "small explosion" 25
	explode "medium explosion" 25
	explode "large explosion" 10
	"final explode" "final explosion medium"
	description "The Star Queen is a relic of a more peaceful period of galactic history: a luxury liner for high-end tourists. Every cabin has its own mini-bar, and the bathrooms have marble tile and showers that use actual hot water instead of chemicals or sonic vibrations."
	description "	In support of environmental movements across the galaxy, all Star Queens come standard with an array of solar panels as their only source of energy as opposed to more popular power generators such as fuel cells or nuclear reactors that produce some amount of waste. Although some argue that this is a pointless move given the prevalence of clean fusion reactors, others have applauded it and cited the prohibitive costs of fusion reactors as a reason for using solar panels."



ship "Surveillance Drone"
	sprite "ship/surveillance drone"
	thumbnail "thumbnail/surveillance drone"
	attributes
		category "Drone"
		rear 1
		licenses
			Navy
		"cost" 50000
		"hull" 300
		"automaton" 1
		"mass" 7
		"drag" 1.06
		"heat dissipation" .9
		"outfit space" 81
		"weapon capacity" 0
		"engine capacity" 56
		"thrust" 12.0
		"turn" 160
		weapon
			"blast radius" 3
			"shield damage" 30
			"hull damage" 15
			"hit force" 45
	outfits
		"nGVF-AA Fuel Cell"
		"Surveillance Pod"
		
		"X1700 Ion Thruster" 2
		"X1200 Ion Steering" 2
		
	engine -5 29
	engine 5 29
	"reverse engine" 0 -25.5
		under
	explode "tiny explosion" 15
	description "Surveillance drones are unarmed drones used by the Republic navy to scan ships and planets in a star system."



ship "Vanguard"
	sprite "ship/vanguard"
	thumbnail "thumbnail/vanguard"
	attributes
		category "Heavy Warship"
		"cost" 7200000
		"shields" 9800
		"hull" 6000
		"required crew" 23
		"bunks" 45
		"mass" 800
		"drag" 7.2
		"heat dissipation" .6
		"fuel capacity" 400
		"cargo space" 50
		"outfit space" 560
		"weapon capacity" 220
		"engine capacity" 120
		weapon
			"blast radius" 160
			"shield damage" 1600
			"hull damage" 800
			"hit force" 2400
	outfits
		"Proton Gun" 7
		"Anti-Missile Turret"

		"Fusion Reactor"
		"LP072a Battery Pack"
		"D67-TM Shield Generator"
		"Liquid Nitrogen Cooler"
		"Laser Rifle" 23
		"Security Station" 8
		
		"X3700 Ion Thruster"
		"X4200 Ion Steering"
		"Hyperdrive"
	
	engine -16.5 131
	engine 16.5 131
	gun 0 -132.5 "Proton Gun"
		parallel
	gun -24 -122.5 "Proton Gun"
		parallel
	gun 24 -122.5 "Proton Gun"
		parallel
	gun -40 -47.5 "Proton Gun"
		parallel
	gun 40 -47.5 "Proton Gun"
		parallel
	gun -35 -44.5 "Proton Gun"
		parallel
	gun 35 -44.5 "Proton Gun"
		parallel
	turret 0 42 "Anti-Missile Turret"
	leak "leak" 60 50
	leak "flame" 30 80
	explode "tiny explosion" 18
	explode "small explosion" 36
	explode "medium explosion" 24
	explode "large explosion" 8
	"final explode" "final explosion medium"
	description `The Vanguard is Syndicated Systems' newest warship intended for the heavy anti-pirate defense market. Vanguards offer an unusual feature set, focusing on powerful fixed guns and featuring Syndicated Systems' latest automation technologies, resulting in an atypically low crew complement for a ship its size. Few capital ships will endure for long under the withering fusillade of gunfire that it can unleash against those in front of it.`



ship "Wasp"
	sprite "ship/wasp"
	thumbnail "thumbnail/wasp"
	attributes
		category "Interceptor"
		"cost" 400000
		"shields" 1500
		"hull" 500
		"required crew" 1
		"bunks" 2
		"mass" 55
		"drag" 1.2
		"heat dissipation" .8
		"fuel capacity" 400
		"cargo space" 10
		"outfit space" 197
		"weapon capacity" 28
		"engine capacity" 107
		"thrust" 23.0
		"turn" 307
		weapon
			"blast radius" 20
			"shield damage" 200
			"hull damage" 100
			"hit force" 300
	outfits
		"Energy Blaster" 2
		"Sidewinder Missile Pod"
		"Sidewinder Missile" 4
		
		"nGVF-BB Fuel Cell"
		"LP036a Battery Pack"
		"D14-RN Shield Generator"
		"Small Radar Jammer"
		"Laser Rifle" 1
		
		"X2700 Ion Thruster" 2
		"X2200 Ion Steering" 2
		"Hyperdrive"
		
	engine -5.5 32.5
	engine 5.5 32.5
	gun 0 -41 "Sidewinder Missile Pod"
	gun -13 -30.5 "Energy Blaster"
	gun 13 -30.5 "Energy Blaster"
	gun -13 -30.5
	gun 13 -30.5
	leak "leak" 60 50
	explode "tiny explosion" 20
	explode "small explosion" 10
	description "The Wasp is a medium-strength interceptor, designed by Syndicated Shipyards to serve as an escort for cargo vessels. Like most Syndicate ships, it is not particularly pretty, but it at least serves the purpose it was made for."<|MERGE_RESOLUTION|>--- conflicted
+++ resolved
@@ -416,7 +416,6 @@
 ship "Barb" "Barb (Proton)"
 	sprite "ship/barbp"
 	thumbnail "thumbnail/barbp"
-<<<<<<< HEAD
 	attributes
 		category "Fighter"
 		rear 1
@@ -438,11 +437,7 @@
 			"shield damage" 120
 			"hull damage" 60
 			"hit force" 180
-=======
-	add attributes
-		"bunks" -1
-		"weapon capacity" 4
->>>>>>> 44c5b0b8
+
 	outfits
 		"Proton Gun"
 		
@@ -453,12 +448,9 @@
 
 		"X1050 Ion Engines" 2
 		
-<<<<<<< HEAD
 	engine 9 25
 	engine -8 25
 	"reverse engine" -7.5 -24.5
-=======
->>>>>>> 44c5b0b8
 	gun -7.5 -24.5 "Proton Gun"
 	gun -7.5 -24.5
 	leak "leak" 60 50
