--- conflicted
+++ resolved
@@ -18,11 +18,7 @@
 		"hull" 1900
 		"required crew" 10
 		"bunks" 28
-<<<<<<< HEAD
-		"mass" 137
-=======
 		"mass" 300
->>>>>>> 869d513c
 		"drag" 4.1
 		"heat dissipation" .7
 		"fuel capacity" 500
@@ -202,13 +198,8 @@
 		"hull" 5900
 		"required crew" 87
 		"bunks" 250
-<<<<<<< HEAD
-		"mass" 861
-		"drag" 13.3
-=======
 		"mass" 2090
 		"drag" 14.3
->>>>>>> 869d513c
 		"heat dissipation" .45
 		"fuel capacity" 900
 		"cargo space" 250
@@ -313,13 +304,8 @@
 		"hull" 8600
 		"required crew" 70
 		"bunks" 245
-<<<<<<< HEAD
-		"mass" 1034
-		"drag" 16.1
-=======
 		"mass" 2510
 		"drag" 15.3
->>>>>>> 869d513c
 		"heat dissipation" .4
 		"fuel capacity" 700
 		"cargo space" 530
@@ -388,13 +374,8 @@
 		"hull" 200
 		"required crew" 1
 		"bunks" 2
-<<<<<<< HEAD
 		"mass" 10
 		"drag" 1.6
-=======
-		"mass" 15
-		"drag" .4
->>>>>>> 869d513c
 		"heat dissipation" .78
 		"outfit space" 105
 		"weapon capacity" 24
@@ -441,13 +422,8 @@
 		"hull" 200
 		"required crew" 1
 		"bunks" 1
-<<<<<<< HEAD
 		"mass" 10
 		"drag" 1.6
-=======
-		"mass" 15
-		"drag" .4
->>>>>>> 869d513c
 		"heat dissipation" .78
 		"outfit space" 105
 		"weapon capacity" 28
@@ -491,13 +467,8 @@
 		"hull" 4700
 		"required crew" 17
 		"bunks" 40
-<<<<<<< HEAD
-		"mass" 609
-		"drag" 10.3
-=======
 		"mass" 800
 		"drag" 8.3
->>>>>>> 869d513c
 		"heat dissipation" .5
 		"fuel capacity" 500
 		"cargo space" 110
@@ -560,13 +531,9 @@
 		"hull" 6300
 		"required crew" 12
 		"bunks" 30
-<<<<<<< HEAD
 		"mass" 594
 		"drag" 11.7
-=======
-		"mass" 540
 		"drag" 8.35
->>>>>>> 869d513c
 		"heat dissipation" .4
 		"fuel capacity" 600
 		"cargo space" 490
@@ -626,13 +593,8 @@
 		"hull" 500
 		"required crew" 1
 		"bunks" 2
-<<<<<<< HEAD
-		"mass" 55
-		"drag" 4.4
-=======
 		"mass" 70
 		"drag" 1.76
->>>>>>> 869d513c
 		"heat dissipation" .85
 		"fuel capacity" 400
 		"cargo space" 10
@@ -795,13 +757,8 @@
 		"hull" 800
 		"required crew" 1
 		"bunks" 1
-<<<<<<< HEAD
 		"mass" 22
 		"drag" 1.18
-=======
-		"mass" 40
-		"drag" .59
->>>>>>> 869d513c
 		"heat dissipation" .27
 		"outfit space" 60
 		"engine capacity" 40
@@ -844,13 +801,8 @@
 		"hull" 7600
 		"required crew" 6
 		"bunks" 18
-<<<<<<< HEAD
 		"mass" 957
-		"drag" 15.8
-=======
-		"mass" 870
 		"drag" 11.3
->>>>>>> 869d513c
 		"heat dissipation" .5
 		"fuel capacity" 600
 		"cargo space" 600
@@ -910,11 +862,7 @@
 		"hull" 8300
 		"required crew" 111
 		"bunks" 184
-<<<<<<< HEAD
-		"mass" 1001
-=======
 		"mass" 2120
->>>>>>> 869d513c
 		"drag" 17.7
 		"heat dissipation" .45
 		"fuel capacity" 700
@@ -1117,13 +1065,8 @@
 		"cost" 83000
 		"hull" 700
 		"automaton" 1
-<<<<<<< HEAD
 		"mass" 10
 		"drag" 1.18
-=======
-		"mass" 15
-		"drag" .36
->>>>>>> 869d513c
 		"heat dissipation" .9
 		"outfit space" 86
 		"weapon capacity" 8
@@ -1167,11 +1110,7 @@
 		"hull" 800
 		"required crew" 8
 		"bunks" 32
-<<<<<<< HEAD
-		"mass" 158
-=======
 		"mass" 200
->>>>>>> 869d513c
 		"drag" 3.5
 		"heat dissipation" .7
 		"fuel capacity" 500
@@ -1235,13 +1174,8 @@
 		"hull" 6400
 		"required crew" 81
 		"bunks" 136
-<<<<<<< HEAD
-		"mass" 748
-		"drag" 10.1
-=======
 		"mass" 1340
 		"drag" 11.1
->>>>>>> 869d513c
 		"heat dissipation" .45
 		"fuel capacity" 600
 		"cargo space" 60
@@ -1314,13 +1248,8 @@
 		"hull" 300
 		"required crew" 1
 		"bunks" 1
-<<<<<<< HEAD
 		"mass" 10
 		"drag" 1.26
-=======
-		"mass" 20
-		"drag" .4
->>>>>>> 869d513c
 		"heat dissipation" .9
 		"outfit space" 117
 		"weapon capacity" 20
@@ -1371,13 +1300,8 @@
 		"hull" 7300
 		"required crew" 84
 		"bunks" 147
-<<<<<<< HEAD
-		"mass" 693
-		"drag" 10.1
-=======
 		"mass" 1810
 		"drag" 11.1
->>>>>>> 869d513c
 		"heat dissipation" .65
 		"fuel capacity" 600
 		"cargo space" 100
@@ -1444,13 +1368,8 @@
 		"hull" 200
 		"required crew" 1
 		"bunks" 9
-<<<<<<< HEAD
 		"mass" 15
 		"drag" 1.6
-=======
-		"mass" 25
-		"drag" 0.8
->>>>>>> 869d513c
 		"heat dissipation" .9
 		"cargo space" 5
 		"outfit space" 123
@@ -1500,13 +1419,8 @@
 		"hull" 3700
 		"required crew" 52
 		"bunks" 75
-<<<<<<< HEAD
-		"mass" 561
-		"drag" 6.7
-=======
 		"mass" 980
 		"drag" 7.4
->>>>>>> 869d513c
 		"heat dissipation" .7
 		"fuel capacity" 600
 		"cargo space" 90
@@ -1572,13 +1486,8 @@
 		"hull" 200
 		"required crew" 1
 		"bunks" 1
-<<<<<<< HEAD
 		"mass" 20
 		"drag" 1.66
-=======
-		"mass" 35
-		"drag" .72
->>>>>>> 869d513c
 		"heat dissipation" .85
 		"outfit space" 145
 		"weapon capacity" 20
@@ -1630,11 +1539,7 @@
 		"hull" 3400
 		"required crew" 7
 		"bunks" 22
-<<<<<<< HEAD
-		"mass" 305
-=======
 		"mass" 450
->>>>>>> 869d513c
 		"drag" 4.5
 		"heat dissipation" .6
 		"fuel capacity" 400
@@ -1794,11 +1699,7 @@
 		"hull" 2500
 		"required crew" 21
 		"bunks" 44
-<<<<<<< HEAD
-		"mass" 326
-=======
 		"mass" 470
->>>>>>> 869d513c
 		"drag" 5.2
 		"heat dissipation" .7
 		"fuel capacity" 500
@@ -1862,13 +1763,8 @@
 		"hull" 400
 		"required crew" 1
 		"bunks" 3
-<<<<<<< HEAD
-		"mass" 35
-		"drag" 3.2
-=======
 		"mass" 60
 		"drag" 1.33
->>>>>>> 869d513c
 		"heat dissipation" .9
 		"fuel capacity" 600
 		"cargo space" 15
@@ -2059,13 +1955,8 @@
 		"hull" 5200
 		"required crew" 3
 		"bunks" 12
-<<<<<<< HEAD
 		"mass" 396
-		"drag" 11.5
-=======
-		"mass" 360
 		"drag" 8.
->>>>>>> 869d513c
 		"heat dissipation" .6
 		"fuel capacity" 400
 		"cargo space" 260
@@ -2123,13 +2014,8 @@
 		"hull" 6700
 		"required crew" 3
 		"bunks" 12
-<<<<<<< HEAD
 		"mass" 517
-		"drag" 12.5
-=======
-		"mass" 470
 		"drag" 9.5
->>>>>>> 869d513c
 		"heat dissipation" .6
 		"fuel capacity" 400
 		"cargo space" 390
@@ -2187,13 +2073,8 @@
 		"hull" 500
 		"required crew" 2
 		"bunks" 4
-<<<<<<< HEAD
-		"mass" 75
-		"drag" 4.2
-=======
 		"mass" 90
 		"drag" 1.67
->>>>>>> 869d513c
 		"heat dissipation" .8
 		"fuel capacity" 300
 		"cargo space" 20
@@ -2302,15 +2183,9 @@
 		"shields" 700
 		"hull" 700
 		"required crew" 1
-<<<<<<< HEAD
 		"bunks" 10
-		"mass" 85
-		"drag" 1.9
-=======
-		"bunks" 8
 		"mass" 110
 		"drag" 1.85
->>>>>>> 869d513c
 		"heat dissipation" .8
 		"fuel capacity" 500
 		"cargo space" 40
@@ -2354,13 +2229,8 @@
 		"hull" 400
 		"required crew" 1
 		"bunks" 1
-<<<<<<< HEAD
 		"mass" 15
 		"drag" 1.4
-=======
-		"mass" 25
-		"drag" .42
->>>>>>> 869d513c
 		"heat dissipation" .8
 		"outfit space" 129
 		"weapon capacity" 20
@@ -2412,11 +2282,7 @@
 		"hull" 5000
 		"required crew" 43
 		"bunks" 64
-<<<<<<< HEAD
-		"mass" 528
-=======
 		"mass" 1010
->>>>>>> 869d513c
 		"drag" 7.6
 		"heat dissipation" .5
 		"fuel capacity" 500
@@ -2476,11 +2342,7 @@
 		"hull" 1500
 		"required crew" 6
 		"bunks" 10
-<<<<<<< HEAD
-		"mass" 179
-=======
 		"mass" 370
->>>>>>> 869d513c
 		"drag" 4.7
 		"heat dissipation" .8
 		"fuel capacity" 400
@@ -2599,11 +2461,7 @@
 		"hull" 4400
 		"required crew" 14
 		"bunks" 43
-<<<<<<< HEAD
-		"mass" 336
-=======
 		"mass" 600
->>>>>>> 869d513c
 		"drag" 5.7
 		"heat dissipation" .5
 		"fuel capacity" 600
@@ -2665,13 +2523,8 @@
 		"hull" 3700
 		"required crew" 5
 		"bunks" 14
-<<<<<<< HEAD
-		"mass" 263
-		"drag" 10.5
-=======
 		"mass" 410
 		"drag" 6.5
->>>>>>> 869d513c
 		"heat dissipation" .67
 		"fuel capacity" 500
 		"cargo space" 40
@@ -2731,13 +2584,8 @@
 		"hull" 1800
 		"required crew" 9
 		"bunks" 24
-<<<<<<< HEAD
-		"mass" 284
-		"drag" 5.9
-=======
 		"mass" 400
 		"drag" 6.3
->>>>>>> 869d513c
 		"heat dissipation" .8
 		"fuel capacity" 600
 		"cargo space" 40
@@ -2797,13 +2645,8 @@
 		"hull" 6500
 		"required crew" 30
 		"bunks" 69
-<<<<<<< HEAD
-		"mass" 525
-		"drag" 10.3
-=======
 		"mass" 780
 		"drag" 7.1
->>>>>>> 869d513c
 		"heat dissipation" .6
 		"fuel capacity" 400
 		"cargo space" 50
@@ -3025,13 +2868,8 @@
 		"hull" 5200
 		"required crew" 7
 		"bunks" 16
-<<<<<<< HEAD
-		"mass" 378
-		"drag" 11.5
-=======
 		"mass" 540
 		"drag" 8.
->>>>>>> 869d513c
 		"heat dissipation" .67
 		"fuel capacity" 600
 		"cargo space" 80
@@ -3195,13 +3033,8 @@
 		"hull" 6700
 		"required crew" 7
 		"bunks" 18
-<<<<<<< HEAD
-		"mass" 494
-		"drag" 12.5
-=======
 		"mass" 670
 		"drag" 9.5
->>>>>>> 869d513c
 		"heat dissipation" .71
 		"fuel capacity" 700
 		"cargo space" 120
@@ -3266,13 +3099,8 @@
 		"hull" 300
 		"required crew" 1
 		"bunks" 2
-<<<<<<< HEAD
 		"mass" 25
 		"drag" 1.8
-=======
-		"mass" 45
-		"drag" .81
->>>>>>> 869d513c
 		"heat dissipation" .8
 		"fuel capacity" 300
 		"cargo space" 15
@@ -3327,13 +3155,8 @@
 		"hull" 1700
 		"required crew" 7
 		"bunks" 21
-<<<<<<< HEAD
-		"mass" 263
-		"drag" 4.0
-=======
 		"mass" 250
 		"drag" 3.65
->>>>>>> 869d513c
 		"heat dissipation" .7
 		"fuel capacity" 600
 		"cargo space" 75
@@ -3435,13 +3258,8 @@
 		"hull" 2200
 		"required crew" 41
 		"bunks" 112
-<<<<<<< HEAD
 		"mass" 242
-		"drag" 4.5
-=======
-		"mass" 230
 		"drag" 4.
->>>>>>> 869d513c
 		"heat dissipation" .65
 		"fuel capacity" 700
 		"cargo space" 60
@@ -3504,13 +3322,8 @@
 		"cost" 50000
 		"hull" 300
 		"automaton" 1
-<<<<<<< HEAD
 		"mass" 7
 		"drag" 1.06
-=======
-		"mass" 10
-		"drag" .32
->>>>>>> 869d513c
 		"heat dissipation" .9
 		"outfit space" 81
 		"weapon capacity" 0
@@ -3548,13 +3361,8 @@
 		"hull" 6000
 		"required crew" 23
 		"bunks" 45
-<<<<<<< HEAD
-		"mass" 550
-		"drag" 8
-=======
 		"mass" 800
 		"drag" 7.2
->>>>>>> 869d513c
 		"heat dissipation" .6
 		"fuel capacity" 400
 		"cargo space" 50
@@ -3618,13 +3426,8 @@
 		"hull" 500
 		"required crew" 1
 		"bunks" 2
-<<<<<<< HEAD
-		"mass" 30
-		"drag" 2.4
-=======
 		"mass" 55
 		"drag" 1.2
->>>>>>> 869d513c
 		"heat dissipation" .8
 		"fuel capacity" 400
 		"cargo space" 10
