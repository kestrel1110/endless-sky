# Copyright (c) 2017 by Michael Zahniser
#
# Endless Sky is free software: you can redistribute it and/or modify it under the
# terms of the GNU General Public License as published by the Free Software
# Foundation, either version 3 of the License, or (at your option) any later version.
#
# Endless Sky is distributed in the hope that it will be useful, but WITHOUT ANY
# WARRANTY; without even the implied warranty of MERCHANTABILITY or FITNESS FOR A
# PARTICULAR PURPOSE. See the GNU General Public License for more details.
#
# You should have received a copy of the GNU General Public License along with
# this program. If not, see <https://www.gnu.org/licenses/>.



ship "Albatross"
	plural "Albatrosses"
	sprite "ship/albatross"
	thumbnail "thumbnail/albatross"
	attributes
		category "Heavy Warship"
		licenses
			"Remnant Capital"
		cost 20250000
		"shields" 34200
		"hull" 12600
		"required crew" 44
		"bunks" 75
		"cargo space" 124
		"mass" 4880
		"drag" 12.0
		"heat dissipation" 0.4
		"fuel capacity" 600
		"ramscoop" 2.75
		"outfit space" 672
		"weapon capacity" 236
		"engine capacity" 142
		"reverse thruster slot" 1
		"steering slot" 1
		"thruster slot" 1
		"shield generation" 5.2
		"shield energy" 4.6
		"hull repair rate" 1.5
		"hull energy" 1.2
		"outfit scan power" 18
		"outfit scan efficiency" 24
		"tactical scan power" 39
		weapon
			"blast radius" 360
			"shield damage" 3600
			"hull damage" 1800
			"hit force" 5400
	outfits
		"Inhibitor Cannon" 6
		"Thrasher Turret" 2
		"Point Defense Turret"

		"Aeon Cell"
		"Epoch Cell"
		"Crystal Capacitor"
		"Thermoelectric Cooler" 3
		"Quantum Key Stone"

		"Smelter-Class Thruster"
		"Smelter-Class Steering"
		"Scram Drive"

	engine -28 155 .8
	engine 28 155 .8
	engine 0 184 .9
	gun 0 -190
	gun -9 -177 "Inhibitor Cannon"
	gun 9 -177 "Inhibitor Cannon"
	gun -14 -162 "Inhibitor Cannon"
	gun 14 -162 "Inhibitor Cannon"
	gun -18 -144 "Inhibitor Cannon"
	gun 18 -144 "Inhibitor Cannon"
	turret -23 -34 "Thrasher Turret"
	turret 23 -34 "Thrasher Turret"
	turret -74 62
	turret 74 62
	turret 0 77 "Point Defense Turret"
	leak "remnant leak" 30 10
	leak "remnant leak sparkle" 30 10
	explode "small explosion" 30
	explode "medium explosion" 60
	explode "large explosion" 40
	explode "huge explosion" 10
	"final explode" "final explosion large" 1
	description "Once they left human space, it became apparent to the Remnant that they would need to build their own shipyards in order to defend themselves if they were discovered by the Alphas or any other unfriendly faction. Using new composite materials that they discovered, they built ships very different from anything seen in human space."

ship "Albatross" "Albatross (Sniper)"
	outfits
		"Inhibitor Cannon" 5
		"EMP Torpedo Bay" 2
		"Point Defense Turret" 3
		"EMP Torpedo" 39
		"EMP Torpedo Storage Bay" 3

		"Aeon Cell"
		"Epoch Cell"
		"Crystal Capacitor"
		"Thermoelectric Cooler" 3
		"Quantum Key Stone"
		"Salvage Scanner"
		"Outfits Expansion"
		"Tuning Rifle" 57

		"Forge-Class Thruster"
		# "Crucible-Class Thruster" # Extra thruster
		"Smelter-Class Steering"
		"Scram Drive"

	gun "Inhibitor Cannon"
	gun "Inhibitor Cannon"
	gun "Inhibitor Cannon"
	gun "Inhibitor Cannon"
	gun "Inhibitor Cannon"
	gun "EMP Torpedo Bay"
	gun "EMP Torpedo Bay"

	turret "Point Defense Turret"
	turret "Point Defense Turret"
	turret
	turret
	turret "Point Defense Turret"

ship "Albatross" "Albatross (Turret)"
	outfits
		"Thrasher Turret" 4
		"Point Defense Turret"

		"Aeon Cell"
		"Epoch Cell"
		"Millennium Cell"
		"Crystal Capacitor"
		"Thermoelectric Cooler"
		"Quantum Key Stone"
		"Outfits Expansion" 2
		"Tuning Rifle" 49

		"Smelter-Class Thruster"
		"Smelter-Class Steering"
		"Scram Drive"

	turret "Thrasher Turret"
	turret "Thrasher Turret"
	turret "Thrasher Turret"
	turret "Thrasher Turret"
	turret "Point Defense Turret"

ship "Albatross" "Albatross (Heavy)"
	outfits
		"Inhibitor Cannon" 3
		"Thrasher Cannon" 4
		"Thrasher Turret" 3

		"Aeon Cell"
		"Epoch Cell"
		"Millennium Cell"
		"Crystal Capacitor" 2
		"Thermoelectric Cooler" 3
		"Quantum Key Stone"
		"Outfits Expansion" 4
		"Tuning Rifle" 65

		"Forge-Class Thruster"
		# "Crucible-Class Thruster" # Extra thruster
		"Smelter-Class Steering"
		# "Forge-Class Steering" # Extra steering
		"Scram Drive"

	gun "Inhibitor Cannon"
	gun "Inhibitor Cannon"
	gun "Inhibitor Cannon"
	gun "Thrasher Cannon"
	gun "Thrasher Cannon"
	gun "Thrasher Cannon"
	gun "Thrasher Cannon"
	turret "Thrasher Turret"
	turret "Thrasher Turret"
	turret
	turret
	turret "Thrasher Turret"

ship "Albatross" "Albatross (Shield)"
	outfits
		"Point Defense Turret" 4
		"Thrasher Turret"

		"Aeon Cell"
		"Millennium Cell"
		"Thermoelectric Cooler" 2
		"Quantum Key Stone"
		"Outfits Expansion" 6
		"Systems Core (Large)" 3
		"Small Heat Shunt" 1
		"Large Heat Shunt" 1
		
		"Tuning Rifle" 75

		"Crucible-Class Thruster"
		"Forge-Class Steering"
		"Hyperdrive"

	turret "Thrasher Turret"
	turret "Point Defense Turret"
	turret "Point Defense Turret"
	turret "Point Defense Turret"
	turret "Point Defense Turret"

ship "Albatross" "Albatross (Ember Shield)"
	outfits
		"Thrasher Turret" 2

		"Aeon Cell"
		"Millennium Cell"
		"Crystal Capacitor" 2
		"Quantum Key Stone"
		"Emergency Ramscoop"
		"Outfits Expansion" 6
		"Systems Core (Large)" 4
		"Large Heat Shunt"
		"Thermoelectric Cooler"
		
		"Tuning Rifle" 47

		"Crucible-Class Thruster"
		"Crucible-Class Steering"
		"Hyperdrive"

	turret "Thrasher Turret"
	turret "Thrasher Turret"
	turret
	turret
	turret

ship "Albatross" "Albatross (Sniper II)"
	outfits
		"Inhibitor Cannon" 5
		"Teciimach Bay" 2
		"Point Defense Turret" 3
		"Teciimach Canister" 45
		"Teciimach Canister Rack" 3

		"Aeon Cell"
		"Epoch Cell"
		"Crystal Capacitor"
		"Thermoelectric Cooler" 3
		"Quantum Key Stone"
		"Salvage Scanner"
		"Outfits Expansion"
		"Tuning Rifle" 57

		"Forge-Class Thruster"
		# "Crucible-Class Thruster" # Extra thruster
		"Smelter-Class Steering"
		"Scram Drive"

	gun "Inhibitor Cannon"
	gun "Inhibitor Cannon"
	gun "Inhibitor Cannon"
	gun "Inhibitor Cannon"
	gun "Inhibitor Cannon"
	gun "Teciimach Bay"
	gun "Teciimach Bay"

	turret "Point Defense Turret"
	turret "Point Defense Turret"
	turret
	turret
	turret "Point Defense Turret"


ship "Modified Dromedary"
	plural "Modified Dromedaries"
	sprite "ship/modified dromedary"
	thumbnail "thumbnail/modified dromedary"
	attributes
		licenses
			"Remnant Capital"
		category "Utility"
		"cost" 57600000
		"shields" 15100
		"hull" 9600
		"required crew" 95
		"bunks" 300
		"mass" 12840
		"drag" 28.7
		"heat dissipation" .22
		"fuel capacity" 900
		"cargo space" 550
		"outfit space" 740
		"weapon capacity" 270
		"engine capacity" 195
		"reverse thruster slot" 1
		"steering slot" 1
		"thruster slot" 1
		"solar collection" 1.1
		"outfit scan power" 18
		"outfit scan efficiency" 48
		"tactical scan power" 39
		"asteroid scan power" 42
		"atmosphere scan" 100
		weapon
			"blast radius" 260
			"shield damage" 2600
			"hull damage" 1300
			"hit force" 3900
	outfits
		"Thrasher Turret" 2
		"Point Defense Turret" 2

		"Aeon Cell"
		"Crystal Capacitor" 2
		"Thermoelectric Cooler" 3
		"Quantum Key Stone"
		"Salvage Scanner"
		"Tuning Rifle" 95

		"Smelter-Class Thruster"
		"Smelter-Class Steering"
		"Hyperdrive"
		"Scram Drive"

	engine 32.5 207
	engine 3 207
	engine -27.5 207
	gun 65 -111
		angle 40
	gun -72 -97.5
		angle 320
	gun -66.5 61
		angle 270
	gun 78 64
		angle 90
	turret 10 -136.5 "Thrasher Turret"
	turret -21.5 -57.5 "Point Defense Turret"
	turret 51 101
	turret -63.5 120 "Thrasher Turret"
	turret 52.5 143 "Point Defense Turret"
	bay "Fighter" -51 -54 under
		"launch effect" "human internal"
	bay "Fighter" 47 -40 under
		"launch effect" "human internal"
	leak "leak" 30 50
	leak "flame" 30 80
	leak "big leak" 50 30
	explode "small explosion" 25
	explode "medium explosion" 35
	explode "large explosion" 45
	explode "huge explosion" 30
	"final explode" "final explosion large"
	description `The Tycho Crater Cooperative's Dromedary was one of the foremost colonization ships during the early era before piracy became rampant and triggered the necessity for city-ships to be more combat-oriented. These ships incorporate extensive hydroponics, large construction equipment installations, and hundreds of densely packed "dream cells" built to transport people in bulk.`
	description "	Since the Remnant do not have schematics for the Dromedary, just the highly-modified example of the Shattered Light, this ship is actually a commemorative replica of that specific ship. As such, it combines the original's odd mix of eclectic modifications with new Remnant systems."
	description "	Unfortunately, since they lack the manufacturing facilities that would normally support a large construction project, it will cost massively more than it would have originally back on Luna."


ship "Modified Dromedary" "Modified Dromedary Ghost"
	sprite "ship/modified dromedary ghost"
	thumbnail "thumbnail/modified dromedary wreck"
	"uncapturable"
	"never disabled"
	add attributes
		"shields" -10000
		"hull" -5000
		"automaton" 1
		inscrutable 1
		"quantum keystone" 1
		"burn protection" 100
		"corrosion protection" 100
		"discharge protection" 1
		"disruption protection" 100
		"energy protection" 1
		"force protection" 100
		"fuel protection" 100
		"heat protection" 100
		"hull protection" 100
		"ion protection" 1
		"scramble protection" 1
		"leak protection" 100
		"piercing protection" 100
		"shield protection" 100
		"slowing protection" 1
	outfits
		"Fusion Reactor"
		"LP144a Battery Pack"
		"D94-YV Shield Generator"
		"Large Radar Jammer"
		"Ramscoop"
		"NDR-114 Android" 100
		"Laser Rifle" 100
		
		"X4700 Ion Thruster"
		"X5200 Ion Steering"
		"Hyperdrive"
		

ship "Modified Dromedary" "Modified Dromedary Specter"
	sprite "ship/modified dromedary specter"
	thumbnail "thumbnail/modified dromedary wreck"
	"uncapturable"
	"never disabled"
	add attributes
		"shields" -10000
		"hull" -5000
		"automaton" 1
		inscrutable 1
		"quantum keystone" 1
		"burn protection" 100
		"corrosion protection" 100
		"discharge protection" 1
		"disruption protection" 100
		"energy protection" 1
		"force protection" 100
		"heat protection" 100
		"fuel protection" 100
		"hull protection" 100
		"ion protection" 1
		"scramble protection" 1
		"leak protection" 100
		"piercing protection" 100
		"shield protection" 100
		"slowing protection" 1
	outfits
		"Fusion Reactor"
		"LP144a Battery Pack"
		"D94-YV Shield Generator"
		"Large Radar Jammer"
		"Ramscoop"
		"NDR-114 Android" 100
		"Laser Rifle" 15
		
		"X4700 Ion Thruster"
		"X5200 Ion Steering"
		"Hyperdrive"


ship "Modified Dromedary" "Modified Dromedary Wreck"
	sprite "ship/modified dromedary wreck"
	thumbnail "thumbnail/modified dromedary wreck"
	"uncapturable"
	"never disabled"
	attributes
	add attributes
		"shields" -10000
		"hull" -5000
		"quantum keystone" 1
		"burn protection" 100
		"heat protection" 1
		"discharge protection" 1
		"energy protection" 1
		"hull protection" 1
		"ion protection" 1
		"scramble protection" 1
		"slowing protection" 1
	outfits
		"Laser Turret" 2
		"Quad Blaster Turret"
		"Anti-Missile Turret" 2
		
		"Fusion Reactor"
		"LP144a Battery Pack"
		"D94-YV Shield Generator"
		"Large Radar Jammer"
		"Ramscoop"
		"NDR-114 Android" 100
		"Laser Rifle" 150
		
		"X4700 Ion Thruster"
		"X5200 Ion Steering"
		"Hyperdrive"
	turret "Laser Turret"
	turret "Anti-Missile Turret"
	turret "Quad Blaster Turret"
	turret "Laser Turret"
	turret "Anti-Missile Turret"
	description `The Tycho Crater Cooperative's Dromedary was one of the foremost colonization ships during the early era before piracy became rampant and triggered the necessity for city-ships to be more combat-oriented. These ships incorporate extensive hydroponics, large construction equipment installations, and hundreds of densely packed "dream cells" built to transport people in bulk.`
	description "	This is a wreck. A ship that once might have held hundreds of people has no functional environmental system, the once verdant hydroponics domes are shattered, and much of the ship appears to be destroyed. Burns, strange scrapes, and twists to structural elements abound. Only a smattering of droids persistently continuing their work manage to maintain any degree of functionality."



ship "Gull"
	sprite "ship/gull"
	thumbnail "thumbnail/gull"
	attributes
		category "Light Freighter"
		licenses
			Remnant
		cost 9500000
		"shields" 6500
		"hull" 2500
		"required crew" 3
		"bunks" 20
		"mass" 540
		"drag" 6.
		"heat dissipation" 0.56
		"fuel capacity" 600
		"ramscoop" 1.75
		"cargo space" 175
		"outfit space" 311
		"weapon capacity" 83
		"engine capacity" 101
		"reverse thruster slot" 1
		"steering slot" 1
		"thruster slot" 1
		"shield generation" 1.6
		"shield energy" 1.1
		"hull repair rate" 0.7
		"hull energy" 0.5
		"cloak" .02
		"cloaking energy" 5
		"cloaking fuel" .1
		"cloaked communication" 1
		"cloaked scanning" 1
		"outfit scan power" 12
		"outfit scan efficiency" 20
		"tactical scan power" 26
		weapon
			"blast radius" 80
			"shield damage" 800
			"hull damage" 400
			"hit force" 1200
	outfits
		"Inhibitor Cannon" 1
		"Point Defense Turret"

		"Epoch Cell"
		"Crystal Capacitor"
		"Emergency Ramscoop" 2
		"Quantum Key Stone"
		"Salvage Scanner"
		"Thermoelectric Cooler"
		"Tuning Rifle" 3

		"Forge-Class Thruster"
		"Forge-Class Steering"
		"Hyperdrive"

	engine -12 70 0.7
	engine 12 70 0.7
	engine 0 78 1
	gun 0 -96 "Inhibitor Cannon"
	gun -7 -94
	gun 7 -94
	turret 0 26 "Point Defense Turret"
	leak "remnant leak" 30 7
	leak "remnant leak sparkle" 30 7
	explode "tiny explosion" 40
	explode "small explosion" 20
	explode "medium explosion" 10
	"final explode" "final explosion small" 1
	description "While the Starling was the first successful ship to use technology derived from alien ruins, the Gull is the most recent. The current increase in Korath activities has caused foraging for resources to become a risky endeavor, forcing the Remnant to develop a specialized freighter for hauling cargo from remote sites without revealing their presence to hostile aliens."
	description "	The Gull has quickly proven its worth, allowing the Starling fleets to return to riskier activities while the Gull takes over the hazardous convoy routes. It is now the primary element of the Remnant's extra-territorial resource operations."
	description "	The cloaking technology is built into the Gull's hull; it cannot be removed or transferred to another ship."

ship "Gull" "Gull (Sniper)"
	outfits
		"Inhibitor Cannon" 3
		"Point Defense Turret"

		"Epoch Cell"
		"Millennium Cell"
		"Crystal Capacitor"
		"Quantum Key Stone"
		"Salvage Scanner" 2
		"Outfits Expansion"
		"Thermoelectric Cooler"
		"Tuning Rifle" 4

		"Forge-Class Thruster"
		"Forge-Class Steering"
		"Hyperdrive"

ship "Gull" "Gull (Support)"
	outfits
		"EMP Torpedo Bay"
		"Inhibitor Cannon" 2
		"Point Defense Turret"
		"EMP Torpedo" 16
		"EMP Torpedo Storage Bay"

		"Epoch Cell"
		"Millennium Cell"
		"Crystal Capacitor"
		"Quantum Key Stone"
		"Thermoelectric Cooler"
		"Salvage Scanner" 2
		"Outfits Expansion" 2
		"Tuning Rifle" 3

		"Forge-Class Thruster"
		"Forge-Class Steering"
		"Hyperdrive"

ship "Gull" "Gull (Support II)"
	outfits
		"Teciimach Bay"
		"Inhibitor Cannon" 2
		"Point Defense Turret"
		"Teciimach Canister" 18
		"Teciimach Canister Rack"

		"Epoch Cell"
		"Millennium Cell"
		"Crystal Capacitor"
		"Quantum Key Stone"
		"Thermoelectric Cooler"
		"Salvage Scanner" 2
		"Outfits Expansion" 2
		"Tuning Rifle" 3

		"Forge-Class Thruster"
		"Forge-Class Steering"
		"Hyperdrive"

ship "Gull" "Gull (Cargo)"
	outfits
		"Cargo Expansion" 4

		"Epoch Cell"
		"Crystal Capacitor"
		"Quantum Key Stone"
		"Salvage Scanner"
		"Thermoelectric Cooler"
		"Tuning Rifle" 3

		"Forge-Class Thruster"
		"Forge-Class Steering"
		"Hyperdrive"

ship "Gull" "Gull (Bunks)"
	outfits
		"Bunk Room" 4

		"Epoch Cell"
		"Crystal Capacitor"
		"Quantum Key Stone"
		"Salvage Scanner"
		"Thermoelectric Cooler"
		"Tuning Rifle" 3

		"Forge-Class Thruster"
		"Forge-Class Steering"
		"Hyperdrive"



ship "Heron"
	sprite "ship/heron"
	attributes
		category "Superheavy"
		licenses
			"Remnant Capital"
		"cost" 256375000
		"shields" 250500
		"hull" 250500
		"required crew" 1000
		"bunks" 3000
		"mass" 40000
		"drag" 62
		"heat dissipation" .32
		"fuel capacity" 2500
		"ramscoop" 10.75
		"cargo space" 1110
		"outfit space" 2150
		"weapon capacity" 470
		"engine capacity" 800
		"reverse thruster slot" 1
		"steering slot" 5
		"thruster slot" 5
		"shield generation" 15
		"shield energy" 1.8
		"hull repair rate" 15
		"hull energy" 0.75
		"cloak" .05
		"cloaking energy" 3
		"cloaking fuel" .05
		"cloaked communication" 1
		"cloaked scanning" 1
		"gaslining" 1
		"atmosphere scan" 100
		"outfit scan power" 175
		"outfit scan efficiency" 120
		"tactical scan power" 350
		"force protection" 1
		"heat protection" 1.5
		"ion resistance" 0.3
		"scramble resistance" 0.3
		"slowing resistance" 3
		"remnant node" 11
		"spinal mount" 1
		weapon
			"blast radius" 140
			"shield damage" 1400
			"hull damage" 700
			"hit force" 2100
	outfits
		"Ember Tear"
		"Inhibitor Turret" 6
		"Point Defense Turret" 3

		"Aeon Cell" 4
		"Crystal Capacitor" 10
		"Emergency Ramscoop" 10
		"Large Heat Shunt" 5
		"Quantum Key Stone"
		"Salvage Scanner" 5
		"Thermoelectric Cooler" 5
		
		"Bellows-Class Afterburner" 3
		"Smelter-Class Thruster" 4
		"Smelter-Class Steering" 5
		"Hyperdrive"
		"Jump Drive"
		"Scram Drive"
		
	engine -111 307.5
	engine 112 307.5
	engine -86 289 1.5
	engine 86 289 1.5
	engine -52 274 1.5
	engine 52 274 1.5
	engine 0 328 1.5
	gun 0 -325 "Ember Tear"
	gun -23.5 -302.5
	gun 23.5 -302.5
	turret 0 -240.5 "Point Defense Turret"
	turret -34.5 -134.5 "Inhibitor Turret"
	turret 34.5 -134.5 "Inhibitor Turret"
	turret -53 -17.5 "Inhibitor Turret"
	turret 53 -17.5 "Inhibitor Turret"
	turret 0 0 "Point Defense Turret"
	turret -123.5 125.5 "Inhibitor Turret"
	turret 123.5 125.5 "Inhibitor Turret"
	turret 0 250 "Point Defense Turret"
	bay "Drone" -124 -122.5
		"launch effect" "remnant internal"
	bay "Drone" 124 -122.5
		"launch effect" "remnant internal"
	bay "Drone" -176 -50.5
		"launch effect" "remnant internal"
	bay "Drone" 176 -50.5
		"launch effect" "remnant internal"
	bay "Drone" -148.5 4
		"launch effect" "remnant internal"
	bay "Drone" 148.5 4
		"launch effect" "remnant internal"
	bay "Drone" -56 -150
		"launch effect" "remnant internal"
	bay "Drone" 56 -150
		"launch effect" "remnant internal"
	bay "Drone" -37 -121.5
		"launch effect" "remnant internal"
	bay "Drone" 37 -121.5
		"launch effect" "remnant internal"
	bay "Drone" -33.5 -99
		"launch effect" "remnant internal"
	bay "Drone" 33.5 -99
		"launch effect" "remnant internal"
	bay "Drone" -27 -81
		"launch effect" "remnant internal"
	bay "Drone" 27 -81
		"launch effect" "remnant internal"
	bay "Drone" -24 -49.5
		"launch effect" "remnant internal"
	bay "Drone" 24 -49.5
		"launch effect" "remnant internal"
	bay "Drone" -40 -3
		"launch effect" "remnant internal"
	bay "Drone" 40 -3
		"launch effect" "remnant internal"
	bay "Drone" -28 22.5
		"launch effect" "remnant internal"
	bay "Drone" 28 22.5
		"launch effect" "remnant internal"
	bay "Drone" -77.5 71.5
		"launch effect" "remnant internal"
	bay "Drone" 77.5 71.5
		"launch effect" "remnant internal"
	bay "Drone" -89.5 114
		"launch effect" "remnant internal"
	bay "Drone" 89.5 114
		"launch effect" "remnant internal"
	bay "Drone" -138.5 152.5
		"launch effect" "remnant internal"
	bay "Drone" 138.5 152.5
		"launch effect" "remnant internal"
	bay "Drone" -171 165.5
		"launch effect" "remnant internal"
	bay "Drone" 171 165.5
		"launch effect" "remnant internal"
	bay "Drone" -190.5 197.5
		"launch effect" "remnant internal"
	bay "Drone" 190.5 197.5
		"launch effect" "remnant internal"
	bay "Drone" -105 229.5
		"launch effect" "remnant internal"
	bay "Drone" 105 229.5
		"launch effect" "remnant internal"
	bay "Fighter" -31 70.5
		"launch effect" "remnant internal"
	bay "Fighter" 31 70.5
		"launch effect" "remnant internal"
	bay "Fighter" -40 190
		"launch effect" "remnant internal"
	bay "Fighter" 40 190
		"launch effect" "remnant internal"
	explode "small explosion" 40
	explode "medium explosion" 30
	explode "large explosion" 20
	explode "huge explosion" 5
	"final explode" "final explosion large"
	description "The Heron is the Remnant's ultimate last resort: Flight. These mobile starports are built to serve as the core elements of evacuation fleets when the Remnant are ultimately pushed to the brink of destruction in their home systems. These massive ships are capable of lifting enormous amounts of resources and operate both in space and on land, and are continuously updated to make full use of the latest technological innovations."
	description "	The few Herons in existence are carefully guarded secrets that embody the Remnant's core tactics of speed, stealth, and survival. Given the tiny number that exist, they are never available for discretionary use by Remnant captains and are always operated under the authority and direction of a prefect."



ship "Ibis"
	plural "Ibises"
	sprite "ship/ibis"
	thumbnail "thumbnail/ibis"
	attributes
		category "Medium Warship"
		licenses
			Remnant
		"cost" 11627000
		"shields" 14400
		"hull" 6200
		"required crew" 16
		"bunks" 36
		"mass" 1400
		"drag" 7.0
		"heat dissipation" 0.49
		"fuel capacity" 700
		"ramscoop" 2.75
		"cargo space" 103
		"outfit space" 427
		"weapon capacity" 147
		"engine capacity" 109
		"reverse thruster slot" 1
		"steering slot" 1
		"thruster slot" 1
		"shield generation" 3.5
		"shield energy" 3.1
		"hull repair rate" 1.2
		"hull energy" 0.95
		"outfit scan power" 18
		"outfit scan efficiency" 20
		"tactical scan power" 39
		weapon
			"blast radius" 240
			"shield damage" 2400
			"hull damage" 1200
			"hit force" 3000
	outfits
		"Inhibitor Cannon" 3
		"Point Defense Turret"
		"Thrasher Turret"
		
		"Epoch Cell"
		"Millennium Cell"
		"Crystal Capacitor" 2
		"Emergency Ramscoop"
		"Thermoelectric Cooler" 2
		"Quantum Key Stone"
		"Salvage Scanner"
		"Tuning Rifle" 20
		
		"Forge-Class Thruster"
		"Forge-Class Steering" # Extra steering
		"Scram Drive"
		
	bay "Drone" 0 30 over
		"launch effect" "remnant external"
	bay "Drone" -34 68 over
		"launch effect" "remnant external"
	bay "Drone" 0 81 over
		"launch effect" "remnant external"
	bay "Drone" 34 68 over
		"launch effect" "remnant external"
	bay "Fighter" -25 10 under
		"launch effect" "remnant external"
	bay "Fighter" 25 10 under
		"launch effect" "remnant external"
	engine -16.5 120 0.7
	engine 0 116.5 1
	engine 16.5 120 0.7
	gun 0 -135.5 "Inhibitor Cannon"
	gun 15.5 -102 "Inhibitor Cannon"
	gun -15.5 -102 "Inhibitor Cannon"
	turret 0 -62
	turret 0 -20.5 "Point Defense Turret"
	turret 0 58.5 "Thrasher Turret"
	leak "remnant leak" 20 7
	leak "remnant leak sparkle" 30 10
	explode "tiny explosion" 10
	explode "small explosion" 25
	explode "medium explosion" 25
	explode "large explosion" 10
	"final explode" "final explosion medium"
	description "The Ibis is a multipurpose carrier that serves as a mobile mining platform, an escort ship for Pelican fleets, and a combat platform using Terns for screening. It is capable of fielding a single wing of support craft, consisting of two Petrels and four Terns."
	description "	The Ibis was designed shortly after the Albatross as a means of extending the range of resource collection efforts after the Remnant realized that an Alpha invasion might not be as imminent as originally believed."



ship "Merganser"
	sprite "ship/merganser"
	thumbnail "thumbnail/merganser"
	attributes
		category "Interceptor"
		licenses
			Remnant
		"cost" 6830000
		"shields" 3000
		"hull" 5000
		"required crew" 1
		"bunks" 3
		"cargo space" 11
		"fuel capacity" 600
		"ramscoop" 1.75
		"mass" 80
		"drag" 1.5
		"heat dissipation" .75
		"gaslining" 1
		"outfit space" 219
		"shield generation" 2.8
		"shield energy" 1.2
		"hull repair rate" 1.8
		"hull energy" 0.6
		"cloak" .04
		"cloaking energy" 2
		"cloaking fuel" .05
		"cloaked communication" 1
		"cloaked scanning" 1
		"atmosphere scan" 100
		"outfit scan power" 12
		"outfit scan efficiency" 12
		"tactical scan power" 26
		"ion resistance" 0.1
		"ion resistance energy" -0.05
		"scramble resistance" 0.1
		"scramble resistance energy" -0.05
		"thrust" 7.5
		"turn" 90.0
		"reverse thrust" 7.5
		"flare sprite" "effect/remnant flare/small"
			"frame rate" 5
		"flare sound" "plasma tiny"
		"steering flare sprite" "effect/remnant flare/small"
			"frame rate" 5
		"steering flare sound" "plasma tiny"
		"reverse flare sprite" "effect/remnant flare/small"
			"frame rate" 5
		"reverse flare sound" "plasma tiny"
		"weapon capacity" 85
		"engine capacity" 70
		"reverse thruster slot" 1
		"steering slot" 1
		"thruster slot" 1
		weapon
			"blast radius" 10
			"shield damage" 100
			"hull damage" 150
			"hit force" 250
	outfits
		"Inhibitor Cannon" 2
		
		"Millennium Cell" 2
		"Crystal Capacitor" 2
		"Small Heat Shunt"
		"Quantum Key Stone"
		
		# "Crucible-Class Thruster" Extra thruster
		"Anvil-Class Engine"
		"Bellows-Class Afterburner"
		"Scram Drive"
		
	gun 0 -48.5
	gun -6 -41 "Inhibitor Cannon"
	gun 6 -41 "Inhibitor Cannon"
	turret 0 0
	engine 0 45
	engine -10 49
	engine 10 49
	explode "tiny explosion" 30
	explode "small explosion" 20
	description "The Merganser is the first production ship the Remnant deem to be truly alive, and are considered to be equivalent to dolphins in reasoning tests. These interceptors, deemed for short range operations by Remnant standards, are designed to patrol the upper atmosphere of gas giants and use their decisive speed advantage to conduct hit-and-run attacks on threats in nearby systems."
	description "	The cloaking technology is built into the Merganser's hull; it cannot be removed or transferred to another ship."


ship "Merganser" "Merganser (II)"
	outfits
		"Inhibitor Cannon" 2
		"Teciimach Pod"
		"Teciimach Canister" 3
		
		"Millennium Cell" 2
		"Crystal Capacitor" 2
		"Small Heat Shunt"
		"Quantum Key Stone"
		
		# "Crucible-Class Thruster" Extra Thruster
		"Anvil-Class Engine"
		"Bellows-Class Afterburner"
		"Scram Drive"
		
	gun 0 -48.5 "Teciimach Pod"
	gun -6 -41 "Inhibitor Cannon"
	gun 6 -41 "Inhibitor Cannon"
	turret 0 0



ship "Pelican"
	sprite "ship/pelican"
	thumbnail "thumbnail/pelican"
	attributes
		category "Heavy Freighter"
		licenses
			"Remnant Capital"
		cost 9900000
		"shields" 11300
		"hull" 5700
		"required crew" 14
		"bunks" 35
		"cargo space" 302
		"mass" 1200
		"drag" 9.0
		"heat dissipation" 0.5
		"fuel capacity" 600
		"ramscoop" 2.75
		"outfit space" 480
		"weapon capacity" 157
		"engine capacity" 144
		"reverse thruster slot" 1
		"steering slot" 1
		"thruster slot" 1
		"shield generation" 2.7
		"shield energy" 1.8
		"hull repair rate" 1
		"hull energy" 0.75
		"outfit scan power" 12
		"outfit scan efficiency" 12
		"tactical scan power" 26
		weapon
			"blast radius" 160
			"shield damage" 1600
			"hull damage" 800
			"hit force" 2400
	outfits
		"Thrasher Turret"
		"Point Defense Turret" 2

		"Aeon Cell"
		"Crystal Capacitor" 2
		"Thermoelectric Cooler" 3
		"Emergency Ramscoop"
		"Quantum Key Stone"
		"Tuning Rifle" 15

		"Smelter-Class Thruster"
		"Smelter-Class Steering"
		"Scram Drive"

	engine 22 92 0.7
	engine -22 92 0.7
	engine 0 114 1.1
	gun 8 -135
	gun -8 -135
	turret 0 -67 "Thrasher Turret"
	turret 56 35 "Point Defense Turret"
	turret -56 35 "Point Defense Turret"
	leak "remnant leak" 20 8
	leak "remnant leak sparkle" 30 12
	explode "small explosion" 15
	explode "medium explosion" 30
	explode "large explosion" 20
	explode "huge explosion" 5
	"final explode" "final explosion large" 1
	description "The Pelican is closely based on the original semi-organic materials the Remnant found in the Ember Waste. While they are not technically alive, their internal mechanisms and method of construction bear such a close resemblance to living organisms that they are often considered as such. One key feature of this living resemblance is the innate sensory capabilities they possess, akin to sensor suites less advanced ships require for detailed scanning. These ships serve as the backbone of Remnant bulk salvage efforts, as well as their fast-logistics distribution network."

ship "Pelican" "Pelican (Heavy Lift)"
	outfits
		"Small Heat Shunt" 2
		"Cargo Expansion" 5
		"Scram Drive"
		"Smelter-Class Thruster"
		"Crystal Capacitor" 2
		"Quantum Key Stone"
		"Smelter-Class Steering"
		"Tuning Rifle" 15
		"Emergency Ramscoop" 5
		"Aeon Cell"



ship "Penguin"
	sprite "ship/penguin/penguin"
		"frame rate" 3
	thumbnail "thumbnail/penguin"
	attributes
		category "Transport"
		licenses
			Remnant
		cost 2530000
		"shields" 3000
		"hull" 1500
		"required crew" 1
		"bunks" 3
		"mass" 89
<<<<<<< HEAD
		"drag" 1.37
		"heat dissipation" 0.88
=======
		"drag" 1.25
		"heat dissipation" 0.82
>>>>>>> 294d7f61
		"fuel capacity" 800
		"energy capacity" 300
		"ramscoop" 1.25
		"cargo space" 19
		"outfit space" 109
		"weapon capacity" 33
		"engine capacity" 54
		"reverse thruster slot" 1
		"steering slot" 1
		"thruster slot" 1
		"shield generation" 1
		"shield energy" 0.5
		"hull repair rate" 2
		"hull energy" 1.0
		"gaslining" 1
		"cloak" .03
		"cloaking energy" 3
		"cloaking fuel" .05
		"cloaked communication" 1
		"cloaked scanning" 1
		"outfit scan power" 50
		"outfit scan efficiency" 36
		"tactical scan power" 50
		"atmosphere scan" 100
		"ion protection" 0.25
		"scramble protection" 0.25
		"ion resistance" 0.05
		"scramble resistance" 0.05
		"thrust" 6.3
		"thrusting energy" 0.6
		"thrusting heat" 0.55
		"turn" 120.0
		"turning energy" 0.22
		"turning heat" 0.24
		"reverse thrust" 6.3
		"reverse thrusting energy" 0.55
		"reverse thrusting heat" 0.55
		"energy generation" 0.6
		"heat generation" 1
		"flare sprite" "effect/remnant flare/small"
			"frame rate" 5
		"flare sound" "plasma tiny"
		"steering flare sprite" "effect/remnant flare/small"
			"frame rate" 5
		"steering flare sound" "plasma tiny"
		"reverse flare sprite" "effect/remnant flare/small"
			"frame rate" 5
		"reverse flare sound" "plasma tiny"
		"remnant node" 1
		weapon
			"blast radius" 20
			"shield damage" 260
			"hull damage" 160
			"hit force" 800
	outfits
		"Millennium Cell"
		"Emergency Ramscoop"
		"Quantum Key Stone"
		"Thermoelectric Cooler"
		"Tuning Rifle" 1
		
		"Crucible-Class Thruster"
		"Crucible-Class Steering"
		"Hyperdrive"
	
	engine 0 30
	"reverse engine" -11 -17
		zoom 0.25
		angle 350
	"reverse engine" 11 -17
		zoom 0.25
		angle 10
	"steering engine" -11 -17
		"zoom" 0.15
		"angle" 90
		under
		right
	"steering engine" 11 -17
		"zoom" 0.15
		"angle" 270
		under
		left
	"steering engine" -11 17
		"zoom" 0.15
		"angle" 90
		under
		left
	"steering engine" 11 17
		"zoom" 0.15
		"angle" 270
		under
		right
	gun 0 -33
	turret 0 5.5
	leak "remnant leak sparkle" 30 2
	explode "tiny explosion" 8
	explode "small explosion" 7
	description "Inspired by close contact with void sprites and the reinvigoration of xenobiology, the Penguin is a prototype designed to serve the dual roles of testing new starship technology while exploring hostile planets throughout the Ember Waste. One of this ship's distinguishing features is that it is truly alive and has a mind that approaches self-awareness."
	description "	The cloaking technology is built into the Penguin's hull; it cannot be removed or transferred to another ship."
	
	
	
ship "Peregrine"
	sprite "ship/peregrine/peregrine"
		"frame rate" 3
		"rewind"
	thumbnail "thumbnail/peregrine"
	attributes
		category "Medium Warship"
		licenses
			"Remnant Capital"
		"cost" 41627000
		"shields" 16400
		"hull" 10600
		"required crew" 9
		"bunks" 25
		"mass" 1400
		"drag" 6.0
		"heat dissipation" 0.57
		"fuel capacity" 1100
		"ramscoop" 3.25
		"cargo space" 59
		"outfit space" 552
		"weapon capacity" 220
		"engine capacity" 171
		"reverse thruster slot" 1
		"steering slot" 1
		"thruster slot" 2
		"shield generation" 4.9
		"shield energy" 3.0
		"hull repair rate" 2.5
		"hull energy" 0.90
		"cloak" .04
		"cloaking energy" 2.5
		"cloaking fuel" .05
		"cloaked communication" 1
		"cloaked scanning" 1
		"gaslining" 1
		"outfit scan power" 18
		"outfit scan efficiency" 22
		"tactical scan power" 50
		"ion protection" 0.25
		"scramble protection" 0.25
		"slowing protection" 0.25
		"remnant node" 5
		weapon
			"blast radius" 240
			"shield damage" 2400
			"hull damage" 1200
			"hit force" 3000
	outfits
		"Thrasher Cannon" 4
		"EMP Torpedo Bay" 1
		"Point Defense Turret"
		"Thrasher Turret"
		"EMP Torpedo" 9
		
		"Aeon Cell"
		"Crystal Capacitor" 2
		"Thermoelectric Cooler" 2
		"Small Heat Shunt"
		"Quantum Key Stone"
		"Salvage Scanner"
		"Tuning Rifle" 11
		
		"Bellows-Class Afterburner"
		"Smelter-Class Thruster"
		"Crucible-Class Thruster"
		"Smelter-Class Steering"
		"Scram Drive"
		
	gun 0 -133.5 "EMP Torpedo Bay"
	gun -12.5 -105 "Thrasher Cannon"
	gun 12.5 -105 "Thrasher Cannon"
	gun -17.5 -83 "Thrasher Cannon"
	gun 17.5 -83 "Thrasher Cannon"
	turret 0 -44 "Point Defense Turret"
	turret 0 21 "Thrasher Turret"
	engine 0 120.5 1.5
	engine -26 126 1.1
	engine 25 123.5 1.1
	leak "leak" 50 50
	leak "flame" 50 80
	leak "big leak" 90 30
	explode "tiny explosion" 10
	explode "small explosion" 25
	explode "medium explosion" 25
	explode "large explosion" 10
	"final explode" "final explosion medium"
	description "The Peregrine is the first capital warship designed by Taely using fresh insights garnered from recent experimentation as well as renewed studies of the void sprites. Encompassing over a century of development since the last generation of warships was built, it is the forerunner of a new breed of Remnant ships."
	description "	The Peregrine was designed along the lines of old-earth's fast-attack cruisers. Drawing on inspiration from its namesake, famed for being the fastest self-propelled lifeform on Earth, it is designed to strike hard and fast. It closes quickly with enemies to unleash devastating barrages in the opening seconds of combat."
	description "	The cloaking technology is built into the Peregrine's hull; it cannot be removed or transferred to another ship."
	
ship "Peregrine" "Peregrine (II)"
	outfits
		"Thrasher Cannon" 4
		"Teciimach Bay"
		"Point Defense Turret"
		"Thrasher Turret"
		"Teciimach Canister" 9
		
		"Aeon Cell"
		"Crystal Capacitor" 2
		"Thermoelectric Cooler" 2
		"Small Heat Shunt"
		"Quantum Key Stone"
		"Salvage Scanner"
		"Tuning Rifle" 11
		
		"Bellows-Class Afterburner"
		"Smelter-Class Thruster"
		"Crucible-Class Thruster"
		"Smelter-Class Steering"
		"Scram Drive"
		
	gun 0 -133.5 "Teciimach Bay"
	gun -12.5 -105 "Thrasher Cannon"
	gun 12.5 -105 "Thrasher Cannon"
	gun -17.5 -83 "Thrasher Cannon"
	gun 17.5 -83 "Thrasher Cannon"
	turret 0 -44 "Point Defense Turret"
	turret 0 21 "Thrasher Turret"



ship "Petrel"
	sprite "ship/petrel"
	thumbnail "thumbnail/petrel"
	attributes
		category "Fighter"
		licenses
			Remnant
		"cost" 1141000
		"shields" 1000
		"hull" 2500
		"cargo space" 15
		"fuel capacity" 100
		"ramscoop" 1.25
		"required crew" 2
		"bunks" 3
		"mass" 68
		"drag" 1.40
		"heat dissipation" .73
		"outfit space" 133
		"weapon capacity" 33
		"engine capacity" 34
		"reverse thruster slot" 1
		"steering slot" 1
		"thruster slot" 1
		"shield generation" 0.36
		"shield energy" 0.24
		"hull repair rate" 0.82
		"hull energy" 0.54
		"gaslining" 1
		"outfit scan power" 10
		"outfit scan efficiency" 14
		"tactical scan power" 20
		"asteroid scan power" 30
		weapon
			"blast radius" 15
			"shield damage" 150
			"hull damage" 200
			"hit force" 350
	outfits
		"Inhibitor Cannon" 2
		
		"Millennium Cell" 2
		"Crystal Capacitor"
		"Quantum Key Stone"
		"Thermoelectric Cooler"
		
		"Anvil-Class Engine"
		
	gun 0 -38.5
	gun -10.5 -24 "Inhibitor Cannon"
	gun 10.5 -24 "Inhibitor Cannon"
	turret 0 2.5
	engine 0 41.5
	leak "remnant leak sparkle" 20 3
	explode "tiny explosion" 30
	explode "small explosion" 20
	description "The Petrel is a multi-role mining/wing leader fightercraft designed to provide support for flights of lighter Terns in high-risk environments. The ship's design originated as an urban mobile gun platform that flitted around structures and natural terrain, but proved easy to adapt into a spacecraft."
	description "	The Remnant are loath to sacrifice pilots and crew from the comparatively small pool they are drawn from. As such, their fighters are equipped with medium-range weaponry designed to strike enemies from afar."
	description "	Fighters do not come equipped with a hyperdrive. You cannot carry a fighter unless you have a ship in your fleet with a fighter bay."



ship "Puffin"
	sprite "ship/puffin"
	thumbnail "thumbnail/puffin"
	attributes
		category Transport
		licenses
			Remnant
		cost 530000
		"shields" 800
		"hull" 1500
		"required crew" 1
		"bunks" 2
		"mass" 46
		"drag" 1.27
		"heat dissipation" 0.86
		"fuel capacity" 700
		"energy capacity" 150
		"ramscoop" 1.25
		"cargo space" 8
		"outfit space" 80
		"engine capacity" 26
		"reverse thruster slot" 1
		"steering slot" 1
		"thruster slot" 1
		"shield generation" 0.6
		"shield energy" 0.4
		"hull repair rate" 1.2
		"hull energy" 0.9
		"gaslining" 1
		"cooling" 1
		"active cooling" 8
		"cooling energy" .4
		"outfit scan power" 24
		"outfit scan efficiency" 28
		"tactical scan power" 52
		"atmosphere scan" 100
		"ion protection" 0.25
		"scramble protection" 0.25
		"ion resistance" 0.05
		"scramble resistance" 0.05
	outfits
		"Millennium Cell"
		"Emergency Ramscoop"
		"Quantum Key Stone"
		
		"Anvil-Class Engine"
		"Hyperdrive"
		
	engine 0 30
	leak "remnant leak sparkle" 20 2
	explode "tiny explosion" 8
	explode "small explosion" 7
	description "Centuries ago, the Remnant built these ships in order to explore the upper atmosphere of nearby gas giants. The Archons took issue with the Remnant's research methods, and the studies were unable to be completed. The remaining Puffins have been gathering dust in storage for centuries while the Remnant wait to see if the anger of the Archons will subside."



ship "Smew"
	sprite "ship/smew"
	thumbnail "thumbnail/smew"
	attributes
		category "Fighter"
		licenses
			Remnant
		"cost" 971000
		"shields" 1200
		"hull" 2800
		"required crew" 1
		"bunks" 8
		"mass" 56.5
		"drag" 1.65
		"heat dissipation" .62
		"fuel capacity" 100
		"cargo space" 70
		"outfit space" 80
		"weapon capacity" 10
		"engine capacity" 46
		"reverse thruster slot" 1
		"steering slot" 1
		"thruster slot" 1
		"energy capacity" 3000
		"ion resistance" 0.002
		"scramble resistance" 0.002
		"ramscoop" 1.55
		"shield generation" 0.48
		"shield energy" 0.32
		"hull repair rate" 0.9
		"hull energy" 0.58
		"outfit scan power" 14
		"outfit scan efficiency" 20
		"tactical scan power" 28
		"asteroid scan power" 50
		weapon
			"blast radius" 24
			"shield damage" 130
			"hull damage" 175
			"hit force" 315
	outfits
		"Millennium Cell"
		"Quantum Key Stone"
		"Thermoelectric Cooler"
		
		"Anvil-Class Engine"

	engine 0 48.5
	gun 0 -47.5
	leak "remnant leak sparkle" 22 3
	explode "tiny explosion" 35
	explode "small explosion" 24
	description "The Remnant have long favored turns of action that avoid putting crew directly at risk; though their Terns are a rather effective result of this ideology, the Remnant still had to face the fact that, eventually, one of their manned ships was going to end up too crippled to escape to safety. To that end, the Smew was developed; though quite lightly armed, Smews are capable of carrying a considerable quantity of cargo and passengers for a ship of their size, and are durable enough to absorb some fire from enemies while doing so."
	description "	Though originally designed as lifeboats, the surprisingly mobile freighter-fighter hybrid has seen a remarkable amount of usage in mining fleets, as a way to supplement the otherwise poor cargo capacity of the Ibis. Because their purpose can vary from fleet to fleet, Smews are traditionally sold with a fair amount of free space: enough for a small weapon, upgraded engines, or additional support systems."
	description "	Fighters do not come equipped with a hyperdrive. You cannot carry a fighter unless you have a ship in your fleet with a fighter bay."

ship "Smew" "Smew (Miner)"
	outfits
		"Thrasher Cannon"
		
		"Millennium Cell"
		"Quantum Key Stone"
		"Thermoelectric Cooler"
		
		"Anvil-Class Engine"

ship "Smew" "Smew (Runabout)"
	outfits
		"Millennium Cell"
		"Quantum Key Stone"
		"Thermoelectric Cooler"
		
		"Anvil-Class Engine"
		"Hyperdrive"

ship "Smew" "Smew (Teciimach Ferry)"
	outfits
		"Teciimach Canister" 3
		"Teciimach Pod"
		
		"Millennium Cell"
		"Quantum Key Stone"
		"Thermoelectric Cooler"
		
		"Anvil-Class Engine"



ship "Starling"
	sprite "ship/starling"
	thumbnail "thumbnail/starling"
	attributes
		category "Light Warship"
		licenses
			Remnant
		cost 8800000
		"shields" 8800
		"hull" 4900
		"required crew" 6
		"bunks" 15
		"mass" 540
		"drag" 4.4
		"heat dissipation" 0.59
		"fuel capacity" 900
		"ramscoop" 1.75
		"cargo space" 36
		"outfit space" 316
		"weapon capacity" 83
		"engine capacity" 94
		"reverse thruster slot" 1
		"steering slot" 1
		"thruster slot" 1
		"shield generation" 1.8
		"shield energy" 1.2
		"hull repair rate" 0.8
		"hull energy" 0.6
		"cloak" .02
		"cloaking energy" 5
		"cloaking fuel" .1
		"cloaked communication" 1
		"cloaked scanning" 1
		"outfit scan power" 12
		"outfit scan efficiency" 20
		"tactical scan power" 26
		weapon
			"blast radius" 80
			"shield damage" 800
			"hull damage" 400
			"hit force" 1200
	outfits
		"Inhibitor Cannon" 3
		"Point Defense Turret"
		
		"Epoch Cell"
		"Crystal Capacitor"
		"Emergency Ramscoop" 2
		"Quantum Key Stone"
		"Salvage Scanner"
		"Thermoelectric Cooler"
		
		"Forge-Class Thruster"
		"Forge-Class Steering"
		# "Crucible-Class Steering" # Extra steering
		"Hyperdrive"

	engine -16 82 0.7
	engine 16 82 0.7
	engine 0 90 1
	gun 0 -99 "Inhibitor Cannon"
	gun -12 -72 "Inhibitor Cannon"
	gun 12 -72 "Inhibitor Cannon"
	gun -18 -49
	gun 18 -49
	turret 0 2 "Point Defense Turret"
	leak "remnant leak" 30 4
	leak "remnant leak sparkle" 30 10
	explode "tiny explosion" 40
	explode "small explosion" 20
	explode "medium explosion" 10
	"final explode" "final explosion small" 1
	description "One of the strangest and most useful things that the Remnant have discovered in the abandoned worlds of the Ember Waste is alien cloaking technology. They have designed their scout ships to cloak when needed in order to explore alien territory without being seen... or to escape in a hurry after stealing something particularly valuable from those aliens."
	description "	The cloaking technology is built into the Starling's hull; it cannot be removed or transferred to another ship."

ship "Starling" "Starling (Heavy)"
	outfits
		"Thrasher Cannon" 5
		"Point Defense Turret"

		"Epoch Cell"
		"Millennium Cell"
		"Crystal Capacitor"
		"Quantum Key Stone"
		"Thermoelectric Cooler"
		"Tuning Rifle" 10

		"Forge-Class Thruster"
		"Forge-Class Steering"
		"Hyperdrive"

ship "Starling" "Starling (Sniper)"
	outfits
		"EMP Torpedo Bay"
		"Inhibitor Cannon" 4
		"EMP Torpedo" 16
		"EMP Torpedo Storage Bay"

		"Epoch Cell"
		"Crystal Capacitor"
		"Emergency Ramscoop" 2
		"Quantum Key Stone"
		"Outfits Expansion"
		"Thermoelectric Cooler"
		"Tuning Rifle" 9

		"Forge-Class Thruster"
		"Smelter-Class Steering"
		"Hyperdrive"

	gun "EMP Torpedo Bay"
	gun "Inhibitor Cannon"
	gun "Inhibitor Cannon"
	gun "Inhibitor Cannon"
	gun "Inhibitor Cannon"

ship "Starling" "Starling (Hunter)"
	outfits
		"Inhibitor Cannon" 2
		"Thrasher Turret"

		"Epoch Cell"
		"Millennium Cell"
		"Crystal Capacitor"
		"Quantum Key Stone"
		"Emergency Ramscoop"
		"Thermoelectric Cooler"
		"Tuning Rifle" 11

		"Forge-Class Thruster"
		"Forge-Class Steering"
		"Hyperdrive"

	gun
	gun "Inhibitor Cannon"
	gun "Inhibitor Cannon"
	gun
	gun

ship "Starling" "Starling (Thrasher)"
	outfits
		"Thrasher Cannon" 3
		"Thrasher Turret"

		"Epoch Cell"
		"Millennium Cell"
		"Crystal Capacitor"
		"Quantum Key Stone"
		"Thermoelectric Cooler"
		"Tuning Rifle" 8

		"Forge-Class Thruster"
		"Forge-Class Steering"
		"Hyperdrive"

	gun "Thrasher Cannon"
	gun "Thrasher Cannon"
	gun "Thrasher Cannon"
	gun
	gun



ship "Tern"
	sprite "ship/tern"
	thumbnail "thumbnail/tern"
	attributes
		category "Drone"
		licenses
			Remnant
		"cost" 860000
		"shields" 500
		"hull" 2500
		"automaton" 1
		"crew equivalent" 1
		"cargo space" 5
		"mass" 32
		"drag" 1.0
		"heat dissipation" .9
		"fuel capacity" 50
		"energy capacity" 500
		"ramscoop" 1.25
		"outfit space" 76
		"weapon capacity" 16
		"engine capacity" 26
		"reverse thruster slot" 1
		"steering slot" 1
		"thruster slot" 1
		"shield generation" 0.25
		"shield energy" 0.16
		"hull repair rate" 0.55
		"hull energy" 0.37
		"gaslining" 1
		"outfit scan power" 10
		"outfit scan efficiency" 12
		"tactical scan power" 20
		"atmosphere scan" 100
		"asteroid scan power" 30
		weapon
			"blast radius" 10
			"shield damage" 100
			"hull damage" 150
			"hit force" 250
	outfits
		"Inhibitor Cannon"
		
		"Millennium Cell"
		"Quantum Key Stone"
		"Thermoelectric Cooler"
		
		"Anvil-Class Engine"
		
	gun 0 -22 "Inhibitor Cannon"
	engine -5 20.5
	engine 5 20.5
	leak "remnant leak sparkle" 30 2
	explode "tiny explosion" 30
	explode "small explosion" 20
	description "The Tern is a small, hardy drone developed to plunge into the atmosphere of nearby gas giants for collecting valuable resources. These thick-shelled craft are also surprisingly effective when pressed into service as screening ships when enemies intrude into Remnant space."
	description "	Unlike most spacefaring nations, the Remnant do not have enough people to pilot fighter wings in waves likely to sustain significant casualties. As such, they frequently use these hardy drones to fulfill similar screening roles in their home systems, allowing manned craft to focus on more specialized tasks."
	description "	Drones do not come equipped with a hyperdrive. You cannot carry a drone unless you have a ship in your fleet with a drone bay."<|MERGE_RESOLUTION|>--- conflicted
+++ resolved
@@ -1109,13 +1109,8 @@
 		"required crew" 1
 		"bunks" 3
 		"mass" 89
-<<<<<<< HEAD
-		"drag" 1.37
+		"drag" 1.25
 		"heat dissipation" 0.88
-=======
-		"drag" 1.25
-		"heat dissipation" 0.82
->>>>>>> 294d7f61
 		"fuel capacity" 800
 		"energy capacity" 300
 		"ramscoop" 1.25
