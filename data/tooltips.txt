# Outfit and ship attributes:
tip "active cooling:"
	`Provides up to this amount of cooling per second. Active cooling requires energy, but if your heat level is low it runs at a lower cooling rate and lower energy draw. The amount of cooling is proportional to the temperature of your ship, reaching the full level only if you are about to overheat.`

tip "afterburner energy:"
	`Energy consumed per second when firing this afterburner.`

tip "afterburner fuel:"
	`Fuel consumed per second when firing this afterburner.`

tip "afterburner heat:"
	`Heat created per second when firing this afterburner.`

tip "afterburner thrust:"
	`Thrust produced by this afterburner.`

tip "asteroid scan power:"
	`The range of this asteroid scanner is proportional to the square root of this value.`

tip "atmosphere scan:"
	`This type of scanning cannot be performed by your ship, but this outfit might be useful for certain missions.`

tip "bunks:"
	`How many people (passengers or crew) your ship can hold.`

tip "capture attack:"
	`Increases the "strength" of one crew member when attacking another ship to capture it. Each crew member can only wield one weapon at a time, but they will use whichever weapons provide the highest power.`

tip "capture defense:"
	`Increases the "strength" of one crew member when defending against an attempt to capture this ship. Each crew member can only wield one weapon at a time, but they will use whichever weapons provide the highest power.`

tip "cargo scan:"
	`Lets you scan your target ship's cargo from up to this distance away.`

tip "cargo scan power:"
	`The range of this cargo scanner is proportional to the square root of this value.`

tip "cargo scan speed:"
	`Determines how long it takes to perform a cargo scan. A value of 1 means one second, and the time decreases in proportion to the square root of this value, e.g. 4 means half a second.`

tip "cargo:"
	`Cargo this ship is carrying right now, out of its maximum.`

tip "cargo space:"
	`How much cargo (commodities, mission cargo, and plundered outfits) this ship can carry.`

tip "cloak:"
	`This outfit allows your ship to cloak. The value represents how long it takes to fully activate or deactivate cloaking. Ships cannot fire while cloaked.`

tip "cloaking energy:"
	`Energy per second required to maintain cloaking.`

tip "cloaking fuel:"
	`Fuel per second required to maintain cloaking.`
	
tip "cloaking heat:"
	`Heat generated per second while cloaked.`

tip "cooling:"
	`Reduces heat by this amount per second. This is for when your ship's built-in heat dissipation is not sufficient to keep it from overheating.`

tip "cooling energy:"
	`When active cooling is running at full strength (because your ship's temperature is approaching the overheating threshold) it will draw this much energy.`

tip "cooling inefficiency:"
	`Interferes with your ship's ability to cool itself. Its cooling systems will only be about 75% effective at a cooling inefficiency of 5, and 30% at an inefficiency of 10.`

tip "cost:"
	`Cost, in credits. If you have sold any used (depreciated) items today, you can buy them back for the same price you sold them for.`

tip "disruption resistance:"
	`How much shield disruption damage this ship can resist per second.`

tip "drag:"
	`Limits the maximum speed of a ship.`

tip "drone bays:"
	`The number of ships from the "Drone" category that this ship can carry.`

tip "energy capacity:"
	`How much energy this ship can store. This allows you to temporarily use more power than your generators produce.`

tip "energy consumption:"
	`Energy consumed per second while in flight.`
	
tip "energy generation:"
	`Energy generated per second. If your ship has weapons other than beam weapons, you will probably also need batteries to store energy in.`

tip "engine capacity needed:"
	`Tons of engine space this outfit takes up.`

tip "    engine capacity:"
	`How many tons of engines this ship can hold. (To install an engine, you must also have enough total outfit space available.)`

tip "fighter bays:"
	`The number of ships from the "Fighter" category that this ship can carry.`

tip "fuel:"
	`This ship's current fuel amount. An ordinary hyperdrive jump consumes 100 fuel.`

tip "fuel capacity:"
	`An ordinary hyperdrive jump consumes 100 fuel. Fuel is replenished for free when you land on an inhabited planet.`

tip "fuel consumption:"
	`Fuel consumed per second while in flight (can generate energy or heat).`
	
tip "fuel energy:"
	`Energy produced per second while in flight, as a consequence of fuel consumption.`
	
tip "fuel generation:"
	`Fuel generated per second.`
	
tip "fuel heat:"
	`Heat produced per second while in flight, as a consequence of fuel consumption.`

tip "gun ports needed:"
	`This weapon uses up a gun port. Guns always fire straight forward; turrets fire in the direction of your currently selected target.`

tip "gun ports free:"
	`How many guns this ship can hold. This includes most missiles and secondary weapons that fire straight forward.`

tip "heat dissipation:"
	`How effectively this ship radiates excess heat.`

tip "heat generation:"
	`Heat generated by this outfit per second. Heat generation can be offset by "cooling" outfits. If your ship exceeds its maximum heat, it must temporarily shut down to cool itself off.`

tip "hull (repair):"
	`Total hull strength and repair rate (per second). Small ships are disabled when their hull strength drops below 45%; larger ships are disabled at 15%.`

tip "hull:"
	`Total hull strength. Small ships are disabled when their hull strength drops below 45%; larger ships are disabled at 15%.`

tip "hull energy:"
	`Energy consumed per second when repairing the hull.`

tip "hull fuel:"
	`Fuel consumed per second when repairing the hull.`

tip "hull heat:"
	`Heat produced per second when repairing the hull.`

tip "hull repair rate:"
	`Amount of hull strength that can be repaired per second. Repairs usually consume energy and may generate heat as well.`

tip "illegal:"
	`Amount of credits you can be fined for carrying this outfit.`

tip "ion resistance:"
	`How much ionization damage this ship can resist per second.`

tip "jump speed:"
	`How slow the ship must be moving to make a jump.`

tip "jump fuel:"
	`How much fuel is consumed when you jump between systems using this drive.`

tip "maintenance costs:"
	`How many credits per day you need to spend to maintain this outfit. Even if a ship is parked or an outfit is in cargo, you still need to pay for its maintenance.`

tip "map:"
	`How many star systems are included in this map.`

tip "mass with no cargo:"
	`Mass of this ship when not carrying any cargo or fighters. Cargo increases mass, which reduces acceleration and turn rate.`

tip "mass:"
	`Mass, in tons. A ship's mass determines how fast it turns and accelerates.`

tip "operating costs:"
	`How many credits per day you need to spend to maintain this outfit while it is in active use.`

tip "outfit scan:"
	`Lets you scan your target ship's outfits from up to this distance away.`

tip "outfit scan power:"
	`The range of this outfit scanner is proportional to the square root of this value.`

tip "outfit scan speed:"
	`Determines how long it takes to perform an outfit scan. A value of 1 means one second, and the time decreases in proportion to the square root of this value, e.g. 4 means half a second.`

tip "outfit space needed:"
	`How much general-purpose space this outfit uses up. Some outfits also use up weapon space or engine space.`

tip "outfit space free:"
	`How much space this ship has for outfits (including weapons and engines).`

tip "radar jamming:"
	`Reduces the ability of missiles that use radar to track your ship.`

tip "ramscoop:"
	`Replenishes fuel by harvesting the stellar wind. Ramscoops are more effective when closer to a star. If you add more than one ramscoop, each additional one is less effective: you need four ramscoops to achieve double the recharge rate that one ramscoop provides.`

tip "crew:"
	`How many crew members are required to operate this ship. This ship has no spare bunks, but extra bunks can be installed for passengers or extra crew.`

tip "crew (min - max):"
	`How many crew members are required to operate this ship, and how many total bunks are available. Extra bunks can be used for passengers or extra crew.`

tip "required crew:"
	`Changes the number of crew members this ship requires by this amount.`

tip "reverse thrust:"
	`Allows a ship to apply reverse thrust instead of needing to turn backward to slow down.`

tip "reverse thrusting energy:"
	`Energy consumed per second when firing reverse thrusters.`

tip "reverse thrusting heat:"
	`Heat produced per second when firing reverse thrusters.`

tip "scan interference:"
	`Ability to evade detection when a ship is carrying illegal outfits or cargo. Interference of 1 blocks 50% of scan attempts; 3 blocks 75%, and 9 blocks 90%.`

tip "scram drive:"
	`This hyperdrive allows you to jump without coming to a stop, as long as your velocity is within this range of being lined up with the direction you are jumping in.`

tip "self destruct:"
	`How likely this ship is to self-destruct when you try to board or capture it.`

tip "sells for:"
	`What this outfit will sell for, in credits. Outfits and ships will depreciate (lose resale value) over time, and plunder always starts out fully depreciated.`

tip "shield energy:"
	`Energy consumed per second when recharging shields.`

tip "shield fuel:"
	`Fuel consumed per second when recharging shields.`

tip "shield heat:"
	`Heat produced per second when recharging shields.`

tip "shield generation:"
	`Shield points recharged per second. Recharging shields usually consumes energy, and may also produce heat.`

tip "shields (charge):"
	`Total shield strength and regeneration rate (per second).`

tip "shields:"
	`Total shield strength. Most weapons cannot damage your hull until your shields are depleted. Some weapon effects, such as heat damage, become more severe once shields are down.`

tip "slowing resistance:"
	`How much slowing damage this ship can resist per second.`

tip "solar collection:"
	`Produces a variable amount of energy depending on how far this ship is from the star at the center of the system.`

tip "tactical scan power:"
	`Tactical scanners allow you to view your current target's crew complement, fuel, heat, and energy levels when it is within range. The range is proportional to the square root of this value.`

tip "max speed:"
	`The fastest this ship can travel when using ordinary thrusters (that is, without afterburner).`

tip "acceleration:"
	`How quickly this ship gains speed. The higher a ship's mass (including the mass of any cargo or fighters it is carrying), the slower it accelerates.`

<<<<<<< HEAD
tip "movement (full - no cargo):"
=======
tip "movement:"
	`How quickly this ship can accelerate and turn.`

tip "movement, full / no cargo:"
>>>>>>> 9ef8466d
	`How quickly this ship can accelerate and turn when its cargo hold is full versus when it is empty.`

tip "thrust:"
	`Thrust produced by engines. Higher thrust increases a ship's acceleration and top speed. The more mass a ship has, the more thrust is needed to achieve the same acceleration.`

tip "thrusting energy:"
	`Energy consumed per second when firing thrusters.`

tip "thrusting heat:"
	`Heat generated per second when firing thrusters.`

tip "turning:"
	`Turn rate, in degrees per second. The higher a ship's mass (including the mass of any cargo or fighters it is carrying), the slower it turns.`

tip "turn:"
	`Turning force generated by this engine. The more mass a ship has, the more thrust is needed to achieve the same acceleration.`

tip "turning energy:"
	`Energy consumed per second when turning.`

tip "turning heat:"
	`Heat generated per second when turning.`

tip "turret mounts needed:"
	`This weapon can fire in any direction, tracking your currently selected target. It uses up one of your ship's turret mounts.`

tip "turret mounts free:"
	`How many turrets can be mounted on this ship. Turrets fire in the direction of the currently selected target, instead of firing straight forward like guns.`

tip "weapon capacity needed:"
	`Tons of weapon space this outfit takes up.`

tip "    weapon capacity:"
	`How many tons of weapons this ship can hold. (To install a weapon, you must also have enough total outfit space available.)`



# Sale labels:
tip "empty hull:"
	`Price the ship itself would sell for without any outfits installed.`

tip "  + outfits:"
	`Price that all this ship's outfits will sell for.`



# Ship heat and energy summary fields:
tip "idle:"
	`Energy and heat generated when this ship is idle, i.e. not firing weapons, turning, or thrusting.`

tip "moving:"
	`Energy consumed and heat generated when this ship is turning and thrusting. This is in addition to the "idle" amount.`

tip "firing:"
	`Energy consumed and heat generated when this ship is firing all its weapons. This is in addition to the "idle" amount.`

tip "shields / hull:"
	`Energy consumed and heat generated when this ship is recharging shields and repairing its hull at the same time. This is in addition to the "idle" amount.`

tip "repairing hull:"
	`Energy consumed and heat generated when this ship is repairing its hull. This is in addition to the "idle" amount.`

tip "charging shields:"
	`Energy consumed and heat generated when this ship is recharging its shields. This is in addition to the "idle" amount.`

tip "max:"
	`Energy storage capacity and maximum safe level for heat generation. Energy capacity allows a ship to temporarily draw more energy than it produces. The heat maximum is the highest your heat generation can be without eventually causing your ship to overheat.`



# Outfit categories:
tip "Guns:"
	`Weapons that are fixed in place (firing in the direction your ship is pointed) and that require no ammunition).`

tip "Turrets:"
	`Weapons that can fire in any direction and will track your currently selected target.`

tip "Secondary Weapons:"
	`Weapons that require ammunition (which must be purchased separately).`

tip "Ammunition:"
	`Outfits that serve as ammunition for other weapons. To fire this ammunition, you need a launcher of the appropriate type.`

tip "Systems:"
	`Outfits that occupy general space, not the space set aside for engines or weapons.`

tip "Power:"
	`Outfits that either supply energy, or store the energy that is generated.`

tip "Engines:"
	`Thrusters and steering systems, which affect how quickly your ship moves.`

tip "Hand to Hand:"
	`Weapons that your crew uses when trying to capture a ship.`

tip "Special:"
	`Items you can purchase or sell but that are not outfits that can be installed in a ship.`



# Weapon attributes:
tip "ammo:"
	`When this weapon fires it consumes one outfit of this type.`

tip "range:"
	`Total range of this weapon.`

tip "shield damage / second:"
	`Shield damage, converted to damage per second to allow easy comparisons between different weapons.`

tip "hull damage / second:"
	`Hull damage, converted to damage per second to allow easy comparisons between different weapons.`

tip "fuel damage / second:"
	`The amount of fuel lost by the target per second when hit by this weapon. If its shields are up, the loss will be cut in half. A negative amount means fuel is added.`

tip "heat damage / second:"
	`When hitting a target this weapon increases the target's heat by this amount per second, or half this amount if the target's shields are up.`

tip "ion damage / second:"
	`Reduces the target's energy. Ionization slowly wears off over time.`

tip "slowing damage / second:"
	`Reduces the target's turn rate, acceleration, and top speed. Slowing wears off over time.`

tip "disruption damage / second:"
	`Disrupts the target's shields, allowing weapon damage to "leak through" to the hull even if shields are up. Shield disruption wears off over time.`

tip "firing energy / second:"
	`Energy consumed by this weapon per second when firing.`

tip "firing heat / second:"
	`Heat generated by this weapon per second when firing.`

tip "firing fuel / second:"
	`Fuel consumed by this weapon per second when firing.`

tip "shots / second:"
	`How many projectiles per second this weapon fires. Weapons that fire continuously do not require batteries if the ship's energy generation is higher than the weapon's energy consumption.`

tip "turret turn rate:"
	`How fast this turret turns to track its targets, in degrees per second.`

tip "homing:"
	`How well this projectile tracks its target. Weapons with better homing can adjust to the target's speed to plot a more effective intercept course.`

tip "tracking:"
	`How well this weapon maintains its target lock.`

tip "optical tracking:"
	`How well this weapon maintains an optical target lock, which depend on the size of the target.`

tip "infrared tracking:"
	`How well this weapon maintains an infrared target lock, which depends on the target ship's heat level.`

tip "radar tracking:"
	`How well this weapon maintains a radar target lock, which can be interrupted by a ship with radar jamming installed.`

tip "piercing:"
	`This percentage of this weapon's damage always leaks through to the hull.`

tip "shield damage / shot:"
	`Each shot fired by this weapon does this amount of shield damage.`

tip "hull damage / shot:"
	`Each shot fired by this weapon does this amount of hull damage.`

tip "fuel damage / shot:"
	`The amount of fuel lost by the target per shot when hit by this weapon. If its shields are up, the loss will be cut in half. A negative amount means fuel is added.`

tip "heat damage / shot:"
	`Each shot increases the target ship's heat by this amount, or half this amount if its shields are up.`

tip "ion damage / shot:"
	`Each shot increases the target's ionization by this amount. Total energy lost is 100 times this amount.`

tip "slowing damage / shot:"
	`Reduces the target's turn rate, acceleration, and top speed. Slowing wears off over time.`

tip "disruption damage / shot:"
	`Disrupts the target's shields, allowing weapon damage to "leak through" to the hull even if shields are up. Shield disruption wears off over time.`

tip "firing energy / shot:"
	`Each shot requires this much energy. A weapon will not fire if the ship's batteries do not have at least this amount of energy stored.`

tip "firing heat / shot:"
	`Heat generated per shot.`

tip "firing fuel / shot:"
	`Fuel consumed per shot.`

tip "inaccuracy:"
	`Maximum inaccuracy of this weapon, in degrees.`

tip "blast radius:"
	`When this weapon hits something, everything within this distance (including friendly ships) will be damaged.`

tip "missile strength:"
	`How resistant this missile is to anti-missile shots.`

tip "anti-missile:"
	`How powerful this anti-missile system's shots are. Some missiles are harder to destroy than others.`



# Flight checks:
tip "overheating!"
	`This ship's outfits are producing so much heat that it will overheat the moment it takes off. You must either add more cooling or remove some of the outfits that are producing heat.`

tip "no energy!"
	`This ship does not have any source of energy to power its systems. You should install some sort of generator.`

tip "no fuel!"
	`This ship does not have enough fuel to provide energy to power its systems. You should increase the fuel capacity.`

tip "no thruster!"
	`This ship does not have any sort of thruster installed. If it took off, it would be unable to move.`

tip "no steering!"
	`This ship does not have any steering systems installed. If it took off, it would be unable to turn.`

tip "afterburner only?"
	`This ship's only thruster is an afterburner. It may be unable to move if the afterburner runs out of fuel.`

tip "reverse only?"
	`This ship has a reverse thruster but no forward thruster, which could make it very difficult to maneuver.`

tip "battery only?"
	`This ship has no means of generating energy. If its batteries are depleted, you could end up stranded and unable to move.`

tip "limited thrust?"
	`This ship's energy supply is not sufficient to run the thrusters at full power. Its top speed and acceleration will be diminished.`

tip "limited turn?"
	`This ship's energy supply is not sufficient to run the steering at full power. Its turn rate will be diminished.`

tip "solar power?"
	`This ship is powered entirely by solar energy. If you fly too far from the center of a star system, maneuvering may become difficult because your engines will only have a fraction of the power they require.`

tip "fuel?"
	`This ship consumes fuel. However, it would immediately run out of fuel if it departs.`

tip "no hyperdrive?"
	`This ship has no hyperdrive. If it took off, it would be unable to leave this star system.`

tip "no fuel?"
	`This ship has insufficient fuel capacity to make a hyperspace jump. If it took off, it would be unable to leave this star system.`

tip "insufficient energy to fire?"
	`This ship has insufficient energy storage to fire an installed weapon.`<|MERGE_RESOLUTION|>--- conflicted
+++ resolved
@@ -254,14 +254,10 @@
 tip "acceleration:"
 	`How quickly this ship gains speed. The higher a ship's mass (including the mass of any cargo or fighters it is carrying), the slower it accelerates.`
 
-<<<<<<< HEAD
-tip "movement (full - no cargo):"
-=======
 tip "movement:"
 	`How quickly this ship can accelerate and turn.`
 
-tip "movement, full / no cargo:"
->>>>>>> 9ef8466d
+tip "movement (full - no cargo):"
 	`How quickly this ship can accelerate and turn when its cargo hold is full versus when it is empty.`
 
 tip "thrust:"
