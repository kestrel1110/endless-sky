# Copyright (c) 2022 by Saugia
#
# Endless Sky is free software: you can redistribute it and/or modify it under the
# terms of the GNU General Public License as published by the Free Software
# Foundation, either version 3 of the License, or (at your option) any later version.
#
# Endless Sky is distributed in the hope that it will be useful, but WITHOUT ANY
# WARRANTY; without even the implied warranty of MERCHANTABILITY or FITNESS FOR A
# PARTICULAR PURPOSE. See the GNU General Public License for more details.
#
# You should have received a copy of the GNU General Public License along with
# this program. If not, see <https://www.gnu.org/licenses/>.

# Gegno Civilians:

ship "Shale"
	sprite "ship/gegno shale"
	thumbnail "thumbnail/gegno shale"
	attributes
		category "Transport"
		licenses
			"Gegno Civilian"
		"cost" 148000
		"shields" 0
		"hull" 800
		"required crew" 1
		"bunks" 7
		"mass" 114
		"drag" 2
		"heat dissipation" 0.73
		"fuel capacity" 400
		"cargo space" 54
		"outfit space" 113
		"weapon capacity" 0
		"engine capacity" 58
		"reverse thruster slot" 1
		"steering slot" 1
		"thruster slot" 1
		weapon
			"blast radius" 18
			"shield damage" 40
			"hull damage" 132
			"hit force" 210
	outfits
		"C3 Scrap Cell"
		"R01 Skirmish Battery"
		
		"RG15 Torch Thruster"
		"RG15 Torch Steering"
		"Hyperdrive"
	engine 0 40
	leak "leak" 50 60
	explode "small explosion" 5
	explode "tiny explosion" 10
	description `After the Gegno discovered hyperspace lanes and began to use them, their enormous (and expensive) generation ships became too cumbersome to use for the purpose of interstellar commerce, leading to the need for a smaller and more manageable ship such as this. The Shale is the Gegno's equivalent of a Shuttle: a small and compact transport. Whether it be cargo, trade goods, travelers, or recruits, Shales are the foundation of Gegno interstellar civilization.`



ship "Dolomite"
	sprite "ship/gegno dolomite"
	thumbnail "thumbnail/gegno dolomite"
	attributes
		category "Medium Freighter"
		licenses
			"Gegno Civilian"
		"cost" 2768000
		"shields" 0
		"hull" 8200
		"required crew" 9
		"bunks" 79
		"mass" 2160
		"drag" 6.7
		"heat dissipation" 0.42
		"fuel capacity" 500
		"cargo space" 200
		"outfit space" 152
		"weapon capacity" 0
		"engine capacity" 81
		"reverse thruster slot" 1
		"steering slot" 1
		"thruster slot" 1
		weapon
			"blast radius" 72
			"shield damage" 320
			"hull damage" 620
			"hit force" 720
	outfits
		"C7 Brawl Cell"
		"R01 Skirmish Battery"
		
		"RG15 Torch Thruster"
		"RG15 Torch Steering" # Extra steering
		"Hyperdrive"
	engine -22.5 158
	engine 22.5 158
	leak "leak" 60 50
	leak "flame" 60 80
	explode "large explosion" 14
	explode "medium explosion" 24
	explode "small explosion" 26
	explode "tiny explosion" 10
	"final explode" "final explosion medium"
	description `Almost as large as a human cruiser, Dolomites are the Gegno's most common cargo vessel in service, its original design dating back to the early days of space colonization. They are used as both passenger liners and cargo vessels. Due to their popularity and continuous usage, both the Vi and Scin factions have developed on the original design for their own purposes.`



ship "Conglomerate"
	sprite "ship/gegno conglomerate"
	thumbnail "thumbnail/gegno conglomerate"
	attributes
		category "Heavy Freighter"
		licenses
			"Gegno Civilian"
		"cost" 5909000
		"shields" 0
		"hull" 10600
		"required crew" 13
		"bunks" 50
		"mass" 3620
		"drag" 20.9
		"heat dissipation" 0.4
		"fuel capacity" 500
		"cargo space" 415
		"outfit space" 253
		"weapon capacity" 0
		"engine capacity" 146
		"reverse thruster slot" 1
		"steering slot" 1
		"thruster slot" 1
		weapon
			"blast radius" 124
			"shield damage" 960
			"hull damage" 1160
			"hit force" 1650
	outfits
		"C7 Brawl Cell"
		"C3 Scrap Cell"
		"R02 Battlezone Battery"
		
		"RG18 Torch Thruster"
		# "RG15 Torch Thruster" # Extra thruster
		"RG18 Torch Steering"
		# "RG15 Torch Steering" # Extra steering
		"Hyperdrive"
	engine -34.5 220
	engine 34.5 220
	engine 15 210 0.75
	engine -15 210 0.75
	leak "leak" 30 40
	leak "flame" 80 20
	explode "huge explosion" 10
	explode "large explosion" 30
	explode "medium explosion" 38
	explode "small explosion" 26
	"final explode" "final explosion large"
	description `Over time, the Gegno needed larger vessels to carry materials to and from new worlds - ones that would be easier to build and operate than their older, outdated generation ships, but larger than their shuttlecraft. The Conglomerate was designed to fill that exact role.`



ship "Granofel"
	sprite "ship/gegno granofel"
	thumbnail "thumbnail/gegno granofel"
	attributes
		category "Heavy Freighter"
		licenses
			"Gegno Civilian"
		"cost" 5150000
		"shields" 0
		"hull" 8800
		"required crew" 10
		"bunks" 15
		"mass" 1367
		"drag" 16.3
		"heat dissipation" 0.39
		"fuel capacity" 500
		"cargo space" 560
		"outfit space" 230
		"weapon capacity" 0
		"engine capacity" 151
		"reverse thruster slot" 1
		"steering slot" 1
		"thruster slot" 1
		weapon
			"blast radius" 96
			"shield damage" 480
			"hull damage" 860
			"hit force" 970
	outfits
		"C7 Brawl Cell"
		"R02 Battlezone Battery"
		
		"RG18 Torch Thruster" # Extra thruster
		"RG18 Torch Steering"
		"Hyperdrive"
	engine -36 114
	engine 36 114
	"steering engine" 94 -6 0.75
		left
	"steering engine" -94 -6 0.75
		right
	leak "leak" 20 30
	leak "flame" 60 10
	explode "huge explosion" 6
	explode "large explosion" 22
	explode "medium explosion" 30
	explode "small explosion" 24
	"final explode" "final explosion large"
	description `Unlike many Gegno ships that are capable in a variety of roles, Granofels were designed for the sole purpose of hauling huge loads of cargo; they lack bunks for anything beyond a proper crew, and are most often found freighting massive shipments of both raw and refined ore to and from mining industries. They can also be seen paired with a mining vessel to extend the duration of a mining run due to the higher cargo capacity. Apart from mining, Granofels are also used in transporting heavy materials needed to construct other large ships.`



ship "Gypsum"
	sprite "ship/gegno gypsum"
	thumbnail "thumbnail/gegno gypsum"
	attributes
		category "Light Freighter"
		licenses
			"Gegno Civilian"
			"Gegno Driller"
		"cost" 1692000
		"shields" 0
		"hull" 5500
		"required crew" 5
		"bunks" 9
		"mass" 720
		"drag" 3.9
		"heat dissipation" 0.62
		"fuel capacity" 600
		"cargo space" 160
		"outfit space" 240
		"weapon capacity" 42
		"engine capacity" 120
		"reverse thruster slot" 1
		"steering slot" 1
		"thruster slot" 1
		"drill port" 1
		"drill lock" -1
		weapon
			"blast radius" 72
			"shield damage" 320
			"hull damage" 620
			"hit force" 720
	outfits
		"Excavator"
		
		"C7 Brawl Cell"
		"R01 Skirmish Battery"
		
		"RG18 Torch Thruster"
		# "RG15 Torch Steering" # Extra Steering
		"RG18 Torch Steering"
		"Hyperdrive"
	engine 0 124
	gun 0 -117 Excavator
	leak "leak" 60 50
	leak "flame" 60 80
	explode "large explosion" 14
	explode "medium explosion" 24
	explode "small explosion" 26
	explode "tiny explosion" 10
	"final explode" "final explosion medium"
	description `To fuel their increasing need for materials, the Gegno designed a new ship class for the sole purpose of mining. The resulting platform, the Gypsum, is not much more than a flying drill with cargo containers, engines, and a bridge attached behind it, making it cost-efficient and easy to manufacture.`
	description `	Because Gegno engines are not very powerful, the Gypsum has difficulty chasing faster-moving asteroids. In order to alleviate this problem without needing to massively increase the engine space on the ship, the Gegno have instead developed the powerful Excavator Drill, which can shred asteroids in a matter of seconds, meaning the Gypsum only needs to be near an asteroid for a mere moment in order to mine it.`



ship "Corundum"
	sprite "ship/gegno corundum"
	thumbnail "thumbnail/gegno corundum"
	attributes
		category "Light Freighter"
		licenses
			"Gegno Civilian"
			"Gegno Driller"
		"cost" 2465000
		"shields" 0
		"hull" 5400
		"required crew" 6
		"bunks" 9
		"mass" 880
		"drag" 4.5
		"heat dissipation" 0.64
		"fuel capacity" 600
		"cargo space" 140
		"outfit space" 316
		"weapon capacity" 64
		"engine capacity" 162
		"reverse thruster slot" 1
		"steering slot" 1
		"thruster slot" 1
		"drill spar" 2
		weapon
			"blast radius" 84
			"shield damage" 410
			"hull damage" 710
			"hit force" 800
	outfits
		"Burrower" 2
		"C3 Scrap Cell"
		"C7 Brawl Cell"
		"R01 Skirmish Battery"
		
		"RG18 Torch Thruster"
		"RG18 Torch Steering" # Extra Steering
		"Hyperdrive"
	engine 58 -58
	engine -58 -58
	"steering engine" 58 -58
		left
	"steering engine" -58 -58
		right
	gun 9 -132
		over
	gun -9 -132
		over
	leak "leak" 50 60
	leak "flame" 70 70
	explode "large explosion" 16
	explode "medium explosion" 22
	explode "small explosion" 28
	explode "tiny explosion" 12
	"final explode" "final explosion medium"
	description `While the Gypsum has remained the most reliable mining platform for generations, the Corundum was designed for the purpose of modularity on account of the ever-growing technological potential of the Gegno. Using a similar principle to the Gypusm's design, the Corundum's structure is mostly built around not one but two adjustable drill systems that are capable of mounting more advanced mining tools.`
	description `	Although not able to mount the powerful Excavator Drill, the Corundum's engine capacity is twice that of the Gypsum, and the modularity of the two new mounting systems grants it the ability to adapt to future technologies that the Gegno may develop.`


ship "Corundum" "Corundum (Torch)"
	outfits
		"Ion Torch" 2
		"C3 Scrap Cell"
		"C7 Brawl Cell"
		"R01 Skirmish Battery"
		
		"RG18 Torch Thruster"
		"RG18 Torch Steering" # Extra steering
		"Hyperdrive"


ship "Corundum" "Corundum (Multi)"
	outfits
		"Ion Torch"
		"Burrower"
		"C3 Scrap Cell"
		"C7 Brawl Cell"
		"R01 Skirmish Battery"
		
		"RG18 Torch Thruster"
		"RG18 Torch Steering"# Extra steering
		"Hyperdrive"



ship "Protolith"
	sprite "ship/gegno protolith"
	thumbnail "thumbnail/gegno protolith"
	attributes
		category "Heavy Freighter"
		"cost" 115700000
		"shields" 0
		"hull" 48600
		"required crew" 402
		"bunks" 4040
		"mass" 37520
		"drag" 131
		"heat dissipation" 0.18
		"fuel capacity" 2100
		"cargo space" 1160
		"outfit space" 942
		"weapon capacity" 0
		"engine capacity" 480
		"reverse thruster slot" 1
		"steering slot" 2 # Extra steering not removed as this sounds like verging on a superheavy that justifies it.
		"thruster slot" 4 # Extra thruster not removed
		weapon
			"blast radius" 360
			"shield damage" 1860
			"hull damage" 2400
			"hit force" 2720
	outfits
		"C7 Brawl Cell" 2
		"C3 Scrap Cell" 2
		"R03 Warforge Battery" 2

		"RG3 Torch Thruster" 4
		"RG3 Torch Steering" 2
	"steering engine" 87 -289 0.5
		angle -90
		left
	"steering engine" -87 -289 0.5
		angle 90
		right
	"steering engine" 97 214 0.5
		angle -90
		right
	"steering engine" -97 214 0.5
		angle 90
		left
	engine 76 365
	engine -76 365
	engine 46 366
	engine -46 366
	leak "leak" 40 50
	leak "flame" 40 70
	leak "big leak" 60 40
	explode "huge explosion" 34
	explode "large explosion" 38
	explode "medium explosion" 46
	explode "small explosion" 42
	"final explode" "final explosion large"
	description `A relic from another age, Protoliths are the last of the Generation ships constructed by the Gegno to colonize the stars. Now that other more easily constructed and hyperdrive-capable transport ships are commonplace, Protoliths are no longer found in service, and the very few that are still functioning are either preserved as artifacts or seldom used as hauling vessels between planets of the Gegno home system of Heutesl.`



# Gegno Vi:

ship "Dunite"
	sprite "ship/gegno dunite"
	thumbnail "thumbnail/gegno dunite"
	attributes
		category "Interceptor"
		licenses
			"Vi Evocati"
		"cost" 50000
		"shields" 0
		"hull" 500
		"required crew" 1
		"bunks" 1
		"mass" 109
		"drag" 0.63
		"heat dissipation" 0.86
		"fuel capacity" 1
		"cargo capacity" 1
		"outfit space" 115
		"weapon capacity" 22
		"engine capacity" 56
		"reverse thruster slot" 1
		"steering slot" 1
		"thruster slot" 1
		weapon
			"blast radius" 10
			"shield damage" 20
			"hull damage" 100
			"hit force" 100
	outfits
		"Irate Cannon"
		"Savagery Bludgeon"
		
		"C3 Scrap Cell"
		"R01 Skirmish Battery"
		"Savagery Pike"

		"RG15 Torch Thruster"
		"RG15 Torch Steering"
	engine 0 40
	gun -3 -80 "Savagery Bludgeon"
	gun 4.5 -60 "Irate Cannon"
	leak "leak" 40 20
	explode "small explosion" 4
	explode "tiny explosion" 8
	description `Dunites are unique vessels designed by the Gegno Vi entirely for the purpose of dueling. It is a hodgepodge of parts, simply being an engine, power system, cockpit, and Irate Cannon mashed together without any regard to structural integrity. The most notable feature is a long mace-like protrusion next to the Irate Cannon which is used for jousting and ramming other duelists.`
	description `	Being a mangled mess of machinery designed for only a single purpose, Dunites do not come equipped with nor have room for hyperdrives, and are purely intrastellar craft.`

<<<<<<< HEAD
=======


>>>>>>> 294d7f61
ship "Augen"
	sprite "ship/gegno augen"
	thumbnail "thumbnail/gegno augen"
	attributes
		category "Superheavy"
		licenses
			"Vi Lord"
		"cost" 58800000
		"shields" 0
		"hull" 167000
		"required crew" 280
		"bunks" 360
		"mass" 30000
		"drag" 120
		"heat dissipation" 0.17
		"fuel capacity" 500
		"cargo space" 84
		"outfit space" 1868
		"weapon capacity" 1073
		"engine capacity" 460
		"reverse thruster slot" 1
		"steering slot" 2 # Extra steering slot added
		"thruster slot" 4 # Extra thruster slots added due to being a superheavy
		weapon
			"blast radius" 450
			"shield damage" 2000
			"hull damage" 2700
			"hit force" 2100
	outfits
		"Choleric Cannon"
		"Irate Cannon" 17
		"Ballistic Cannon Turret" 6
		"Choleric Cannon Turret" 2
		"Irate Cannon Turret"

		"C17 Warzone Core"
		"C27 Campaign Core"
		"R04 Crusade Battery"
		"Savagery Pike" 280
		"Irate Carronade" 4
		
		"RG3 Torch Thruster" 4
		"RG3 Torch Steering" 2
		"Hyperdrive"
	engine 94 302
	engine 60 372
	engine -80 206
	engine -40 268
	"steering engine" 94 302
		left
	"steering engine" 60 372
		left
	"steering engine" -80 206
		right
	"steering engine" -40 268
		right
	"steering engine" 132 95
		angle -60
		zoom 0.3
		right
	"steering engine" 131 125
		zoom 0.3
		angle -60
		right
	"steering engine" -126 103
		zoom 0.3
		angle 65
		left
	"steering engine" -125 131
		zoom 0.3
		angle 65
		left
	gun 58 -385 "Choleric Cannon"
	gun -29 -378.5 "Irate Cannon"
	gun -35.5 -373.5 "Irate Cannon"
	gun -42.5 -367.5 "Irate Cannon"
	gun 100.5 -309 "Irate Cannon"
		angle 40
	gun -85.5 -309.5 "Irate Cannon"
		angle -43
	gun 116.5 -200.5 "Irate Cannon"
		angle 90
	gun 116.5 -195.5 "Irate Cannon"
		angle 90
	gun -121.5 -115.5 "Irate Cannon"
		angle -90
	gun -121 -109.5 "Irate Cannon"
		angle -90
	gun 127 -37.5 "Irate Cannon"
		angle 85
	gun -134.5 33.5 "Irate Cannon"
		angle -90
	gun -134.5 39 "Irate Cannon"
		angle -90
	gun -119 140.5 "Irate Cannon"
		angle -115
	gun 114 186.5 "Irate Cannon"
		angle 90
	gun 114 192 "Irate Cannon"
		angle 90
	gun -58.5 256 "Irate Cannon"
		angle -150
	gun 88.5 334 "Irate Cannon"
		angle 155
	turret 13 -297.5 "Ballistic Cannon Turret"
	turret 13 -212 "Ballistic Cannon Turret"
	turret 27 -122.5 "Ballistic Cannon Turret"
	turret 27 140.5 "Ballistic Cannon Turret"
	turret 17.5 229 "Ballistic Cannon Turret"
	turret 17.5 317 "Ballistic Cannon Turret"
	turret 92 -208 "Choleric Cannon Turret"
	turret -81.5 -25.5 "Irate Cannon Turret"
	turret -81.5 100 "Choleric Cannon Turret"
	leak "leak" 50 50
	leak "flame" 80 140
	explode "huge explosion" 36
	explode "large explosion" 40
	explode "medium explosion" 60
	explode "small explosion" 20
	explode "tiny explosion" 60
	"final explode" "final explosion large"
	description `The Augen-Class is an ancient battleship proposed by the Vi as a large weapons platform for their Ballistic Cannons. It was built in secret over many years in Enbi's canyon shipyard, and for many periods of time its construction was put on hold. The recent civil war with the Scin gave reason to complete the warship, although it is still somewhat of a relic compared to current vessels in the service of the Vi fleet.`
	description `	This project was meant to result in two sister-ship behemoths, but the blueprints for the other design went missing early in the process, and are currently nowhere to be found.`



ship "Slate"
	sprite "ship/gegno slate"
	thumbnail "thumbnail/gegno slate"
	attributes
		category "Light Freighter"
		licenses
			"Vi Evocati"
		"cost" 169000
		"shields" 0
		"hull" 1000
		"required crew" 1
		"bunks" 4
		"mass" 140
		"drag" 2.2
		"heat dissipation" 0.73
		"fuel capacity" 400
		"cargo space" 81
		"outfit space" 122
		"weapon capacity" 0
		"engine capacity" 58
		"reverse thruster slot" 1
		"steering slot" 1
		"thruster slot" 1
		weapon
			"blast radius" 18
			"shield damage" 40
			"hull damage" 132
			"hit force" 210
	outfits
		"C3 Scrap Cell"
		"R01 Skirmish Battery"
		"Savagery Pike" 1
		
		"RG15 Torch Thruster"
		"RG15 Torch Steering"
		"Hyperdrive"
	engine 0 40
	leak "leak" 60 50
	explode "small explosion" 5
	explode "tiny explosion" 10
	description `Designed by the Gegno Vi, the Slate is a modified Shale with a stronger hull and more space, a prime characteristic of Vi vessels. Slightly larger than other shuttle ships to suit the Vi's stature, it is able to carry several Gegno cadets along with a small cargo load.`



ship "Schist"
	sprite "ship/gegno schist a"
	thumbnail "thumbnail/gegno schist a"
	attributes
		category "Medium Freighter"
		licenses
			"Vi Evocati"
		"cost" 3737000
		"shields" 0
		"hull" 10700
		"required crew" 23
		"bunks" 73
		"mass" 2240
		"drag" 8.5
		"heat dissipation" 0.5
		"fuel capacity" 500
		"cargo space" 140
		"outfit space" 298
		"weapon capacity" 100
		"engine capacity" 96
		"reverse thruster slot" 1
		"steering slot" 1
		"thruster slot" 1
		weapon
			"blast radius" 71
			"shield damage" 310
			"hull damage" 660
			"hit force" 700
	outfits
		"Irate Cannon" 6
		"Irate Cannon Turret"
		
		"C7 Brawl Cell"
		"R02 Battlezone Battery"
		"Savagery Pike" 23
		"Irate Carronade"
		
		"RG18 Torch Thruster"
		"RG18 Torch Steering"
		"Hyperdrive"
	engine 0 153.5
	gun -16.5 -181.5 "Irate Cannon"
	gun 16.5 -181.5 "Irate Cannon"
	gun 44.5 -81 "Irate Cannon"
		angle 80
	gun -44.5 -81 "Irate Cannon"
		angle -80
	gun 56.5 30.5 "Irate Cannon"
		angle 112
	gun -56.5 30.5 "Irate Cannon"
		angle -112
	turret 0 -139.5 "Irate Cannon Turret"
	leak "leak" 60 50
	leak "flame" 60 80
	explode "large explosion" 10
	explode "medium explosion" 25
	explode "small explosion" 25
	explode "tiny explosion" 10
	"final explode" "final explosion medium"
	description `Based on the Gegno's old Dolomite, the Schist is a mid-range ship used by the Vi. It can carry a decent amount of cargo, and has enough bunks to carry a whole platoon of warriors. It is the primary vessel used to transport recruits to the front lines, and veterans back to home territories.`
	description `	Although is it lightly armed compared to other Vi ships, Schists still are mounted with a pair of forward facing cannons and a turret so they can bring some type of weaponry to any possible engagement, as well as a set of angled guns for deterring any smaller, faster ships from attempting to flank the vessel.`


ship "Schist" "Schist (Light Load)"
	sprite "ship/gegno schist b"
	thumbnail "thumbnail/gegno schist b"
	add attributes
		"mass" 33
		"drag" 0.15
		"cargo space" 25


ship "Schist" "Schist (Heavy Load)"
	sprite "ship/gegno schist c"
	thumbnail "thumbnail/gegno schist c"
	add attributes
		"bunks" -12
		"mass" 57
		"drag" 0.3
		"cargo space" 49

<<<<<<< HEAD
ship "Rhyolite"
	sprite "ship/gegno rhyolite"
	thumbnail "thumbnail/gegno rhyolite"
	attributes
		category "Interceptor"
		licenses
			"Vi Centurion"
		"cost" 1165000
		"shields" 0
		"hull" 4000
		"required crew" 5
		"bunks" 9
		"mass" 225
		"drag" 4
		"heat dissipation" 0.64
		"fuel capacity" 400
		"cargo space" 30
		"outfit space" 220
		"weapon capacity" 78
		"engine capacity" 100
		weapon
			"blast radius" 28
			"shield damage" 190
			"hull damage" 360
			"hit force" 330
	outfits
		"Irate Cannon" 4
		
		"C7 Brawl Cell"
		"R02 Battlezone Battery"
		"Savagery Pike" 5
		
		"RG18 Torch Thruster"
		"RG18 Torch Steering"
		"Hyperdrive"
	engine -28.5 61.5
	engine 28.5 61.5
	gun -43.5 -15 "Irate Cannon"
	gun 43.5 -15 "Irate Cannon"
	gun -52 -11 "Irate Cannon"
	gun 52 -11 "Irate Cannon"
	leak "leak" 50 40
	leak "flame" 40 70
	explode "medium explosion" 10
	explode "small explosion" 15
	explode "tiny explosion" 10
	"final explode" "final explosion small"
	description `The Rhyolite is a prototype Vi interceptor design constructed by the same shipyard that manufactures the Eclogite and Diorite. Only a few have been produced, and those that exist are currently piloted by a handful of Vi warriors either testing the vessel or owning one privately.`
=======

>>>>>>> 294d7f61

ship "Eclogite"
	sprite "ship/gegno eclogite"
	thumbnail "thumbnail/gegno eclogite"
	attributes
		category "Light Warship"
		licenses
			"Vi Centurion"
		"cost" 2500000
		"shields" 0
		"hull" 6900
		"required crew" 9
		"bunks" 12
		"mass" 550
		"drag" 4.6
		"heat dissipation" 0.56
		"fuel capacity" 400
		"cargo space" 70
		"outfit space" 285
		"weapon capacity" 96
		"engine capacity" 94
		"reverse thruster slot" 1
		"steering slot" 1
		"thruster slot" 1
		weapon
			"blast radius" 36
			"shield damage" 210
			"hull damage" 490
			"hit force" 470
	outfits
		"Choleric Cannon"
		"Irate Cannon" 4
		
		"C7 Brawl Cell"
		"R03 Warforge Battery"
		"Savagery Pike" 9
		
		"RG18 Torch Thruster"
		"RG18 Torch Steering"
		"Hyperdrive"
	engine 0 82
	gun 0 -98 "Choleric Cannon"
	gun -11.5 -53 "Irate Cannon"
	gun 11.5 -53 "Irate Cannon"
	gun -11.5 -29 "Irate Cannon"
	gun 11.5 -29 "Irate Cannon"
	leak "leak" 60 50
	leak "flame" 50 80
	explode "medium explosion" 10
	explode "small explosion" 20
	explode "tiny explosion" 15
	"final explode" "final explosion small"
	description `While the style of longer battleship-esque vessels is a Gegno Vi staple, another shipyard rose to the competition for Vi warship designs. The Eclogite is one of the newest designs in the Vi fleet - a gunboat armed to the teeth with cannons, and maneuverability that the Vi's larger ships lack. It plays the role of a hit-and-run vessel, unloading volleys of shells against a target's armor in a rapid maneuver before adjusting its position for another run.`



ship "Diorite"
	sprite "ship/gegno diorite"
	thumbnail "thumbnail/gegno diorite"
	attributes
		category "Medium Warship"
		licenses
			"Vi Centurion"
		"cost" 3350000
		"shields" 0
		"hull" 7900
		"required crew" 14
		"bunks" 29
		"mass" 952
		"drag" 7.54
		"heat dissipation" 0.56
		"fuel capacity" 500
		"cargo space" 40
		"outfit space" 453
		"weapon capacity" 195
		"engine capacity" 140
		"reverse thruster slot" 1
		"steering slot" 1
		"thruster slot" 1
		weapon
			"blast radius" 90
			"shield damage" 540
			"hull damage" 770
			"hit force" 810
	outfits
		"Choleric Cannon" 3
		"Choleric Cannon Turret" 2
		
		"C17 Warzone Core"
		"R02 Battlezone Battery"
		"Savagery Pike" 14
		"Irate Carronade"
		
		"RG18 Torch Thruster"
		"RG3 Torch Steering"
		"Hyperdrive"
	engine -19.5 132
	engine 0 137
	engine 19.5 132
	gun -6 -160 "Choleric Cannon"
	gun 6 -160 "Choleric Cannon"
	gun 0 116 "Choleric Cannon"
		angle 180
	turret -19.5 -63 "Choleric Cannon Turret"
	turret 19.5 -63 "Choleric Cannon Turret"
	leak "leak" 30 50
	leak "flame" 50 90
	explode "large explosion" 9
	explode "medium explosion" 15
	explode "small explosion" 20
	explode "tiny explosion" 17
	"final explode" "final explosion medium"
	description `Continuing on with the design concept of the Vi's Eclogite, the Diorite is made by a separate shipyard from other larger Vi vessels. It is much more maneuverable than other Vi ships in its class, allowing it to easily keep a bead on other ships its size, and sometimes smaller ones as well.`


ship "Diorite" "Diorite (Ballistic)"
	outfits
		"Ballistic Cannon" 2
		
		"C7 Brawl Cell" 2
		"R01 Skirmish Battery"
		
		"RG18 Torch Thruster"
		# "RG3 Torch Steering" # Extra steering
		"RG15 Torch Steering"
		"Hyperdrive"



ship "Hornfel"
	sprite "ship/gegno hornfel a"
	thumbnail "thumbnail/gegno hornfel a"
	attributes
		category "Medium Warship"
		licenses
			"Vi Centurion"
		"cost" 5052000
		"shields" 0
		"hull" 14600
		"required crew" 32
		"bunks" 48
		"mass" 2960
		"drag" 10.1
		"heat dissipation" 0.38
		"fuel capacity" 600
		"cargo space" 120
		"outfit space" 508
		"weapon capacity" 240
		"engine capacity" 94
		"reverse thruster slot" 1
		"steering slot" 1
		"thruster slot" 1
		weapon
			"blast radius" 90
			"shield damage" 600
			"hull damage" 840
			"hit force" 900
	outfits
		"Irate Cannon" 10
		"Choleric Cannon Turret" 2
		
		"C17 Warzone Core"
		"R03 Warforge Battery"
		"Savagery Pike" 32
		"Irate Carronade" 2
		
		"RG18 Torch Thruster"
		"RG18 Torch Steering"
		"Hyperdrive"
	engine -18 193
	engine 18 193
	gun 18.5 -220 "Irate Cannon"
	gun -18.5 -220 "Irate Cannon"
	gun -24.5 -208 "Irate Cannon"
	gun 24.5 -208 "Irate Cannon"
	gun 29 -120 "Irate Cannon"
		angle 60
	gun -29 -107.5 "Irate Cannon"
		angle -60
	gun -38 -1.5 "Irate Cannon"
		angle -90
	gun 40.5 30 "Irate Cannon"
		angle 90
	gun -29 141.5 "Irate Cannon"
		angle -135
	gun 29 120.5 "Irate Cannon"
		angle 135
	turret 0 -111 "Choleric Cannon Turret"
	turret 0 -42 "Choleric Cannon Turret"
	leak "leak" 60 50
	leak "flame" 60 80
	explode "large explosion" 10
	explode "medium explosion" 25
	explode "small explosion" 25
	explode "tiny explosion" 10
	"final explode" "final explosion medium"
	description `Hornfels are the workhorse of the Gegno Vi's military - decently sized, decently fast, and more than decently armed warships designed for the frontline of operations. Hornfels are also the most configurable ship in the Vi's fleet, lined with many mounting points to support cargo pods, allowing them to provide a secondary transport role for when the Vi require replacement supplies in war. Other variants of Hornfels are instead occasionally found with adjustments to carry a larger armament. This multi-role function is extremely valued and is the reason why the Hornfel is one of the Vi's most popular ships.`


ship "Hornfel" "Hornfel (Light Load)"
	sprite "ship/gegno hornfel b"
	thumbnail "thumbnail/gegno hornfel b"
	add attributes
		"mass" 64
		"drag" 0.64
		"cargo space" 40


ship "Hornfel" "Hornfel (Heavy Load)"
	sprite "ship/gegno hornfel c"
	thumbnail "thumbnail/gegno hornfel c"
	add attributes
		"mass" 112
		"drag" 1.12
		"cargo space" 80


ship "Hornfel" "Hornfel (Heavy Weapons)"
	sprite "ship/gegno hornfel d"
	thumbnail "thumbnail/gegno hornfel d"
	add attributes
		"mass" 108
		"drag" 2.1
		"cargo space" -70
		"outfit space" 20
		"weapon capacity" 70
	outfits
		"Choleric Cannon" 2
		"Irate Cannon" 8
		"Choleric Cannon Turret" 2
		"Irate Cannon Turret"
		
		"C17 Warzone Core"
		"R03 Warforge Battery"
		
		"RG18 Torch Thruster"
		"RG18 Torch Steering"
		"Hyperdrive"
	gun 18.5 -220 "Choleric Cannon"
	gun -18.5 -220 "Choleric Cannon"
	gun -24.5 -208 "Irate Cannon"
	gun 24.5 -208 "Irate Cannon"
	gun 29 -120 "Irate Cannon"
		angle 60
	gun -29 -107.5 "Irate Cannon"
		angle -60
	gun -38 -1.5 "Irate Cannon"
		angle -90
	gun 40.5 30 "Irate Cannon"
		angle 90
	gun -29 141.5 "Irate Cannon"
		angle -135
	gun 29 120.5 "Irate Cannon"
		angle 135
	turret 0 -174 "Irate Cannon Turret"
	turret 0 -111 "Choleric Cannon Turret"
	turret 0 -42 "Choleric Cannon Turret"



ship "Gneiss"
	plural "Gneiss"
	sprite "ship/gegno gneiss"
	thumbnail "thumbnail/gegno gneiss"
	attributes
		category "Heavy Warship"
		licenses
			"Vi Lord"
		"cost" 15066000
		"shields" 0
		"hull" 26300
		"required crew" 112
		"bunks" 162
		"mass" 8256
		"drag" 24.5
		"heat dissipation" 0.22
		"fuel capacity" 500
		"cargo space" 95
		"outfit space" 841
		"weapon capacity" 504
		"engine capacity" 150
		"reverse thruster slot" 1
		"steering slot" 1
		"thruster slot" 1
		weapon
			"blast radius" 150
			"shield damage" 1150
			"hull damage" 1570
			"hit force" 1200
	outfits
		"Irate Cannon" 12
		"Ballistic Cannon Turret" 3
		
		"C17 Warzone Core"
		"R04 Crusade Battery"
		"Savagery Pike" 112
		"Irate Carronade" 3
		
		"RG3 Torch Thruster"
		"RG3 Torch Steering"
		"Hyperdrive"
	engine 0 270
	gun -17 -286 "Irate Cannon"
	gun 17 -286 "Irate Cannon"
	gun -23 -270.5 "Irate Cannon"
	gun 23 -270.5 "Irate Cannon"
	gun -38.5 -192.5 "Irate Cannon"
		angle -60
	gun 39 -185 "Irate Cannon"
		angle 60
	gun 46.5 -66.5 "Irate Cannon"
		angle 90
	gun -58 -14 "Irate Cannon"
		angle -40
	gun -69.5 5.5 "Irate Cannon"
		angle -95
	gun 65.5 9.5 "Irate Cannon"
		angle 45
	gun 66 87 "Irate Cannon"
		angle 135
	gun -55.5 133.5 "Irate Cannon"
		angle -135
	turret 0 -97.5 "Ballistic Cannon Turret"
	turret 0 -23 "Ballistic Cannon Turret"
	turret 0 46 "Ballistic Cannon Turret"
	leak "leak" 50 50
	leak "flame" 80 140
	explode "huge explosion" 18
	explode "large explosion" 30
	explode "medium explosion" 46
	explode "small explosion" 40
	explode "tiny explosion" 80
	"final explode" "final explosion large"
	description `Gneiss battleships are the Gegno Vi's true sword and shield in war. They are slightly older than the Hornfels and Schists, but carry the heaviest armament, bearing three huge mounts dedicated to holding enormous Ballistic Cannons. Gniess also have extremely strong armor plating, and can take a hefty beating while firing threatening broadsides at the opposing force.`
	description `	Unfortunately, in exchange for huge firepower and defensive armor, they lack speed and maneuverability, even when fitted with the largest engine systems the Vi have to offer.`



ship "Granulite"
	sprite "ship/gegno granulite"
	thumbnail "thumbnail/gegno granulite"
	attributes
		category "Heavy Freighter"
		licenses
			"Vi Lord"
		"cost" 16820000
		"shields" 0
		"hull" 21200
		"required crew" 53
		"bunks" 237
		"mass" 10080
		"drag" 44.7
		"heat dissipation" 0.22
		"fuel capacity" 900
		"cargo space" 718
		"outfit space" 651
		"weapon capacity" 216
		"engine capacity" 203
		"reverse thruster slot" 1
		"steering slot" 1
		"thruster slot" 1
		weapon
			"blast radius" 280
			"shield damage" 1550
			"hull damage" 2050
			"hit force" 3950
	outfits
		"Irate Cannon" 11
		"Irate Cannon Turret"
		"Choleric Cannon Turret"
		
		"C7 Brawl Cell" 2
		"C3 Scrap Cell"
		"R03 Warforge Battery" 3
		"Savagery Pike" 53
		
		# "RG3 Torch Thruster" # Extra thruster
		"RG15 Torch Thruster"
		# "RG3 Torch Steering"  # Extra Steering
		"RG15 Torch Steering"
		"Hyperdrive"
	engine 0 266
	engine -48 258
	engine 48 258
	engine 28 263 0.5
	engine -28 263 0.5
	gun -22.5 -269 "Irate Cannon"
	gun 22.5 -269 "Irate Cannon"
	gun 62.5 -186.5 "Irate Cannon"
		angle 45
	gun -74 -165 "Irate Cannon"
		angle -90
	gun 93 -27.5 "Irate Cannon"
		angle 100
	gun -86.5 -60 "Irate Cannon"
		angle -50
	gun 107 -11.5 "Irate Cannon"
		angle 35
	gun -124.5 103.5 "Irate Cannon"
		angle -90
	gun 105 142 "Irate Cannon"
		angle 95
	gun -101 194.5 "Irate Cannon"
		angle -125
	gun 94.5 211 "Irate Cannon"
		angle 150
	turret 0 21 "Choleric Cannon Turret"
	turret -69.5 21 "Irate Cannon Turret"
	leak "leak" 30 50
	leak "flame" 30 80
	leak "big leak" 50 30
	explode "huge explosion" 30
	explode "large explosion" 45
	explode "medium explosion" 35
	explode "small explosion" 25
	"final explode" "final explosion large"
	description `Granulites are descendants of the Gegno's early generation ships used to colonize nearby systems before the invention of the hyperdrive. They now carry hundreds of Vi both in and out of war, and huge cargo loads to supply depots. They are not typically used as warships, but can support enough weaponry to threaten most smaller vessels, or fend off larger ships long enough for reinforcements to arrive.`



# Gegno Scin:

ship "Halite"
	sprite "ship/gegno halite"
	thumbnail "thumbnail/gegno halite"
	attributes
		category "Fighter"
		licenses
			"Scin Hoplologist"
			"Scin Architect"
		"cost" 71000
		"shields" 300
		"hull" 500
		"required crew" 1
		"bunks" 1
		"mass" 30
		"drag" 0.74
		"heat dissipation" 0.95
		"outfit space" 78
		"weapon capacity" 30
		"engine capacity" 21
		"reverse thruster slot" 1
		"steering slot" 1
		"thruster slot" 1
		weapon
			"blast radius" 14
			"shield damage" 160
			"hull damage" 85
			"hit force" 160
	outfits
		"Guile Pulse Laser" 2
		
		"I70 Ameliorate Cell"
		"Plasmasickle"
		
		"SC-1 Plasma Engines"
	engine -11 42
	engine 11 42
	gun -18.5 -44.5 "Guile Pulse Laser"
	gun 18.5 -44.5 "Guile Pulse Laser"
	leak "leak" 60 50
	explode "small explosion" 8
	explode "tiny explosion" 10
	description `Halites are a successful experimental test platform designed by the Gegno Scin. They are the Gegno's first fighter-based craft, and the first to equip both early-stage pulse weapon and shield technology; almost half the hull is dedicated to these new developments.`
	description `	Able to bring a swarm of instant damage to slow-moving Vi warships while under protective shielding, a large number of these ships are seen aboard Scin carrier craft.`
	description `	Fighters do not come equipped with a hyperdrive. You cannot carry a fighter unless you have a ship in your fleet with a fighter bay.`



ship "Mica"
	sprite "ship/gegno mica"
	thumbnail "thumbnail/gegno mica"
	attributes
		category "Transport"
		licenses
			"Scin Adjutant"
		"cost" 201000
		"shields" 0
		"hull" 700
		"required crew" 1
		"bunks" 10
		"mass" 90
		"drag" 1.9
		"heat dissipation" 0.6
		"fuel capacity" 400
		"cargo space" 36
		"outfit space" 118
		"weapon capacity" 0
		"engine capacity" 50
		"reverse thruster slot" 1
		"steering slot" 1
		"thruster slot" 1
		weapon
			"blast radius" 18
			"shield damage" 40
			"hull damage" 132
			"hit force" 210
	outfits
		"C3 Scrap Cell"
		"R01 Skirmish Battery"
		"Plasma Grenades"
		
		"SC-12 Plasma Thruster"
		"SC-12 Plasma Steering"
		"Hyperdrive"
	engine 0 40
	leak "leak" 30 40
	explode "small explosion" 4
	explode "tiny explosion" 12
	description `The Mica is the Gegno Scin's take on a shuttlecraft, and is based on the Shale and the Vi's Slate. It is ever so slightly smaller, since the Scin aren't as large, but carries newer engine systems so it is almost twice as fast as the Shale and the Slate.`



ship "Coesite"
	sprite "ship/gegno coesite"
	thumbnail "thumbnail/gegno coesite"
	attributes
		category "Light Warship"
		licenses
			"Scin Adjutant"
		"cost" 1872000
		"shields" 0
		"hull" 5600
		"required crew" 8
		"bunks" 14
		"mass" 460
		"drag" 4.6
		"heat dissipation" 0.61
		"fuel capacity" 500
		"cargo space" 40
		"outfit space" 264
		"weapon capacity" 86
		"engine capacity" 80
		"reverse thruster slot" 1
		"steering slot" 1
		"thruster slot" 1
		weapon
			"blast radius" 40
			"shield damage" 240
			"hull damage" 460
			"hit force" 440
	outfits
		"Astuit Battery" 2
		
		"C7 Brawl Cell"
		"C3 Scrap Cell"
		"R01 Skirmish Battery"
		"R02 Battlezone Battery"
		"Plasmasickle" 6
		"Plasma Grenades" 2
		
		"SC-12 Plasma Thruster"
		"SC-14 Plasma Steering"
		# "SC-1 Plasma Engines" # Extra thruster and steering
		"Hyperdrive"
	engine 47 85
	engine -47 85
	engine 32 84 0.5
	engine -32 84 0.5
	turret -25.5 -25.5 "Astuit Battery"
	turret 25.5 -25.5 "Astuit Battery"
	leak "leak" 60 50
	leak "flame" 50 80
	explode "medium explosion" 6
	explode "small explosion" 24
	explode "tiny explosion" 18
	"final explode" "final explosion small"
	description `Coesites are smaller warships that the Scin use as screening vessels during battles with the Vi. They are speedy and carry two turret mounts which allow them to always be orbiting and firing on the move. Being a smaller design, these ships are relatively easy to manufacture, and are often fielded in groups so they may overtake vessels much larger than them.`



ship "Tridymite"
	sprite "ship/gegno tridymite"
	thumbnail "thumbnail/gegno tridymite"
	attributes
		category "Transport"
		licenses
			"Scin Architect"
			"Scin Hoplologist"
		"cost" 1170000
		"shields" 0
		"hull" 4000
		"required crew" 7
		"bunks" 29
		"mass" 380
		"drag" 4.2
		"heat dissipation" 0.59
		"fuel capacity" 800
		"cargo space" 56
		"outfit space" 200
		"weapon capacity" 0
		"engine capacity" 86
		"reverse thruster slot" 1
		"steering slot" 1
		"thruster slot" 1
		"outfit scan power" 18
		"outfit scan efficiency" 8
		"cargo scan power" 6
		"cargo scan efficiency" 2
		weapon
			"blast radius" 35
			"shield damage" 220
			"hull damage" 430
			"hit force" 410
	outfits
		"C7 Brawl Cell"
		"R02 Battlezone Battery"
		"Plasmasickle" 3
		"Plasma Grenades" 4
		
		"SC-14 Plasma Thruster"
		"SC-14 Plasma Steering"
		"Hyperdrive"
	engine 44.5 63
		zoom 0.9
	engine -44.5 63
		zoom 0.9
	engine 0 60
	leak "leak" 50 40
	leak "flame" 40 70
	explode "medium explosion" 3
	explode "small explosion" 19
	explode "tiny explosion" 14
	"final explode" "final explosion small"
	description `Built upon a similar frame to the Coesite, the Tridymite serves as a small luxury transport vessel for the Gegno Scin. Tridymites are typically used as research vessels, transporting crews of scientists from one location to another, or as private vessels for top ranking Scin scientists. Additionally, Tridymites can occasionally be seen used as a scout craft by the military, equipped with an early prototype scanner system built into the frame.`



ship "Felsic"
	sprite "ship/gegno felsic"
	thumbnail "thumbnail/gegno felsic"
	attributes
		category "Utility"
		licenses
			"Scin Architect"
			"Scin Hoplologist"
		"cost" 3955000
		"shields" 0
		"hull" 9100
		"required crew" 18
		"bunks" 53
		"mass" 2260
		"drag" 8.3
		"heat dissipation" 0.5
		"fuel capacity" 500
		"cargo space" 150
		"outfit space" 322
		"weapon capacity" 109
		"engine capacity" 106
		"reverse thruster slot" 1
		"steering slot" 1
		"thruster slot" 1
		weapon
			"blast radius" 74
			"shield damage" 340
			"hull damage" 650
			"hit force" 690
	outfits
		"Astuit Battery" 3
		
		"C17 Warzone Core"
		"R02 Battlezone Battery"
		"Plasmasickle" 9
		"Plasma Grenades" 9
		
		"SC-14 Plasma Thruster"
		"SC-14 Plasma Steering"
		# "SC-12 Plasma Steering" # Extra Steering
		"Hyperdrive"
	engine -18.5 155.5
	engine 18.5 155.5
	turret 0 -73.5 "Astuit Battery"
	turret -41.5 84.5 "Astuit Battery"
	turret 41.5 84.5 "Astuit Battery"
	leak "leak" 60 50
	leak "flame" 60 80
	explode "large explosion" 7
	explode "medium explosion" 20
	explode "small explosion" 28
	explode "tiny explosion" 16
	"final explode" "final explosion medium"
	description `Felsics are based on Schists, but offer many upgrades in exchange for less durability. The Scin have opted for three turret mounts, as well as expanded capacity for outfits, weapons, and engines. All this allows these ships to perform logistical duties as well as doubling as a secondary combat vessel, making up for the lack of a dedicated Scin warship.`



ship "Feldspar"
	sprite "ship/gegno feldspar"
	thumbnail "thumbnail/gegno feldspar"
	attributes
		category "Heavy Warship"
		licenses
			"Scin Architect"
			"Scin Hoplologist"
		"cost" 14760000
		"shields" 0
		"hull" 20700
		"required crew" 133
		"bunks" 192
		"mass" 8720
		"drag" 26.2
		"heat dissipation" 0.3
		"fuel capacity" 600
		"cargo space" 82
		"outfit space" 566
		"weapon capacity" 234
		"engine capacity" 172
		"reverse thruster slot" 1
		"steering slot" 1
		"thruster slot" 1
		weapon
			"blast radius" 180
			"shield damage" 1650
			"hull damage" 1200
			"hit force" 1000
	outfits
		"Acuit Artillery" 2
		
		"C27 Campaign Core"
		"R03 Warforge Battery"
		"Plasmasickle" 66
		"Plasma Grenades" 66
		
		"SC-15 Plasma Thrusters"
		# "SC-12 Plasma Steering" # Extra thruster
		"SC-14 Plasma Steering"
		"Hyperdrive"
	engine 31 194
	engine -31 194
	"reverse engine" -36 -186
		zoom 0.7
	"reverse engine" 36 -186
		zoom 0.7
	"steering engine" 108 34
		zoom 0.7
		angle -58
		left
	"steering engine" -108 34
		zoom 0.7
		angle 58
		right
	turret -74.5 13 "Acuit Artillery"
	turret 74.5 13 "Acuit Artillery"
	bay "Fighter" -73 -173.5
		"launch effect" "scin launch"
		over
	bay "Fighter" 73 -173.5
		"launch effect" "scin launch"
		over
	bay "Fighter" -70 -98
		"launch effect" "scin launch"
		over
	bay "Fighter" 70 -98
		"launch effect" "scin launch"
		over
	bay "Fighter" -65.5 120
		"launch effect" "scin launch"
		angle -180
		over
		"launch effect" "scin launch"
	bay "Fighter" 65.5 120
		"launch effect" "scin launch"
		angle -180
		over
	leak "leak" 50 50
	leak "flame" 80 140
	explode "huge explosion" 18
	explode "large explosion" 30
	explode "medium explosion" 46
	explode "small explosion" 50
	explode "tiny explosion" 40
	"final explode" "final explosion large"
	description `The mighty Feldspar is a Scin creation to behold. As a testbed for the new Halite fighters, Feldspars bring their own small fleets with them and overwhelm their enemy. They were also designed as a semi-experimental platform, built around a brand new multi-engine system and the latest in Gegno plasma technology.`
	description `	Able to keep a decent stance away from a battle while putting down artillery fire, Feldspars are quite a dangerously well-rounded ship for their size. On the downside, they are more susceptible to hull damage like any other Scin warship, especially when alone. As such, they rely on their fighters to keep their enemies at a distance.`



ship "Epidote"
	sprite "ship/gegno epidote"
	thumbnail "thumbnail/gegno epidote"
	attributes
		category "Utility"
		licenses
			"Scin Architect"
			"Scin Hoplologist"
		"cost" 14454000
		"shields" 0
		"hull" 16900
		"required crew" 102
		"bunks" 170
		"mass" 9168
		"drag" 28.2
		"heat dissipation" 0.32
		"fuel capacity" 600
		"cargo space" 430
		"outfit space" 552
		"weapon capacity" 166
		"engine capacity" 182
		"reverse thruster slot" 1
		"steering slot" 1
		"thruster slot" 1
		weapon
			"blast radius" 216
			"shield damage" 1920
			"hull damage" 1630
			"hit force" 3200
	outfits
		"Astuit Battery" 2
		"Acuit Artillery"
		
		"C7 Brawl Cell"
		"C17 Warzone Core"
		"R02 Battlezone Battery"
		"R03 Warforge Battery"
		"Plasmasickle" 51
		"Plasma Grenades" 51
		
		"SC-15 Plasma Thrusters"
		"SC-14 Plasma Steering" # Extra Steering
		"Hyperdrive"
	engine 64 188
	engine -64 188
	"reverse engine" 66 -155
	"reverse engine" -66 -155
	turret 0 -144.5 "Astuit Battery"
	turret 0 -27 "Astuit Battery"
	turret 0 65 "Acuit Artillery"
	bay "Fighter" 0 122
		"launch effect" "scin launch"
		angle -180
		under
	bay "Fighter" 0 180
		"launch effect" "scin launch"
		angle -180
		under
	leak "leak" 10 40
	leak "flame" 40 70
	leak "big leak" 30 50
	explode "huge explosion" 15
	explode "large explosion" 42
	explode "medium explosion" 42
	explode "small explosion" 38
	"final explode" "final explosion large"
	description `Epidotes are large independent research platforms with adequately-sized cargo holds, allowing them to perform as a reliable heavy freighter for the Gegno Scin. A large number of bunks either help transport groups of Scin scientists to their project destinations, or allow for mobile on-board demonstrations and observations. Each Epidote is equipped with a rear fighter docking bay capable of carrying two Halites, typically used to ship Halite fighters around Scin space to resupply carriers. Thanks to these fighters and the Epidotes' three dorsal turrets, they can also be used as a secondary warship when needed.`
	description `	Like other Gegno Scin ships, Epidotes themselves are an experimental test bed; they are built around the same large engine system tested on Feldspars, making them notably fast for their size.`



ship "Kyanite"
	sprite "ship/gegno kyanite"
	thumbnail "thumbnail/gegno kyanite"
	attributes
		category "Utility"
		"cost" 28870000
		"shields" 0
		"hull" 13650
		"required crew" 66
		"bunks" 93
		"mass" 5910
		"drag" 22.6
		"heat dissipation" 0.33
		"fuel capacity" 400
		"cargo space" 76
		"outfit space" 380
		"weapon capacity" 202
		"engine capacity" 160
		"reverse thruster slot" 1
		"steering slot" 1
		"thruster slot" 1
		"energy capacity" 21300
		"energy generation" 11.3
		"heat generation" 27.2
		"outfit scan power" 18
		"outfit scan efficiency" 8
		"cargo scan power" 6
		"cargo scan efficiency" 2
		weapon
			"blast radius" 197
			"shield damage" 2030
			"hull damage" 1440
			"hit force" 2800
	outfits
		"Astuit Battery" 2
		"Acuit Artillery"

		"Plasmasickle" 33
		"Plasma Grenades" 33

		"SC-14 Plasma Thruster"  # Extra thruster
		"SC-14 Plasma Steering"  # Extra steering
		"Hyperdrive"
	"steering engine" -84 -100 0.5
		angle 58.5
		right
	"steering engine" 84 -100 0.5
		angle -58.5
		left
	engine -15 140
	engine 15 140
	engine -28.5 169
	engine 28.5 169
	gun -40 -350
	gun 40 -350
	gun 0 -62.5
	turret -46 -102 "Astuit Battery"
	turret 46 -102 "Astuit Battery"
	turret 0 69 "Acuit Artillery"
	leak "leak" 20 50
	leak "flame" 90 160
	leak "big leak" 30 50
	explode "huge explosion" 12
	explode "large explosion" 46
	explode "medium explosion" 44
	explode "small explosion" 30
	"final explode" "final explosion large"
	description `Kyanites are intricately-built test platforms for Gegno Scin technology, equipped with an extensive built-in power system and energy reserve able to support many types of outfits. Weapon experimentation, the most common practice of Kyanites, is recorded by various scanner instruments littering the two long structures on the front of the hull. Despite being weapon research vessels, Kyanites are not combat-capable due to how exposed their systems are and how little hull covers them. These systems are also very expensive and difficult to produce, so only a small amount of Kyanites are found in service.`
	description `	The scanner system found on the Tridymite was originally developed and tested on Kyanite platforms, eventually becoming integrated into the hull as well.`


ship "Kyanite" "Kyanite (Guile)"
	outfits
		"Guile Pulse Laser" 2

		"Plasmasickle" 33
		"Plasma Grenades" 33

		"SC-14 Plasma Thruster" # Extra thruster
		"SC-14 Plasma Steering" # Extra steering
		"Hyperdrive"

	gun "Guile Pulse Laser"
	gun "Guile Pulse Laser"
	gun
	turret
	turret
	turret


ship "Kyanite" "Kyanite (Acumen)"
	outfits
		"Acumen Bolt Cannon"

		"Plasmasickle" 33
		"Plasma Grenades" 33

		"SC-14 Plasma Thruster" # Extra thruster
		"SC-14 Plasma Steering" # Extra steering
		"Hyperdrive"

	gun
	gun
	gun "Acumen Bolt Cannon"
	turret
	turret
	turret<|MERGE_RESOLUTION|>--- conflicted
+++ resolved
@@ -460,11 +460,8 @@
 	description `Dunites are unique vessels designed by the Gegno Vi entirely for the purpose of dueling. It is a hodgepodge of parts, simply being an engine, power system, cockpit, and Irate Cannon mashed together without any regard to structural integrity. The most notable feature is a long mace-like protrusion next to the Irate Cannon which is used for jousting and ramming other duelists.`
 	description `	Being a mangled mess of machinery designed for only a single purpose, Dunites do not come equipped with nor have room for hyperdrives, and are purely intrastellar craft.`
 
-<<<<<<< HEAD
-=======
-
-
->>>>>>> 294d7f61
+
+
 ship "Augen"
 	sprite "ship/gegno augen"
 	thumbnail "thumbnail/gegno augen"
@@ -716,7 +713,8 @@
 		"drag" 0.3
 		"cargo space" 49
 
-<<<<<<< HEAD
+
+
 ship "Rhyolite"
 	sprite "ship/gegno rhyolite"
 	thumbnail "thumbnail/gegno rhyolite"
@@ -765,9 +763,8 @@
 	explode "tiny explosion" 10
 	"final explode" "final explosion small"
 	description `The Rhyolite is a prototype Vi interceptor design constructed by the same shipyard that manufactures the Eclogite and Diorite. Only a few have been produced, and those that exist are currently piloted by a handful of Vi warriors either testing the vessel or owning one privately.`
-=======
-
->>>>>>> 294d7f61
+
+
 
 ship "Eclogite"
 	sprite "ship/gegno eclogite"
