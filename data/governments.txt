--- conflicted
+++ resolved
@@ -879,13 +879,10 @@
 		"Hai" .01
 		"Hai (Wormhole Access)" .01
 		"Pirate" -.01
-<<<<<<< HEAD
+		"Pirate (Devil-Run Gang)" -.01
 		"Gegno" 1
 		"Gegno Vi" .01
 		"Gegno Scin" .01
-=======
-		"Pirate (Devil-Run Gang)" -.01
->>>>>>> ecfeea28
 	"hostile hail" "hostile quarg"
 	"hostile disabled hail" "hostile quarg"
 
@@ -1163,12 +1160,8 @@
 		"Hai Merchant (Sympathizers)" -.01
 		"Hai Merchant (Human)" -.01
 		"Hai (Unfettered)" -.01
-<<<<<<< HEAD
-
-=======
 		"Bounty Hunter that Won't Enter Hai Space" -.01
 		"Deep Security that won't enter wormhole" -.01
 		"Free Worlds that won't enter wormhole" -.01
 		"Republic that won't enter wormhole" -.01
 		"Human Alliance that won't enter wormhole" -.01
->>>>>>> ecfeea28
