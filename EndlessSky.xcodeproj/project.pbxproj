--- conflicted
+++ resolved
@@ -219,17 +219,14 @@
 		62A405B91D47DA4D0054F6A0 /* FogShader.h */ = {isa = PBXFileReference; fileEncoding = 4; lastKnownFileType = sourcecode.c.h; name = FogShader.h; path = source/FogShader.h; sourceTree = "<group>"; };
 		62C311181CE172D000409D91 /* Flotsam.cpp */ = {isa = PBXFileReference; fileEncoding = 4; lastKnownFileType = sourcecode.cpp.cpp; name = Flotsam.cpp; path = source/Flotsam.cpp; sourceTree = "<group>"; };
 		62C311191CE172D000409D91 /* Flotsam.h */ = {isa = PBXFileReference; fileEncoding = 4; lastKnownFileType = sourcecode.c.h; name = Flotsam.h; path = source/Flotsam.h; sourceTree = "<group>"; };
-		6A5716311E25BE6F00585EB2 /* CollisionSet.cpp */ = {isa = PBXFileReference; fileEncoding = 4; lastKnownFileType = sourcecode.cpp.cpp; name = CollisionSet.cpp; path = source/CollisionSet.cpp; sourceTree = "<group>"; };
-		6A5716321E25BE6F00585EB2 /* CollisionSet.h */ = {isa = PBXFileReference; fileEncoding = 4; lastKnownFileType = sourcecode.c.h; name = CollisionSet.h; path = source/CollisionSet.h; sourceTree = "<group>"; };
-<<<<<<< HEAD
 		938E07E0235970CE00DC2C2B /* FormationPattern.cpp */ = {isa = PBXFileReference; fileEncoding = 4; lastKnownFileType = sourcecode.cpp.cpp; name = FormationPattern.cpp; path = source/FormationPattern.cpp; sourceTree = "<group>"; };
 		938E07E1235970CE00DC2C2B /* FormationPattern.h */ = {isa = PBXFileReference; fileEncoding = 4; lastKnownFileType = sourcecode.c.h; name = FormationPattern.h; path = source/FormationPattern.h; sourceTree = "<group>"; };
 		938E07E2235970CE00DC2C2B /* FormationPositioner.cpp */ = {isa = PBXFileReference; fileEncoding = 4; lastKnownFileType = sourcecode.cpp.cpp; name = FormationPositioner.cpp; path = source/FormationPositioner.cpp; sourceTree = "<group>"; };
 		938E07E3235970CE00DC2C2B /* FormationPositioner.h */ = {isa = PBXFileReference; fileEncoding = 4; lastKnownFileType = sourcecode.c.h; name = FormationPositioner.h; path = source/FormationPositioner.h; sourceTree = "<group>"; };
-=======
+		6A5716311E25BE6F00585EB2 /* CollisionSet.cpp */ = {isa = PBXFileReference; fileEncoding = 4; lastKnownFileType = sourcecode.cpp.cpp; name = CollisionSet.cpp; path = source/CollisionSet.cpp; sourceTree = "<group>"; };
+		6A5716321E25BE6F00585EB2 /* CollisionSet.h */ = {isa = PBXFileReference; fileEncoding = 4; lastKnownFileType = sourcecode.c.h; name = CollisionSet.h; path = source/CollisionSet.h; sourceTree = "<group>"; };
 		6DCF4CF2972F569E6DBB8578 /* CategoryTypes.h */ = {isa = PBXFileReference; fileEncoding = 4; lastKnownFileType = sourcecode.c.h; name = CategoryTypes.h; path = source/CategoryTypes.h; sourceTree = "<group>"; };
 		86AB4B6E9C4C0490AE7F029B /* EsUuid.h */ = {isa = PBXFileReference; fileEncoding = 4; lastKnownFileType = sourcecode.c.h; name = EsUuid.h; path = source/EsUuid.h; sourceTree = "<group>"; };
->>>>>>> 43fa300c
 		8E8A4C648B242742B22A34FA /* Weather.cpp */ = {isa = PBXFileReference; fileEncoding = 4; lastKnownFileType = sourcecode.cpp.cpp; name = Weather.cpp; path = source/Weather.cpp; sourceTree = "<group>"; };
 		950742538F8CECF5D4168FBC /* EsUuid.cpp */ = {isa = PBXFileReference; fileEncoding = 4; lastKnownFileType = sourcecode.cpp.cpp; name = EsUuid.cpp; path = source/EsUuid.cpp; sourceTree = "<group>"; };
 		98104FFDA18E40F4A712A8BE /* CoreStartData.h */ = {isa = PBXFileReference; fileEncoding = 4; lastKnownFileType = sourcecode.c.h; name = CoreStartData.h; path = source/CoreStartData.h; sourceTree = "<group>"; };
