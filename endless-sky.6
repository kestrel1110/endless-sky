--- conflicted
+++ resolved
@@ -1,8 +1,4 @@
-<<<<<<< HEAD
-.TH endless\-sky 6 "22 Jun 2024" "ver. 0.10.9-alpha" "Endless Sky"
-=======
-.TH endless\-sky 6 "25 May 2024" "ver. 0.10.8-delta" "Endless Sky"
->>>>>>> 294d7f61
+.TH endless\-sky 6 "22 Jun 2024" "ver. 0.10.9-delta" "Endless Sky"
 
 .SH NAME
 endless\-sky \- a space exploration and combat game.
