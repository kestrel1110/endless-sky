Welcome to Endless Sky!
<<<<<<< HEAD
version 0.10.7
=======
version 0.10.7-delta

>>>>>>> bc360e26

The player's manual and other
resources are available at:
https://endless-sky.github.io

This game is open source.
To report bugs, give feedback,
or contribute to story writing,
artwork, or programming, visit:
- https://endless-sky.github.io
- The game's Steam forums
- Discord (invite: ZeuASSx)

Creator and Lead Programmer
  Michael Zahniser

Developers
  Amazinite
  Anarchist2
  Benjamin Hauch
  MCOfficer
  Peter van der Meer
  Pointedstick
  Quantumshark
  Quyykk
  roadrunner56
  Saugia
  tibetiroka
  warp-core
  W1zrad
  Zitchas

Major Programming
  AdamKauffman
  Amazinite
  Benjamin Hauch
  CyberShadow
  db47h
  Elyssaen
  EndrosG
  flaviojs
  Frederick Goy IV
  guillochon
  Hadron1776
  kozbot
  MarcelineVQ
  NomadicVolcano
  oo13
  Peter van der Meer

Storyline & Faction Authors
  Amazinite
  Arachi-Lover
  beccabunny
  Lia Gerty
  LocalGod79
  MasterOfGrey
  Peter van der Meer
  Pointedstick
  Saugia
  TheUnfetteredOne
  Zitchas

Editors & Proofreaders
  Arrow2thekn33
  bene-dictator
  Bladewood
  EjoThims
  Fzzr
  jafdy
  Janaszar
  LocalGod79
  MCOfficer
  Moonbeam
  RecursiveParadox
  roadrunner56
  Tadrix
  temtemy
  Terin
  tibetiroka
  W1zrad
  Zearth Goh aka TheMarksman

Artwork
  Michael Zahniser (CC-BY-SA-4.0)
  Maximilian Korber (CC-BY-SA-4.0)
  Iaz Poolar (CC-BY-SA-4.0)
  Matthew Smestad (CC-BY-SA-4.0)
  Amazinite (CC-BY-SA-4.0)
  Nate Graham (CC-BY-SA-4.0)
  Evan Fluharty (CC-BY-SA-4.0)
  Nick Barry (CC-BY-SA-3.0)
  ESO / L. Calcada (CC-BY-4.0)
  Becca Tommaso (CC-BY-SA-4.0)
  Frederick Goy IV (CC-BY-SA-4.0)
  Zachary Siple (CC-BY-SA-4.0)
  Darcy Manoel (CC-BY-SA-4.0)
  Lia Gerty (CC-BY-SA-4.0)
  @Karirawri (CC-BY-SA-4.0)
  Gef. Taubenbrust (CC-BY-SA-4.0)
  Saugia (CC-BY-SA-4.0)

Photos from Wikimedia Commons
  Berthold Werner (CC-BY-SA-3.0)
  Dmitry A. Mottl (CC-BY-SA-3.0)
  Myrabella (CC-BY-SA-3.0)
  Matthew Field (CC-BY-SA-3.0)
and other photographers
  Chris Pickel (CC-BY-SA-4.0)
  Michael Wilson (CC-BY-SA-4.0)
  @harro.eu (CC-BY-SA-4.0)
  @Iridium Ore (CC-BY-SA-4.0)
  Eric Denni (CC-BY-SA-4.0)
and from public domain sources
  NASA
  US Geological Survey
  Library of Congress
  US Army
  morguefile.com
  unsplash.com

Sounds from public domain sources
  freesound.org

For a full list of attributions,
see the "copyright" file.

Beta Testers
  Remi Verschelde
  Adam Borowski
  Greg Pettigrew
  Russell Zahniser
  John Harvey
  Sean Fahey
  Mauricio Gomes
  Iaz Poolar

Thank you to all the following
people on GitHub who have
contributed to Endless Sky:
  10010101001
  1010todd
  3agleEmpire
  7even
  a4358
  abenkovskii
  AdamKauffman
  akien-mga
  AlbertNewton
  AlekSeaLion
  alex116
  AlexBassett
  alexrovw
  alextd
  Alkallid
  Amacita
  Amazinite
  AmbushedRaccoon
  AMDmi3
  anarcat
  Anarchist2
  Aneutronic
  AntimatterReactor
  AraCaputDraco
  Arachi-Lover
  aradapilot
  a-random-lemurian
  arkhne
  Arrow2thekn33
  ashdnazg
  Aurelite
  AvianGeneticist
  Azure3141
  barthalion
  beccabunny
  Beed-git
  bene-dictator
  benflodge
  BlackVegetable
  Bladewood
  BlazingDiesel
  bobrobbow
  bojidar-bg
  brendanjones
  Brick63
  captain0xff
  ChamEV
  comnom
  corecontingency
  Corraban2
  CyberShadow
  czartrak
  Daeridanii1
  daggs1
  danaris
  DarcyManoel
  dashkal16
  davidarcher
  davidwhitman
  dazuma
  db47h
  DeBlister
  Deltaspace0
  DimlyMoonbeam
  DingusShingleton
  Disiuze
  DJF113
  doches
  dorbarker
  DownsB
  dplepage
  dragonmaus
  DrBlight
  dreness
  Dschiltt
  dseomn
  dufferzafar
  dzhu
  eebop
  eflyon
  EjoThims
  elgeonmb
  Eloraam
  Elyssaen
  Ember369
  EndrosG
  enot888
  EricFromCanada
  Faileas
  fakepass
  fcfort
  Ferociousfeind
  fingolfin
  finite-galaxy
  FixItYondu
  flaviojs
  Floppa-Priest
  flowers9
  FoxSylv
  FranchuFranchu
  Fzzr
  Galaucus
  gecko-locator
  guillochon
  gunqqer
  Hacklin
  Hadron1776
  har9862
  Hatrask
  Hecter94
  heirecka
  hexarobi
  hexagonrecursion
  hmglasgow
  Hurleveur
  Hyugat
  InfiniteDonuts
  infinitewarp
  ItsNickBarry
  jafdy
  Jamibaraki
  Janaszar
  JanErikAhrens
  janisozaur
  jarekchr
  jarmokivekas
  jerith
  jjhankins
  jmathes
  jmhorjus
  joshumu
  jostephd
  jozef-mitro
  Jugosloven1612
  Just-Existing
  justinnhli
  justinw1320
  kaol
  Karirawri
  Kepler-69c
  kestrel1110
  kilobyte
  kkuchta
  Koranir
  kozbot
  Kryes-Omega
  lantzk
  LazerLit
  leklachu
  LepRyot
  lheckemann
  Lineth
  LocalGod79
  Lorantine
  LordInsane
  LorenzoBolla
  Luckz
  luiges90
  LukeMarlin
  lumbar527
  macfreek
  Mach565
  MageKing17
  MagicMuscleMan
  Mailaender
  MarcelineVQ
  MasterOfGrey
  Matteo Mazzitti
  mattsoulanille
  maxrd2
  McloughlinGuy
  MCOfficer
  MessyMix
  michel-slm
  mike-f1
  MillerNerd
  mimirzero
  mOctave
  mootootwo
  Mr-L-oof
  naehc
  Nams-2
  nathan-b
  Nescio0
  neurotrope
  nobodywasishere
  NomadicVolcano
  nothing-but-the-rain
  NRK4
  ntabris
  OcelotWalrus
  oo13
  opusforlife2
  Ornok
  ovari
  OverYrPaygrade
  pakyinw
  PaulBlay
  PeacefulPotato
  pega3
  perey
  Petersupes
  petervdmeer
  peteryager
  ph2000
  ph2000bis
  PhaedrusES
  pilover100
  pkubaj
  plague006
  Pointedstick
  prophile
  pscamman
  Pshy0
  Quantumshark
  quyykk
  Rakete1111
  ravenshining
  real-dam
  realityforge
  Red-57
  RedDeadUndead
  redschalken
  ReimeiSky
  reizbar
  RestingImmortal
  retrue
  RighthandSon
  Ririshi
  RisingLeaf
  rlane
  roadrunner56
  Rob59er
  Rocketeer456
  rovermicrover
  rrigby
  rugk
  rzahniser
  salarua
  salqadri
  samoja12
  samrocketman
  Sandwichs-del
  saraswativ23
  Saugia
  schrauger
  Scrinarii1337
  ScruffyKitty
  sdennie
  seanfahey
  sevu
  sfiera
  shitwolfymakes
  sigus
  skilaa
  skyegallup
  Smedley-SC
  solardawning
  SolraBizna
  SpearDane
  starscollide5
  StrawberryDelite
  strollcata
  SubstandardZeal
  Tadrix
  Tangle10
  tboby
  tehhowch
  temtemy
  Terin
  The-Legendary-M
  thebigh2014
  TheMarksman-ES
  thenerdfreak
  TheUnfetteredOne
  thewierdnut
  thomasballinger
  ThrawnCA
  ThrosturX
  Thunderforge
  tibetiroka
  tiennou
  timbennett
  TJesionowski
  tmbutterworth
  toilethinges
  TomGoodIdea
  TotalCaesar659
  tstanke
  TurkeyMcMac
  Turtleroku
  tux2603
  unjown
  UnorderedSigh
  VeryGoodDog
  Vilhelm16
  vitalchip
  W1zrad
  Waffleship
  Waladil
  wallphoenix
  warp-core
  waterhouse
  Wedge009
  whismerhill
  willbeason
  williaji
  wispborne
  wjbotham
  wjp
  Wrzlprnft
  xxxyyyqqq12345
  YellowApple
  yjhn
  yobbo2020
  ZBok
  ziproot
  Zitchas
  zlonghofer
  zwparchman

Special thanks to MCOfficer for
creating, managing, and hosting
the ESLauncher, nightly, &
continuous builds that make so
much of this work possible.<|MERGE_RESOLUTION|>--- conflicted
+++ resolved
@@ -1,10 +1,5 @@
 Welcome to Endless Sky!
-<<<<<<< HEAD
-version 0.10.7
-=======
 version 0.10.7-delta
-
->>>>>>> bc360e26
 
 The player's manual and other
 resources are available at:
