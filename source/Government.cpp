--- conflicted
+++ resolved
@@ -720,7 +720,6 @@
 
 
 
-<<<<<<< HEAD
 int Government::Fines(const Ship *ship) const
 {
 	// If this government doesn't fine anything it won't fine this outfit.
@@ -731,7 +730,10 @@
 		if(it.first == ship->ModelName())
 			return it.second;
 	return ship->BaseAttributes().Get("illegal");
-=======
+}
+
+
+
 bool Government::FinesContents(const Ship *ship) const
 {
 	for(auto &it : ship->Outfits())
@@ -739,7 +741,6 @@
 			return true;
 
 	return ship->Cargo().IllegalCargoFine(this);
->>>>>>> 64155b07
 }
 
 
