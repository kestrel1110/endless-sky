--- conflicted
+++ resolved
@@ -429,17 +429,12 @@
 		else if(it->second.type & Orders::REQUIRES_TARGET)
 		{
 			shared_ptr<Ship> ship = it->second.target.lock();
-<<<<<<< HEAD
+			shared_ptr<Minable> asteroid = it->second.targetAsteroid.lock();
 			// Check if the target ship itself is targetable, or if it is one of your ship that you targeted.
 			bool invalidTarget = !ship || (!ship->IsTargetable() && it->first->GetGovernment() != ship->GetGovernment()) ||
 				(ship->IsDisabled() && it->second.type == Orders::ATTACK);
-=======
-			shared_ptr<Minable> asteroid = it->second.targetAsteroid.lock();
-			// Check if the target ship itself is targetable.
-			bool invalidTarget = !ship || !ship->IsTargetable() || (ship->IsDisabled() && it->second.type == Orders::ATTACK);
 			// Alternately, if an asteroid is targeted, then not an invalid target.
 			invalidTarget &= !asteroid;
->>>>>>> a5342f13
 			// Check if the target ship is in a system where we can target.
 			// This check only checks for undocked ships (that have a current system).
 			bool targetOutOfReach = !ship || (it->first->GetSystem() && ship->GetSystem() != it->first->GetSystem()
