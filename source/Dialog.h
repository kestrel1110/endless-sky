--- conflicted
+++ resolved
@@ -55,7 +55,6 @@
 	Dialog(T *t, void (T::*fun)(const std::string &), const std::string &text, std::string initialValue = "",
 		Truncate truncate = Truncate::NONE);
 
-<<<<<<< HEAD
 	// This callback requests text input but with validation. The "ok" button is disabled
 	// if the validation callback returns false.
 	template <class T>
@@ -63,9 +62,7 @@
 			bool (T::*validate)(const std::string &),
 			std::string initialValue = "",
 			Truncate truncate = Truncate::NONE);
-	
-=======
->>>>>>> c9cc144b
+
 template <class T>
 	Dialog(T *t, void (T::*fun)(), const std::string &text, Truncate truncate = Truncate::NONE);
 
@@ -96,12 +93,8 @@
 	std::function<void(int)> intFun;
 	std::function<void(const std::string &)> stringFun;
 	std::function<void()> voidFun;
-<<<<<<< HEAD
 	std::function<bool(const std::string &)> validateFun;
-	
-=======
 
->>>>>>> c9cc144b
 	bool canCancel;
 	bool okIsActive;
 	bool isMission;
