--- conflicted
+++ resolved
@@ -44,13 +44,10 @@
 			noPersonSpawnWeight = max<int>(0, child.Value(1));
 		else if(key == "npc max mining time")
 			npcMaxMiningTime = max<int>(0, child.Value(1));
-<<<<<<< HEAD
 		else if(key == "default lateral thrust ratio")
 			defaultLateralThrustRatio = child.Value(1);
-=======
 		else if(key == "universal frugal threshold")
 			universalFrugalThreshold = min<double>(1., max<double>(0., child.Value(1)));
->>>>>>> a282d003
 		else
 			child.PrintTrace("Skipping unrecognized gamerule:");
 	}
@@ -84,15 +81,16 @@
 	return npcMaxMiningTime;
 }
 
-<<<<<<< HEAD
+
+
 double Gamerules::DefaultLateralThrustRatio() const
 {
 	return defaultLateralThrustRatio;
-=======
+}
+
 
 
 double Gamerules::UniversalFrugalThreshold() const
 {
 	return universalFrugalThreshold;
->>>>>>> a282d003
 }