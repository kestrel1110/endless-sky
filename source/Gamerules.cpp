--- conflicted
+++ resolved
@@ -46,7 +46,6 @@
 			npcMaxMiningTime = max<int>(0, child.Value(1));
 		else if(key == "universal frugal threshold")
 			universalFrugalThreshold = min<double>(1., max<double>(0., child.Value(1)));
-<<<<<<< HEAD
 		else if(key == "depreciation min")
 			depreciationMin = min<double>(1., max<double>(0., child.Value(1)));
 		else if(key == "depreciation daily")
@@ -55,10 +54,8 @@
 			depreciationGracePeriod = max<int>(0, child.Value(1));
 		else if(key == "depreciation max age")
 			depreciationMaxAge = max<int>(0, child.Value(1));
-=======
 		else if(key == "default lateral thrust ratio")
 			defaultLateralThrustRatio = child.Value(1);
->>>>>>> 53e9f338
 		else
 			child.PrintTrace("Skipping unrecognized gamerule:");
 	}
@@ -101,7 +98,6 @@
 
 
 
-<<<<<<< HEAD
 double Gamerules::DepreciationMin() const
 {
 	return depreciationMin;
@@ -130,8 +126,6 @@
 
 
 
-=======
->>>>>>> 53e9f338
 double Gamerules::DefaultLateralThrustRatio() const
 {
 	return defaultLateralThrustRatio;
