/* PreferencesPanel.cpp
Copyright (c) 2014 by Michael Zahniser

Endless Sky is free software: you can redistribute it and/or modify it under the
terms of the GNU General Public License as published by the Free Software
Foundation, either version 3 of the License, or (at your option) any later version.

Endless Sky is distributed in the hope that it will be useful, but WITHOUT ANY
WARRANTY; without even the implied warranty of MERCHANTABILITY or FITNESS FOR A
PARTICULAR PURPOSE. See the GNU General Public License for more details.

You should have received a copy of the GNU General Public License along with
this program. If not, see <https://www.gnu.org/licenses/>.
*/

#include "PreferencesPanel.h"

#include "text/alignment.hpp"
#include "Audio.h"
#include "Color.h"
#include "Dialog.h"
#include "Files.h"
#include "text/Font.h"
#include "text/FontSet.h"
#include "GameData.h"
#include "Information.h"
#include "Interface.h"
#include "text/layout.hpp"
#include "Plugins.h"
#include "Preferences.h"
#include "Screen.h"
#include "Sprite.h"
#include "SpriteSet.h"
#include "SpriteShader.h"
#include "StarField.h"
#include "text/Table.h"
#include "text/truncate.hpp"
#include "UI.h"
#include "text/WrappedText.h"

#include "opengl.h"
#include <SDL2/SDL.h>

#include <algorithm>

using namespace std;

namespace {
	// Settings that require special handling.
	const string ZOOM_FACTOR = "Main zoom factor";
	const int ZOOM_FACTOR_MIN = 100;
	const int ZOOM_FACTOR_MAX = 200;
	const int ZOOM_FACTOR_INCREMENT = 10;
	const string VIEW_ZOOM_FACTOR = "View zoom factor";
	const string AUTO_AIM_SETTING = "Automatic aiming";
	const string AUTO_FIRE_SETTING = "Automatic firing";
	const string SCREEN_MODE_SETTING = "Screen mode";
	const string VSYNC_SETTING = "VSync";
	const string STATUS_OVERLAYS_ALL = "Show status overlays";
	const string STATUS_OVERLAYS_FLAGSHIP = "   Show flagship overlay";
	const string STATUS_OVERLAYS_ESCORT = "   Show escort overlays";
	const string STATUS_OVERLAYS_ENEMY = "   Show enemy overlays";
	const string STATUS_OVERLAYS_NEUTRAL = "   Show neutral overlays";
	const string EXPEND_AMMO = "Escorts expend ammo";
	const string FLOTSAM_SETTING = "Flotsam collection";
	const string TURRET_TRACKING = "Turret tracking";
	const string FOCUS_PREFERENCE = "Turrets focus fire";
	const string FRUGAL_ESCORTS = "Escorts use ammo frugally";
	const string REACTIVATE_HELP = "Reactivate first-time help";
	const string SCROLL_SPEED = "Scroll speed";
	const string FIGHTER_REPAIR = "Repair fighters in";
	const string SHIP_OUTLINES = "Ship outlines in shops";
	const string BOARDING_PRIORITY = "Boarding target priority";
	const string TARGET_ASTEROIDS_BASED_ON = "Target asteroid based on";
	const string BACKGROUND_PARALLAX = "Parallax background";
	const string ALERT_INDICATOR = "Alert indicator";
	const string FLAGSHIP_VELOCITY_INDICATOR = "Flagship Velocity Indicator";

	// How many pages of settings there are.
	const int SETTINGS_PAGE_COUNT = 2;
}



PreferencesPanel::PreferencesPanel()
	: editing(-1), selected(0), hover(-1)
{
	// Select the first valid plugin.
	for(const auto &plugin : Plugins::Get())
		if(plugin.second.IsValid())
		{
			selectedPlugin = plugin.first;
			break;
		}

	SetIsFullScreen(true);
}



// Draw this panel.
void PreferencesPanel::Draw()
{
	glClear(GL_COLOR_BUFFER_BIT);
	GameData::Background().Draw(Point(), Point());

	Information info;
	info.SetBar("volume", Audio::Volume());
	if(Plugins::HasChanged())
		info.SetCondition("show plugins changed");
	if(SETTINGS_PAGE_COUNT > 1)
		info.SetCondition("multiple pages");
	if(currentSettingsPage > 0)
		info.SetCondition("show previous");
	if(currentSettingsPage + 1 < SETTINGS_PAGE_COUNT)
		info.SetCondition("show next");
	GameData::Interfaces().Get("menu background")->Draw(info, this);
	string pageName = (page == 'c' ? "controls" : page == 's' ? "settings" : "plugins");
	GameData::Interfaces().Get(pageName)->Draw(info, this);
	GameData::Interfaces().Get("preferences")->Draw(info, this);

	zones.clear();
	prefZones.clear();
	pluginZones.clear();
	if(page == 'c')
		DrawControls();
	else if(page == 's')
		DrawSettings();
	else if(page == 'p')
		DrawPlugins();
}



bool PreferencesPanel::KeyDown(SDL_Keycode key, Uint16 mod, const Command &command, bool isNewPress)
{
	if(static_cast<unsigned>(editing) < zones.size())
	{
		Command::SetKey(zones[editing].Value(), key);
		EndEditing();
		return true;
	}

	if(key == SDLK_DOWN && static_cast<unsigned>(selected + 1) < zones.size())
		++selected;
	else if(key == SDLK_UP && selected > 0)
		--selected;
	else if(key == SDLK_RETURN)
		editing = selected;
	else if(key == 'b' || command.Has(Command::MENU) || (key == 'w' && (mod & (KMOD_CTRL | KMOD_GUI))))
		Exit();
	else if(key == 'c' || key == 's' || key == 'p')
		page = key;
	else if(key == 'o' && page == 'p')
		Files::OpenUserPluginFolder();
	else if((key == 'n' || key == SDLK_PAGEUP) && currentSettingsPage < SETTINGS_PAGE_COUNT - 1)
		++currentSettingsPage;
	else if((key == 'r' || key == SDLK_PAGEDOWN) && currentSettingsPage > 0)
		--currentSettingsPage;
	else if((key == 'x' || key == SDLK_DELETE) && (page == 'c'))
	{
		if(zones[latest].Value().KeyName() != Command::MENU.KeyName())
			Command::SetKey(zones[latest].Value(), 0);
	}
	else
		return false;

	return true;
}



bool PreferencesPanel::Click(int x, int y, int clicks)
{
	EndEditing();

	if(x >= 265 && x < 295 && y >= -220 && y < 70)
	{
		Audio::SetVolume((20 - y) / 200.);
		Audio::Play(Audio::Get("warder"));
		return true;
	}

	Point point(x, y);
	for(unsigned index = 0; index < zones.size(); ++index)
		if(zones[index].Contains(point))
			editing = selected = index;

	for(const auto &zone : prefZones)
		if(zone.Contains(point))
		{
			// For some settings, clicking the option does more than just toggle a
			// boolean state keyed by the option's name.
			if(zone.Value() == ZOOM_FACTOR)
			{
				int newZoom = Screen::UserZoom() + ZOOM_FACTOR_INCREMENT;
				Screen::SetZoom(newZoom);
				if(newZoom > ZOOM_FACTOR_MAX || Screen::Zoom() != newZoom)
				{
					// Notify the user why setting the zoom any higher isn't permitted.
					// Only show this if it's not possible to zoom the view at all, as
					// otherwise the dialog will show every time, which is annoying.
					if(newZoom == ZOOM_FACTOR_MIN + ZOOM_FACTOR_INCREMENT)
						GetUI()->Push(new Dialog(
							"Your screen resolution is too low to support a zoom level above 100%."));
					Screen::SetZoom(ZOOM_FACTOR_MIN);
				}
				// Convert to raw window coordinates, at the new zoom level.
				point *= Screen::Zoom() / 100.;
				point += .5 * Point(Screen::RawWidth(), Screen::RawHeight());
				SDL_WarpMouseInWindow(nullptr, point.X(), point.Y());
			}
			else if(zone.Value() == BOARDING_PRIORITY)
				Preferences::ToggleBoarding();
			else if(zone.Value() == BACKGROUND_PARALLAX)
				Preferences::ToggleParallax();
			else if(zone.Value() == VIEW_ZOOM_FACTOR)
			{
				// Increase the zoom factor unless it is at the maximum. In that
				// case, cycle around to the lowest zoom factor.
				if(!Preferences::ZoomViewIn())
					while(Preferences::ZoomViewOut()) {}
			}
			else if(zone.Value() == SCREEN_MODE_SETTING)
				Preferences::ToggleScreenMode();
			else if(zone.Value() == VSYNC_SETTING)
			{
				if(!Preferences::ToggleVSync())
					GetUI()->Push(new Dialog(
						"Unable to change VSync state. (Your system's graphics settings may be controlling it instead.)"));
			}
			else if(zone.Value() == STATUS_OVERLAYS_ALL)
				Preferences::CycleStatusOverlays(Preferences::OverlayType::ALL);
			else if(zone.Value() == STATUS_OVERLAYS_FLAGSHIP)
				Preferences::CycleStatusOverlays(Preferences::OverlayType::FLAGSHIP);
			else if(zone.Value() == STATUS_OVERLAYS_ESCORT)
				Preferences::CycleStatusOverlays(Preferences::OverlayType::ESCORT);
			else if(zone.Value() == STATUS_OVERLAYS_ENEMY)
				Preferences::CycleStatusOverlays(Preferences::OverlayType::ENEMY);
			else if(zone.Value() == STATUS_OVERLAYS_NEUTRAL)
				Preferences::CycleStatusOverlays(Preferences::OverlayType::NEUTRAL);
			else if(zone.Value() == AUTO_AIM_SETTING)
				Preferences::ToggleAutoAim();
			else if(zone.Value() == AUTO_FIRE_SETTING)
				Preferences::ToggleAutoFire();
			else if(zone.Value() == EXPEND_AMMO)
				Preferences::ToggleAmmoUsage();
			else if(zone.Value() == FLOTSAM_SETTING)
				Preferences::ToggleFlotsam();
			else if(zone.Value() == TURRET_TRACKING)
				Preferences::Set(FOCUS_PREFERENCE, !Preferences::Has(FOCUS_PREFERENCE));
			else if(zone.Value() == REACTIVATE_HELP)
			{
				for(const auto &it : GameData::HelpTemplates())
					Preferences::Set("help: " + it.first, false);
			}
			else if(zone.Value() == SCROLL_SPEED)
			{
				// Toggle between three different speeds.
				int speed = Preferences::ScrollSpeed() + 20;
				if(speed > 60)
					speed = 20;
				Preferences::SetScrollSpeed(speed);
			}
			else if(zone.Value() == ALERT_INDICATOR)
				Preferences::ToggleAlert();
			else if(zone.Value() == FLAGSHIP_VELOCITY_INDICATOR)
				Preferences::ToggleFlagshipVelocityIndicator();
			// All other options are handled by just toggling the boolean state.
			else
				Preferences::Set(zone.Value(), !Preferences::Has(zone.Value()));
			break;
		}

	for(const auto &zone : pluginZones)
		if(zone.Contains(point))
		{
			selectedPlugin = zone.Value();
			break;
		}

	return true;
}



bool PreferencesPanel::Hover(int x, int y)
{
	hoverPoint = Point(x, y);

	hover = -1;
	for(unsigned index = 0; index < zones.size(); ++index)
		if(zones[index].Contains(hoverPoint))
			hover = index;

	hoverPreference.clear();
	for(const auto &zone : prefZones)
		if(zone.Contains(hoverPoint))
			hoverPreference = zone.Value();

	hoverPlugin.clear();
	for(const auto &zone : pluginZones)
		if(zone.Contains(hoverPoint))
			hoverPlugin = zone.Value();

	return true;
}



// Change the value being hovered over in the direction of the scroll.
bool PreferencesPanel::Scroll(double dx, double dy)
{
	if(!dy || hoverPreference.empty())
		return false;

	if(hoverPreference == ZOOM_FACTOR)
	{
		int zoom = Screen::UserZoom();
		if(dy < 0. && zoom > ZOOM_FACTOR_MIN)
			zoom -= ZOOM_FACTOR_INCREMENT;
		if(dy > 0. && zoom < ZOOM_FACTOR_MAX)
			zoom += ZOOM_FACTOR_INCREMENT;

		Screen::SetZoom(zoom);
		if(Screen::Zoom() != zoom)
			Screen::SetZoom(Screen::Zoom());

		// Convert to raw window coordinates, at the new zoom level.
		Point point = hoverPoint * (Screen::Zoom() / 100.);
		point += .5 * Point(Screen::RawWidth(), Screen::RawHeight());
		SDL_WarpMouseInWindow(nullptr, point.X(), point.Y());
	}
	else if(hoverPreference == VIEW_ZOOM_FACTOR)
	{
		if(dy < 0.)
			Preferences::ZoomViewOut();
		else
			Preferences::ZoomViewIn();
	}
	else if(hoverPreference == SCROLL_SPEED)
	{
		int speed = Preferences::ScrollSpeed();
		if(dy < 0.)
			speed = max(20, speed - 20);
		else
			speed = min(60, speed + 20);
		Preferences::SetScrollSpeed(speed);
	}
	return true;
}



void PreferencesPanel::EndEditing()
{
	editing = -1;
}



void PreferencesPanel::DrawControls()
{
	const Color &back = *GameData::Colors().Get("faint");
	const Color &dim = *GameData::Colors().Get("dim");
	const Color &medium = *GameData::Colors().Get("medium");
	const Color &bright = *GameData::Colors().Get("bright");

	// Colors for highlighting.
	const Color &warning = *GameData::Colors().Get("warning conflict");
	const Color &noCommand = *GameData::Colors().Get("warning no command");

	if(selected != oldSelected)
		latest = selected;
	if(hover != oldHover)
		latest = hover;

	oldSelected = selected;
	oldHover = hover;

	Table table;
	table.AddColumn(-115, {230, Alignment::LEFT});
	table.AddColumn(115, {230, Alignment::RIGHT});
	table.SetUnderline(-120, 120);

	int firstY = -248;
	table.DrawAt(Point(-130, firstY));

	static const string CATEGORIES[] = {
		"Navigation",
		"Targeting",
		"Weapons",
		"Interface",
		"Fleet"
	};
	const string *category = CATEGORIES;
	static const Command COMMANDS[] = {
		Command::NONE,
		Command::FORWARD,
		Command::LEFT,
		Command::RIGHT,
		Command::BACK,
		Command::MOUSE_TURNING_HOLD,
		Command::LATERALLEFT,
		Command::LATERALRIGHT,
		Command::AFTERBURNER,
		Command::AUTOSTEER,
		Command::LAND,
		Command::JUMP,
		Command::NONE,
		Command::NEAREST,
		Command::TARGET,
		Command::HAIL,
		Command::BOARD,
		Command::NEAREST_ASTEROID,
		Command::SCAN,
		Command::NONE,
		Command::PRIMARY,
		Command::SELECT,
		Command::SECONDARY,
		Command::CLOAK,
		Command::NONE,
		Command::MENU,
		Command::MAP,
		Command::INFO,
		Command::FULLSCREEN,
		Command::FASTFORWARD,
		Command::NONE,
		Command::DEPLOY,
		Command::FIGHT,
		Command::GATHER,
		Command::HOLD,
		Command::AMMO,
		Command::HARVEST
	};
	static const Command *BREAK = &COMMANDS[19];
	for(const Command &command : COMMANDS)
	{
		// The "BREAK" line is where to go to the next column.
		if(&command == BREAK)
			table.DrawAt(Point(130, firstY));

		if(!command)
		{
			table.DrawGap(10);
			table.DrawUnderline(medium);
			if(category != end(CATEGORIES))
				table.Draw(*category++, bright);
			else
				table.Advance();
			table.Draw("Key", bright);
			table.DrawGap(5);
		}
		else
		{
			int index = zones.size();
			// Mark conflicts.
			bool isConflicted = command.HasConflict();
			bool isEmpty = !command.HasBinding();
			bool isEditing = (index == editing);
			if(isConflicted || isEditing || isEmpty)
			{
				table.SetHighlight(56, 120);
				table.DrawHighlight(isEditing ? dim : isEmpty ? noCommand : warning);
			}

			// Mark the selected row.
			bool isHovering = (index == hover && !isEditing);
			if(!isHovering && index == selected)
			{
				table.SetHighlight(-120, 54);
				table.DrawHighlight(back);
			}

			// Highlight whichever row the mouse hovers over.
			table.SetHighlight(-120, 120);
			if(isHovering)
				table.DrawHighlight(back);

			zones.emplace_back(table.GetCenterPoint(), table.GetRowSize(), command);

			table.Draw(command.Description(), medium);
			table.Draw(command.KeyName(), isEditing ? bright : medium);
		}
	}
	// todo: adjust position of this table and verify preference positions didn't get messed up.
	Table shiftTable;
	shiftTable.AddColumn(125, {150, Alignment::RIGHT});
	shiftTable.SetUnderline(0, 130);
	shiftTable.DrawAt(Point(-400, 17));

	shiftTable.DrawUnderline(medium);
	shiftTable.Draw("With <shift> key", bright);
	shiftTable.DrawGap(5);
	shiftTable.Draw("Select nearest ship", medium);
	shiftTable.Draw("Select next escort", medium);
	shiftTable.Draw("Talk to planet", medium);
	shiftTable.Draw("Board disabled escort", medium);
}



void PreferencesPanel::DrawSettings()
{
	const Color &back = *GameData::Colors().Get("faint");
	const Color &dim = *GameData::Colors().Get("dim");
	const Color &medium = *GameData::Colors().Get("medium");
	const Color &bright = *GameData::Colors().Get("bright");

	Table table;
	table.AddColumn(-115, {230, Alignment::LEFT});
	table.AddColumn(115, {230, Alignment::RIGHT});
	table.SetUnderline(-120, 120);

	int firstY = -248;
	table.DrawAt(Point(-130, firstY));

	// About SETTINGS pagination
	// * An empty string indicates that a category has ended.
	// * A '\t' character indicates that the first column on this page has
	//   ended, and the next line should be drawn at the start of the next
	//   column.
	// * A '\n' character indicates that this page is complete, no further lines
	//   should be drawn on this page.
	// * In all three cases, the first non-special string will be considered the
	//   category heading and will be drawn differently to normal setting
	//   entries.
	// * The namespace variable SETTINGS_PAGE_COUNT should be updated to the max
	//   page count (count of '\n' characters plus one).
	static const string SETTINGS[] = {
		"Display",
		ZOOM_FACTOR,
		VIEW_ZOOM_FACTOR,
		SCREEN_MODE_SETTING,
		VSYNC_SETTING,
		"",
		"Performance",
		"Show CPU / GPU load",
		"Render motion blur",
		"Reduce large graphics",
		"Draw background haze",
		"Draw starfield",
		BACKGROUND_PARALLAX,
		"Show hyperspace flash",
		SHIP_OUTLINES,
		"\t",
		"HUD",
		STATUS_OVERLAYS_ALL,
		STATUS_OVERLAYS_FLAGSHIP,
		STATUS_OVERLAYS_ESCORT,
		STATUS_OVERLAYS_ENEMY,
		STATUS_OVERLAYS_NEUTRAL,
		"Show missile overlays",
		"Show asteroid scanner overlay",
		"Highlight player's flagship",
		"Rotate flagship in HUD",
		FLAGSHIP_VELOCITY_INDICATOR,
		"Show flagship data in HUD",
		"Show planet labels",
		"Show mini-map",
		"Show asteroid scanner overlay",
		"Always underline shortcuts",
		"Show planet labels",
		"Show mini-map",
		"Clickable radar display",
		ALERT_INDICATOR,
		"Extra fleet status messages",
		"\n",
		"Gameplay",
		"Control ship with mouse",
		AUTO_AIM_SETTING,
		AUTO_FIRE_SETTING,
		TURRET_TRACKING,
		TARGET_ASTEROIDS_BASED_ON,
		BOARDING_PRIORITY,
<<<<<<< HEAD
=======
		"Control ship with mouse",
		"Disable auto-stabilization",
		"Flagship flotsam collection",
>>>>>>> 0e91026a
		EXPEND_AMMO,
		FLOTSAM_SETTING,
		FIGHTER_REPAIR,
		"Fighters transfer cargo",
		"Rehire extra crew when lost",
		"",
		"Map",
		"Hide unexplored map regions",
		"Show escort systems on map",
		"Show stored outfits on map",
		"System map sends move orders",
		"\t",
		"Other",
		"Always underline shortcuts",
		REACTIVATE_HELP,
		"Interrupt fast-forward",
		SCROLL_SPEED
	};

	bool isCategory = true;
	int page = 0;
	for(const string &setting : SETTINGS)
	{
		// Check if this is a page break.
		if(setting == "\n")
		{
			++page;
			continue;
		}
		// Check if this setting is on the page being displayed.
		// If this setting isn't on the page being displayed, check if it is on an earlier page.
		// If it is, continue to the next setting.
		// Otherwise, this setting is on a later page,
		// do not continue as no further settings are to be displayed.
		if(page < currentSettingsPage)
			continue;
		else if(page > currentSettingsPage)
			break;
		// Check if this is a category break or column break.
		if(setting.empty() || setting == "\t")
		{
			isCategory = true;
			if(!setting.empty())
				table.DrawAt(Point(130, firstY));
			continue;
		}

		if(isCategory)
		{
			isCategory = false;
			table.DrawGap(10);
			table.DrawUnderline(medium);
			table.Draw(setting, bright);
			table.Advance();
			table.DrawGap(5);
			continue;
		}

		// Record where this setting is displayed, so the user can click on it.
		prefZones.emplace_back(table.GetCenterPoint(), table.GetRowSize(), setting);

		// Get the "on / off" text for this setting. Setting "isOn"
		// draws the setting "bright" (i.e. the setting is active).
		bool isOn = Preferences::Has(setting);
		string text;
		if(setting == ZOOM_FACTOR)
		{
			isOn = Screen::UserZoom() == Screen::Zoom();
			text = to_string(Screen::UserZoom());
		}
		else if(setting == VIEW_ZOOM_FACTOR)
		{
			isOn = true;
			text = to_string(static_cast<int>(100. * Preferences::ViewZoom()));
		}
		else if(setting == SCREEN_MODE_SETTING)
		{
			isOn = true;
			text = Preferences::ScreenModeSetting();
		}
		else if(setting == VSYNC_SETTING)
		{
			text = Preferences::VSyncSetting();
			isOn = text != "off";
		}
		else if(setting == STATUS_OVERLAYS_ALL)
		{
			text = Preferences::StatusOverlaysSetting(Preferences::OverlayType::ALL);
			isOn = text != "off";
		}
		else if(setting == STATUS_OVERLAYS_FLAGSHIP)
		{
			text = Preferences::StatusOverlaysSetting(Preferences::OverlayType::FLAGSHIP);
			isOn = text != "off" && text != "--";
		}
		else if(setting == STATUS_OVERLAYS_ESCORT)
		{
			text = Preferences::StatusOverlaysSetting(Preferences::OverlayType::ESCORT);
			isOn = text != "off" && text != "--";
		}
		else if(setting == STATUS_OVERLAYS_ENEMY)
		{
			text = Preferences::StatusOverlaysSetting(Preferences::OverlayType::ENEMY);
			isOn = text != "off" && text != "--";
		}
		else if(setting == STATUS_OVERLAYS_NEUTRAL)
		{
			text = Preferences::StatusOverlaysSetting(Preferences::OverlayType::NEUTRAL);
			isOn = text != "off" && text != "--";
		}
		else if(setting == AUTO_AIM_SETTING)
		{
			text = Preferences::AutoAimSetting();
			isOn = text != "off";
		}
		else if(setting == AUTO_FIRE_SETTING)
		{
			text = Preferences::AutoFireSetting();
			isOn = text != "off";
		}
		else if(setting == EXPEND_AMMO)
			text = Preferences::AmmoUsage();
		else if(setting == FLOTSAM_SETTING)
		{
			text = Preferences::FlotsamSetting();
			isOn = text != "off";
		}
		else if(setting == TURRET_TRACKING)
		{
			isOn = true;
			text = Preferences::Has(FOCUS_PREFERENCE) ? "focused" : "opportunistic";
		}
		else if(setting == FIGHTER_REPAIR)
		{
			isOn = true;
			text = Preferences::Has(FIGHTER_REPAIR) ? "parallel" : "series";
		}
		else if(setting == SHIP_OUTLINES)
		{
			isOn = true;
			text = Preferences::Has(SHIP_OUTLINES) ? "fancy" : "fast";
		}
		else if(setting == BOARDING_PRIORITY)
		{
			isOn = true;
			text = Preferences::BoardingSetting();
		}
		else if(setting == TARGET_ASTEROIDS_BASED_ON)
		{
			isOn = true;
			text = Preferences::Has(TARGET_ASTEROIDS_BASED_ON) ? "proximity" : "value";
		}
		else if(setting == BACKGROUND_PARALLAX)
		{
			text = Preferences::ParallaxSetting();
			isOn = text != "off";
		}
		else if(setting == REACTIVATE_HELP)
		{
			// Check how many help messages have been displayed.
			const map<string, string> &help = GameData::HelpTemplates();
			int shown = 0;
			int total = 0;
			for(const auto &it : help)
			{
				// Don't count certain special help messages that are always
				// active for new players.
				bool special = false;
				const string SPECIAL_HELP[] = {"basics", "lost"};
				for(const string &str : SPECIAL_HELP)
					if(it.first.find(str) == 0)
						special = true;

				if(!special)
				{
					++total;
					shown += Preferences::Has("help: " + it.first);
				}
			}

			if(shown)
				text = to_string(shown) + " / " + to_string(total);
			else
			{
				isOn = true;
				text = "done";
			}
		}
		else if(setting == SCROLL_SPEED)
		{
			isOn = true;
			text = to_string(Preferences::ScrollSpeed());
		}
		else if(setting == ALERT_INDICATOR)
		{
			isOn = Preferences::GetAlertIndicator() != Preferences::AlertIndicator::NONE;
			text = Preferences::AlertSetting();
		}
		else if(setting == FLAGSHIP_VELOCITY_INDICATOR)
		{
			isOn = Preferences::GetFlagshipVelocityIndicator() != Preferences::FlagshipVelocityIndicator::OFF;
			text = Preferences::FlagshipVelocityIndicatorSetting();
		}
		else
			text = isOn ? "on" : "off";

		if(setting == hoverPreference)
			table.DrawHighlight(back);
		table.Draw(setting, isOn ? medium : dim);
		table.Draw(text, isOn ? bright : medium);
	}
}



void PreferencesPanel::DrawPlugins()
{
	const Color &back = *GameData::Colors().Get("faint");
	const Color &dim = *GameData::Colors().Get("dim");
	const Color &medium = *GameData::Colors().Get("medium");
	const Color &bright = *GameData::Colors().Get("bright");

	const Sprite *box[2] = { SpriteSet::Get("ui/unchecked"), SpriteSet::Get("ui/checked") };

	const int MAX_TEXT_WIDTH = 230;
	Table table;
	table.AddColumn(-115, {MAX_TEXT_WIDTH, Truncate::MIDDLE});
	table.SetUnderline(-120, 100);

	int firstY = -238;
	// Table is at -110 while checkbox is at -130
	table.DrawAt(Point(-110, firstY));
	table.DrawUnderline(medium);
	table.DrawGap(25);

	const Font &font = FontSet::Get(14);

	for(const auto &it : Plugins::Get())
	{
		const auto &plugin = it.second;
		if(!plugin.IsValid())
			continue;

		pluginZones.emplace_back(table.GetCenterPoint(), table.GetRowSize(), plugin.name);

		bool isSelected = (plugin.name == selectedPlugin);
		if(isSelected || plugin.name == hoverPlugin)
			table.DrawHighlight(back);

		const Sprite *sprite = box[plugin.currentState];
		Point topLeft = table.GetRowBounds().TopLeft() - Point(sprite->Width(), 0.);
		Rectangle spriteBounds = Rectangle::FromCorner(topLeft, Point(sprite->Width(), sprite->Height()));
		SpriteShader::Draw(sprite, spriteBounds.Center());

		topLeft.X() += 6.;
		topLeft.Y() += 7.;
		Rectangle zoneBounds = Rectangle::FromCorner(topLeft, Point(sprite->Width() - 8., sprite->Height() - 8.));

		AddZone(zoneBounds, [&]() { Plugins::TogglePlugin(plugin.name); });
		if(isSelected)
			table.Draw(plugin.name, bright);
		else
			table.Draw(plugin.name, plugin.enabled ? medium : dim);

		if(isSelected)
		{
			const Sprite *sprite = SpriteSet::Get(plugin.name);
			Point top(15., firstY);
			if(sprite)
			{
				Point center(130., top.Y() + .5 * sprite->Height());
				SpriteShader::Draw(sprite, center);
				top.Y() += sprite->Height() + 10.;
			}

			WrappedText wrap(font);
			wrap.SetWrapWidth(MAX_TEXT_WIDTH);
			static const string EMPTY = "(No description given.)";
			wrap.Wrap(plugin.aboutText.empty() ? EMPTY : plugin.aboutText);
			wrap.Draw(top, medium);
		}
	}
}



void PreferencesPanel::Exit()
{
	Command::SaveSettings(Files::Config() + "keys.txt");

	GetUI()->Pop(this);
}<|MERGE_RESOLUTION|>--- conflicted
+++ resolved
@@ -573,12 +573,7 @@
 		TURRET_TRACKING,
 		TARGET_ASTEROIDS_BASED_ON,
 		BOARDING_PRIORITY,
-<<<<<<< HEAD
-=======
-		"Control ship with mouse",
 		"Disable auto-stabilization",
-		"Flagship flotsam collection",
->>>>>>> 0e91026a
 		EXPEND_AMMO,
 		FLOTSAM_SETTING,
 		FIGHTER_REPAIR,
