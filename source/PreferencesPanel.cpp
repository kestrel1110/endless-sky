/* PreferencesPanel.cpp
Copyright (c) 2014 by Michael Zahniser

Endless Sky is free software: you can redistribute it and/or modify it under the
terms of the GNU General Public License as published by the Free Software
Foundation, either version 3 of the License, or (at your option) any later version.

Endless Sky is distributed in the hope that it will be useful, but WITHOUT ANY
WARRANTY; without even the implied warranty of MERCHANTABILITY or FITNESS FOR A
PARTICULAR PURPOSE. See the GNU General Public License for more details.

You should have received a copy of the GNU General Public License along with
this program. If not, see <https://www.gnu.org/licenses/>.
*/

#include "PreferencesPanel.h"

#include "text/alignment.hpp"
#include "Audio.h"
#include "Color.h"
#include "Dialog.h"
#include "Files.h"
#include "text/Font.h"
#include "text/FontSet.h"
#include "GameData.h"
#include "Information.h"
#include "Interface.h"
#include "text/layout.hpp"
#include "Plugins.h"
#include "Preferences.h"
#include "Screen.h"
#include "Sprite.h"
#include "SpriteSet.h"
#include "SpriteShader.h"
#include "StarField.h"
#include "text/Table.h"
#include "text/truncate.hpp"
#include "UI.h"
#include "text/WrappedText.h"

#include "opengl.h"
#include <SDL2/SDL.h>

#include <algorithm>

using namespace std;

namespace {
	// Settings that require special handling.
	const string ZOOM_FACTOR = "Main zoom factor";
	const int ZOOM_FACTOR_MIN = 100;
	const int ZOOM_FACTOR_MAX = 200;
	const int ZOOM_FACTOR_INCREMENT = 10;
	const string VIEW_ZOOM_FACTOR = "View zoom factor";
	const string AUTO_AIM_SETTING = "Automatic aiming";
	const string AUTO_FIRE_SETTING = "Automatic firing";
	const string SCREEN_MODE_SETTING = "Screen mode";
	const string VSYNC_SETTING = "VSync";
	const string STATUS_OVERLAYS_ALL = "Show status overlays";
	const string STATUS_OVERLAYS_FLAGSHIP = "   Show flagship overlay";
	const string STATUS_OVERLAYS_ESCORT = "   Show escort overlays";
	const string STATUS_OVERLAYS_ENEMY = "   Show enemy overlays";
	const string STATUS_OVERLAYS_NEUTRAL = "   Show neutral overlays";
	const string EXPEND_AMMO = "Escorts expend ammo";
	const string TURRET_TRACKING = "Turret tracking";
	const string FOCUS_PREFERENCE = "Turrets focus fire";
	const string FRUGAL_ESCORTS = "Escorts use ammo frugally";
	const string REACTIVATE_HELP = "Reactivate first-time help";
	const string SCROLL_SPEED = "Scroll speed";
	const string FIGHTER_REPAIR = "Repair fighters in";
	const string SHIP_OUTLINES = "Ship outlines in shops";
	const string BOARDING_PRIORITY = "Boarding target priority";
	const string TARGET_ASTEROIDS_BASED_ON = "Target asteroid based on";
	const string BACKGROUND_PARALLAX = "Parallax background";
	const string ALERT_INDICATOR = "Alert indicator";
	const string FLAGSHIP_VELOCITY_INDICATOR = "Flagship Velocity Indicator";

	// How many pages of settings there are.
	const int SETTINGS_PAGE_COUNT = 2;
}



PreferencesPanel::PreferencesPanel()
	: editing(-1), selected(0), hover(-1)
{
	// Select the first valid plugin.
	for(const auto &plugin : Plugins::Get())
		if(plugin.second.IsValid())
		{
			selectedPlugin = plugin.first;
			break;
		}

	SetIsFullScreen(true);
}



// Draw this panel.
void PreferencesPanel::Draw()
{
	glClear(GL_COLOR_BUFFER_BIT);
	GameData::Background().Draw(Point(), Point());

	Information info;
	info.SetBar("volume", Audio::Volume());
	if(Plugins::HasChanged())
		info.SetCondition("show plugins changed");
	if(SETTINGS_PAGE_COUNT > 1)
		info.SetCondition("multiple pages");
	if(currentSettingsPage > 0)
		info.SetCondition("show previous");
	if(currentSettingsPage + 1 < SETTINGS_PAGE_COUNT)
		info.SetCondition("show next");
	GameData::Interfaces().Get("menu background")->Draw(info, this);
	string pageName = (page == 'c' ? "controls" : page == 's' ? "settings" : "plugins");
	GameData::Interfaces().Get(pageName)->Draw(info, this);
	GameData::Interfaces().Get("preferences")->Draw(info, this);

	zones.clear();
	prefZones.clear();
	pluginZones.clear();
	if(page == 'c')
		DrawControls();
	else if(page == 's')
		DrawSettings();
	else if(page == 'p')
		DrawPlugins();
}



bool PreferencesPanel::KeyDown(SDL_Keycode key, Uint16 mod, const Command &command, bool isNewPress)
{
	if(static_cast<unsigned>(editing) < zones.size())
	{
		Command::SetKey(zones[editing].Value(), key);
		EndEditing();
		return true;
	}

	if(key == SDLK_DOWN && static_cast<unsigned>(selected + 1) < zones.size())
		++selected;
	else if(key == SDLK_UP && selected > 0)
		--selected;
	else if(key == SDLK_RETURN)
		editing = selected;
	else if(key == 'b' || command.Has(Command::MENU) || (key == 'w' && (mod & (KMOD_CTRL | KMOD_GUI))))
		Exit();
	else if(key == 'c' || key == 's' || key == 'p')
		page = key;
	else if(key == 'o' && page == 'p')
		Files::OpenUserPluginFolder();
	else if((key == 'n' || key == SDLK_PAGEUP) && currentSettingsPage < SETTINGS_PAGE_COUNT - 1)
		++currentSettingsPage;
	else if((key == 'r' || key == SDLK_PAGEDOWN) && currentSettingsPage > 0)
		--currentSettingsPage;
	else
		return false;

	return true;
}



bool PreferencesPanel::Click(int x, int y, int clicks)
{
	EndEditing();

	if(x >= 265 && x < 295 && y >= -220 && y < 70)
	{
		Audio::SetVolume((20 - y) / 200.);
		Audio::Play(Audio::Get("warder"));
		return true;
	}

	Point point(x, y);
	for(unsigned index = 0; index < zones.size(); ++index)
		if(zones[index].Contains(point))
			editing = selected = index;

	for(const auto &zone : prefZones)
		if(zone.Contains(point))
		{
			// For some settings, clicking the option does more than just toggle a
			// boolean state keyed by the option's name.
			if(zone.Value() == ZOOM_FACTOR)
			{
				int newZoom = Screen::UserZoom() + ZOOM_FACTOR_INCREMENT;
				Screen::SetZoom(newZoom);
				if(newZoom > ZOOM_FACTOR_MAX || Screen::Zoom() != newZoom)
				{
					// Notify the user why setting the zoom any higher isn't permitted.
					// Only show this if it's not possible to zoom the view at all, as
					// otherwise the dialog will show every time, which is annoying.
					if(newZoom == ZOOM_FACTOR_MIN + ZOOM_FACTOR_INCREMENT)
						GetUI()->Push(new Dialog(
							"Your screen resolution is too low to support a zoom level above 100%."));
					Screen::SetZoom(ZOOM_FACTOR_MIN);
				}
				// Convert to raw window coordinates, at the new zoom level.
				point *= Screen::Zoom() / 100.;
				point += .5 * Point(Screen::RawWidth(), Screen::RawHeight());
				SDL_WarpMouseInWindow(nullptr, point.X(), point.Y());
			}
			else if(zone.Value() == BOARDING_PRIORITY)
				Preferences::ToggleBoarding();
			else if(zone.Value() == BACKGROUND_PARALLAX)
				Preferences::ToggleParallax();
			else if(zone.Value() == VIEW_ZOOM_FACTOR)
			{
				// Increase the zoom factor unless it is at the maximum. In that
				// case, cycle around to the lowest zoom factor.
				if(!Preferences::ZoomViewIn())
					while(Preferences::ZoomViewOut()) {}
			}
			else if(zone.Value() == SCREEN_MODE_SETTING)
				Preferences::ToggleScreenMode();
			else if(zone.Value() == VSYNC_SETTING)
			{
				if(!Preferences::ToggleVSync())
					GetUI()->Push(new Dialog(
						"Unable to change VSync state. (Your system's graphics settings may be controlling it instead.)"));
			}
			else if(zone.Value() == STATUS_OVERLAYS_ALL)
				Preferences::CycleStatusOverlays(Preferences::OverlayType::ALL);
			else if(zone.Value() == STATUS_OVERLAYS_FLAGSHIP)
				Preferences::CycleStatusOverlays(Preferences::OverlayType::FLAGSHIP);
			else if(zone.Value() == STATUS_OVERLAYS_ESCORT)
				Preferences::CycleStatusOverlays(Preferences::OverlayType::ESCORT);
			else if(zone.Value() == STATUS_OVERLAYS_ENEMY)
				Preferences::CycleStatusOverlays(Preferences::OverlayType::ENEMY);
			else if(zone.Value() == STATUS_OVERLAYS_NEUTRAL)
				Preferences::CycleStatusOverlays(Preferences::OverlayType::NEUTRAL);
			else if(zone.Value() == AUTO_AIM_SETTING)
				Preferences::ToggleAutoAim();
			else if(zone.Value() == AUTO_FIRE_SETTING)
				Preferences::ToggleAutoFire();
			else if(zone.Value() == EXPEND_AMMO)
				Preferences::ToggleAmmoUsage();
			else if(zone.Value() == TURRET_TRACKING)
				Preferences::Set(FOCUS_PREFERENCE, !Preferences::Has(FOCUS_PREFERENCE));
			else if(zone.Value() == REACTIVATE_HELP)
			{
				for(const auto &it : GameData::HelpTemplates())
					Preferences::Set("help: " + it.first, false);
			}
			else if(zone.Value() == SCROLL_SPEED)
			{
				// Toggle between three different speeds.
				int speed = Preferences::ScrollSpeed() + 20;
				if(speed > 60)
					speed = 20;
				Preferences::SetScrollSpeed(speed);
			}
			else if(zone.Value() == ALERT_INDICATOR)
				Preferences::ToggleAlert();
			else if(zone.Value() == FLAGSHIP_VELOCITY_INDICATOR)
				Preferences::ToggleFlagshipVelocityIndicator();
			// All other options are handled by just toggling the boolean state.
			else
				Preferences::Set(zone.Value(), !Preferences::Has(zone.Value()));
			break;
		}

	for(const auto &zone : pluginZones)
		if(zone.Contains(point))
		{
			selectedPlugin = zone.Value();
			break;
		}

	return true;
}



bool PreferencesPanel::Hover(int x, int y)
{
	hoverPoint = Point(x, y);

	hover = -1;
	for(unsigned index = 0; index < zones.size(); ++index)
		if(zones[index].Contains(hoverPoint))
			hover = index;

	hoverPreference.clear();
	for(const auto &zone : prefZones)
		if(zone.Contains(hoverPoint))
			hoverPreference = zone.Value();

	hoverPlugin.clear();
	for(const auto &zone : pluginZones)
		if(zone.Contains(hoverPoint))
			hoverPlugin = zone.Value();

	return true;
}



// Change the value being hovered over in the direction of the scroll.
bool PreferencesPanel::Scroll(double dx, double dy)
{
	if(!dy || hoverPreference.empty())
		return false;

	if(hoverPreference == ZOOM_FACTOR)
	{
		int zoom = Screen::UserZoom();
		if(dy < 0. && zoom > ZOOM_FACTOR_MIN)
			zoom -= ZOOM_FACTOR_INCREMENT;
		if(dy > 0. && zoom < ZOOM_FACTOR_MAX)
			zoom += ZOOM_FACTOR_INCREMENT;

		Screen::SetZoom(zoom);
		if(Screen::Zoom() != zoom)
			Screen::SetZoom(Screen::Zoom());

		// Convert to raw window coordinates, at the new zoom level.
		Point point = hoverPoint * (Screen::Zoom() / 100.);
		point += .5 * Point(Screen::RawWidth(), Screen::RawHeight());
		SDL_WarpMouseInWindow(nullptr, point.X(), point.Y());
	}
	else if(hoverPreference == VIEW_ZOOM_FACTOR)
	{
		if(dy < 0.)
			Preferences::ZoomViewOut();
		else
			Preferences::ZoomViewIn();
	}
	else if(hoverPreference == SCROLL_SPEED)
	{
		int speed = Preferences::ScrollSpeed();
		if(dy < 0.)
			speed = max(20, speed - 20);
		else
			speed = min(60, speed + 20);
		Preferences::SetScrollSpeed(speed);
	}
	return true;
}



void PreferencesPanel::EndEditing()
{
	editing = -1;
}



void PreferencesPanel::DrawControls()
{
	const Color &back = *GameData::Colors().Get("faint");
	const Color &dim = *GameData::Colors().Get("dim");
	const Color &medium = *GameData::Colors().Get("medium");
	const Color &bright = *GameData::Colors().Get("bright");

	// Check for conflicts.
	const Color &warning = *GameData::Colors().Get("warning conflict");

	Table table;
	table.AddColumn(-115, {230, Alignment::LEFT});
	table.AddColumn(115, {230, Alignment::RIGHT});
	table.SetUnderline(-120, 120);

	int firstY = -248;
	table.DrawAt(Point(-130, firstY));

	static const string CATEGORIES[] = {
<<<<<<< HEAD
		"Navigation",
=======
		"Keyboard Navigation",
		"Interface",
>>>>>>> db145474
		"Targeting",
		"Weapons",
		"Interface",
		"Fleet"
	};
	const string *category = CATEGORIES;
	static const Command COMMANDS[] = {
		Command::NONE,
		Command::FORWARD,
		Command::LEFT,
		Command::RIGHT,
		Command::BACK,
		Command::MOUSE_TURNING_HOLD,
		Command::LATERALLEFT,
		Command::LATERALRIGHT,
		Command::AFTERBURNER,
		Command::AUTOSTEER,
		Command::LAND,
		Command::JUMP,
		Command::NONE,
<<<<<<< HEAD
=======
		Command::MAP,
		Command::INFO,
		Command::NONE,
>>>>>>> db145474
		Command::NEAREST,
		Command::TARGET,
		Command::HAIL,
		Command::BOARD,
		Command::NEAREST_ASTEROID,
		Command::SCAN,
<<<<<<< HEAD
		Command::CLOAK,
=======
>>>>>>> db145474
		Command::NONE,
		Command::PRIMARY,
		Command::SELECT,
		Command::SECONDARY,
<<<<<<< HEAD
=======
		Command::CLOAK,
		Command::MOUSE_TURNING_HOLD,
>>>>>>> db145474
		Command::NONE,
		Command::MENU,
		Command::FULLSCREEN,
		Command::FASTFORWARD,
		Command::NONE,
		Command::DEPLOY,
		Command::FIGHT,
		Command::GATHER,
		Command::HOLD,
		Command::AMMO,
		Command::HARVEST
	};
	static const Command *BREAK = &COMMANDS[19];
	for(const Command &command : COMMANDS)
	{
		// The "BREAK" line is where to go to the next column.
		if(&command == BREAK)
			table.DrawAt(Point(130, firstY));

		if(!command)
		{
			table.DrawGap(10);
			table.DrawUnderline(medium);
			if(category != end(CATEGORIES))
				table.Draw(*category++, bright);
			else
				table.Advance();
			table.Draw("Key", bright);
			table.DrawGap(5);
		}
		else
		{
			int index = zones.size();
			// Mark conflicts.
			bool isConflicted = command.HasConflict();
			bool isEditing = (index == editing);
			if(isConflicted || isEditing)
			{
				table.SetHighlight(56, 120);
				table.DrawHighlight(isEditing ? dim : warning);
			}

			// Mark the selected row.
			bool isHovering = (index == hover && !isEditing);
			if(!isHovering && index == selected)
			{
				table.SetHighlight(-120, 54);
				table.DrawHighlight(back);
			}

			// Highlight whichever row the mouse hovers over.
			table.SetHighlight(-120, 120);
			if(isHovering)
				table.DrawHighlight(back);

			zones.emplace_back(table.GetCenterPoint(), table.GetRowSize(), command);

			table.Draw(command.Description(), medium);
			table.Draw(command.KeyName(), isEditing ? bright : medium);
		}
	}
	// todo: adjust position of this table and verify preference positions didn't get messed up.
	Table shiftTable;
	shiftTable.AddColumn(125, {150, Alignment::RIGHT});
	shiftTable.SetUnderline(0, 130);
<<<<<<< HEAD
	shiftTable.DrawAt(Point(-400, 2));
=======
	shiftTable.DrawAt(Point(-400, 32));
>>>>>>> db145474

	shiftTable.DrawUnderline(medium);
	shiftTable.Draw("With <shift> key", bright);
	shiftTable.DrawGap(5);
	shiftTable.Draw("Select nearest ship", medium);
	shiftTable.Draw("Select next escort", medium);
	shiftTable.Draw("Talk to planet", medium);
	shiftTable.Draw("Board disabled escort", medium);
}



void PreferencesPanel::DrawSettings()
{
	const Color &back = *GameData::Colors().Get("faint");
	const Color &dim = *GameData::Colors().Get("dim");
	const Color &medium = *GameData::Colors().Get("medium");
	const Color &bright = *GameData::Colors().Get("bright");

	Table table;
	table.AddColumn(-115, {230, Alignment::LEFT});
	table.AddColumn(115, {230, Alignment::RIGHT});
	table.SetUnderline(-120, 120);

	int firstY = -248;
	table.DrawAt(Point(-130, firstY));

	// About SETTINGS pagination
	// * An empty string indicates that a category has ended.
	// * A '\t' character indicates that the first column on this page has
	//   ended, and the next line should be drawn at the start of the next
	//   column.
	// * A '\n' character indicates that this page is complete, no further lines
	//   should be drawn on this page.
	// * In all three cases, the first non-special string will be considered the
	//   category heading and will be drawn differently to normal setting
	//   entries.
	// * The namespace variable SETTINGS_PAGE_COUNT should be updated to the max
	//   page count (count of '\n' characters plus one).
	static const string SETTINGS[] = {
		"Display",
		ZOOM_FACTOR,
		VIEW_ZOOM_FACTOR,
		SCREEN_MODE_SETTING,
		VSYNC_SETTING,
		STATUS_OVERLAYS_ALL,
		STATUS_OVERLAYS_FLAGSHIP,
		STATUS_OVERLAYS_ESCORT,
		STATUS_OVERLAYS_ENEMY,
		STATUS_OVERLAYS_NEUTRAL,
		"Show missile overlays",
		"Highlight player's flagship",
		"Rotate flagship in HUD",
		FLAGSHIP_VELOCITY_INDICATOR,
		"Show flagship data in HUD",
		"Show planet labels",
		"Show mini-map",
		"Show asteroid scanner overlay",
		"Always underline shortcuts",
		"\t",
		"Performance",
		"Show CPU / GPU load",
		"Render motion blur",
		"Reduce large graphics",
		"Draw background haze",
		"Draw starfield",
		BACKGROUND_PARALLAX,
		"Show hyperspace flash",
		SHIP_OUTLINES,
		"\n",
		"Gameplay",
		AUTO_AIM_SETTING,
		AUTO_FIRE_SETTING,
		BOARDING_PRIORITY,
		"Control ship with mouse",
		"Flagship flotsam collection",
		EXPEND_AMMO,
		"Extra fleet status messages",
		"Fighters transfer cargo",
		"Rehire extra crew when lost",
		FIGHTER_REPAIR,
		TARGET_ASTEROIDS_BASED_ON,
		TURRET_TRACKING,
		"\t",
		"Other",
		"Clickable radar display",
		"Hide unexplored map regions",
		REACTIVATE_HELP,
		"Interrupt fast-forward",
		SCROLL_SPEED,
		"Show escort systems on map",
		"Show stored outfits on map",
		"System map sends move orders",
		ALERT_INDICATOR
	};
	bool isCategory = true;
	int page = 0;
	for(const string &setting : SETTINGS)
	{
		// Check if this is a page break.
		if(setting == "\n")
		{
			++page;
			continue;
		}
		// Check if this setting is on the page being displayed.
		// If this setting isn't on the page being displayed, check if it is on an earlier page.
		// If it is, continue to the next setting.
		// Otherwise, this setting is on a later page,
		// do not continue as no further settings are to be displayed.
		if(page < currentSettingsPage)
			continue;
		else if(page > currentSettingsPage)
			break;
		// Check if this is a category break or column break.
		if(setting.empty() || setting == "\t")
		{
			isCategory = true;
			if(!setting.empty())
				table.DrawAt(Point(130, firstY));
			continue;
		}

		if(isCategory)
		{
			isCategory = false;
			table.DrawGap(10);
			table.DrawUnderline(medium);
			table.Draw(setting, bright);
			table.Advance();
			table.DrawGap(5);
			continue;
		}

		// Record where this setting is displayed, so the user can click on it.
		prefZones.emplace_back(table.GetCenterPoint(), table.GetRowSize(), setting);

		// Get the "on / off" text for this setting. Setting "isOn"
		// draws the setting "bright" (i.e. the setting is active).
		bool isOn = Preferences::Has(setting);
		string text;
		if(setting == ZOOM_FACTOR)
		{
			isOn = Screen::UserZoom() == Screen::Zoom();
			text = to_string(Screen::UserZoom());
		}
		else if(setting == VIEW_ZOOM_FACTOR)
		{
			isOn = true;
			text = to_string(static_cast<int>(100. * Preferences::ViewZoom()));
		}
		else if(setting == SCREEN_MODE_SETTING)
		{
			isOn = true;
			text = Preferences::ScreenModeSetting();
		}
		else if(setting == VSYNC_SETTING)
		{
			text = Preferences::VSyncSetting();
			isOn = text != "off";
		}
		else if(setting == STATUS_OVERLAYS_ALL)
		{
			text = Preferences::StatusOverlaysSetting(Preferences::OverlayType::ALL);
			isOn = text != "off";
		}
		else if(setting == STATUS_OVERLAYS_FLAGSHIP)
		{
			text = Preferences::StatusOverlaysSetting(Preferences::OverlayType::FLAGSHIP);
			isOn = text != "off" && text != "--";
		}
		else if(setting == STATUS_OVERLAYS_ESCORT)
		{
			text = Preferences::StatusOverlaysSetting(Preferences::OverlayType::ESCORT);
			isOn = text != "off" && text != "--";
		}
		else if(setting == STATUS_OVERLAYS_ENEMY)
		{
			text = Preferences::StatusOverlaysSetting(Preferences::OverlayType::ENEMY);
			isOn = text != "off" && text != "--";
		}
		else if(setting == STATUS_OVERLAYS_NEUTRAL)
		{
			text = Preferences::StatusOverlaysSetting(Preferences::OverlayType::NEUTRAL);
			isOn = text != "off" && text != "--";
		}
		else if(setting == AUTO_AIM_SETTING)
		{
			text = Preferences::AutoAimSetting();
			isOn = text != "off";
		}
		else if(setting == AUTO_FIRE_SETTING)
		{
			text = Preferences::AutoFireSetting();
			isOn = text != "off";
		}
		else if(setting == EXPEND_AMMO)
			text = Preferences::AmmoUsage();
		else if(setting == TURRET_TRACKING)
		{
			isOn = true;
			text = Preferences::Has(FOCUS_PREFERENCE) ? "focused" : "opportunistic";
		}
		else if(setting == FIGHTER_REPAIR)
		{
			isOn = true;
			text = Preferences::Has(FIGHTER_REPAIR) ? "parallel" : "series";
		}
		else if(setting == SHIP_OUTLINES)
		{
			isOn = true;
			text = Preferences::Has(SHIP_OUTLINES) ? "fancy" : "fast";
		}
		else if(setting == BOARDING_PRIORITY)
		{
			isOn = true;
			text = Preferences::BoardingSetting();
		}
		else if(setting == TARGET_ASTEROIDS_BASED_ON)
		{
			isOn = true;
			text = Preferences::Has(TARGET_ASTEROIDS_BASED_ON) ? "proximity" : "value";
		}
		else if(setting == BACKGROUND_PARALLAX)
		{
			text = Preferences::ParallaxSetting();
			isOn = text != "off";
		}
		else if(setting == REACTIVATE_HELP)
		{
			// Check how many help messages have been displayed.
			const map<string, string> &help = GameData::HelpTemplates();
			int shown = 0;
			int total = 0;
			for(const auto &it : help)
			{
				// Don't count certain special help messages that are always
				// active for new players.
				bool special = false;
				const string SPECIAL_HELP[] = {"basics", "lost"};
				for(const string &str : SPECIAL_HELP)
					if(it.first.find(str) == 0)
						special = true;

				if(!special)
				{
					++total;
					shown += Preferences::Has("help: " + it.first);
				}
			}

			if(shown)
				text = to_string(shown) + " / " + to_string(total);
			else
			{
				isOn = true;
				text = "done";
			}
		}
		else if(setting == SCROLL_SPEED)
		{
			isOn = true;
			text = to_string(Preferences::ScrollSpeed());
		}
		else if(setting == ALERT_INDICATOR)
		{
			isOn = Preferences::GetAlertIndicator() != Preferences::AlertIndicator::NONE;
			text = Preferences::AlertSetting();
		}
		else if(setting == FLAGSHIP_VELOCITY_INDICATOR)
		{
			isOn = Preferences::GetFlagshipVelocityIndicator() != Preferences::FlagshipVelocityIndicator::OFF;
			text = Preferences::FlagshipVelocityIndicatorSetting();
		}
		else
			text = isOn ? "on" : "off";

		if(setting == hoverPreference)
			table.DrawHighlight(back);
		table.Draw(setting, isOn ? medium : dim);
		table.Draw(text, isOn ? bright : medium);
	}
}



void PreferencesPanel::DrawPlugins()
{
	const Color &back = *GameData::Colors().Get("faint");
	const Color &dim = *GameData::Colors().Get("dim");
	const Color &medium = *GameData::Colors().Get("medium");
	const Color &bright = *GameData::Colors().Get("bright");

	const Sprite *box[2] = { SpriteSet::Get("ui/unchecked"), SpriteSet::Get("ui/checked") };

	const int MAX_TEXT_WIDTH = 230;
	Table table;
	table.AddColumn(-115, {MAX_TEXT_WIDTH, Truncate::MIDDLE});
	table.SetUnderline(-120, 100);

	int firstY = -238;
	// Table is at -110 while checkbox is at -130
	table.DrawAt(Point(-110, firstY));
	table.DrawUnderline(medium);
	table.DrawGap(25);

	const Font &font = FontSet::Get(14);

	for(const auto &it : Plugins::Get())
	{
		const auto &plugin = it.second;
		if(!plugin.IsValid())
			continue;

		pluginZones.emplace_back(table.GetCenterPoint(), table.GetRowSize(), plugin.name);

		bool isSelected = (plugin.name == selectedPlugin);
		if(isSelected || plugin.name == hoverPlugin)
			table.DrawHighlight(back);

		const Sprite *sprite = box[plugin.currentState];
		Point topLeft = table.GetRowBounds().TopLeft() - Point(sprite->Width(), 0.);
		Rectangle spriteBounds = Rectangle::FromCorner(topLeft, Point(sprite->Width(), sprite->Height()));
		SpriteShader::Draw(sprite, spriteBounds.Center());

		topLeft.X() += 6.;
		topLeft.Y() += 7.;
		Rectangle zoneBounds = Rectangle::FromCorner(topLeft, Point(sprite->Width() - 8., sprite->Height() - 8.));

		AddZone(zoneBounds, [&]() { Plugins::TogglePlugin(plugin.name); });
		if(isSelected)
			table.Draw(plugin.name, bright);
		else
			table.Draw(plugin.name, plugin.enabled ? medium : dim);

		if(isSelected)
		{
			const Sprite *sprite = SpriteSet::Get(plugin.name);
			Point top(15., firstY);
			if(sprite)
			{
				Point center(130., top.Y() + .5 * sprite->Height());
				SpriteShader::Draw(sprite, center);
				top.Y() += sprite->Height() + 10.;
			}

			WrappedText wrap(font);
			wrap.SetWrapWidth(MAX_TEXT_WIDTH);
			static const string EMPTY = "(No description given.)";
			wrap.Wrap(plugin.aboutText.empty() ? EMPTY : plugin.aboutText);
			wrap.Draw(top, medium);
		}
	}
}



void PreferencesPanel::Exit()
{
	Command::SaveSettings(Files::Config() + "keys.txt");

	GetUI()->Pop(this);
}<|MERGE_RESOLUTION|>--- conflicted
+++ resolved
@@ -370,12 +370,8 @@
 	table.DrawAt(Point(-130, firstY));
 
 	static const string CATEGORIES[] = {
-<<<<<<< HEAD
-		"Navigation",
-=======
 		"Keyboard Navigation",
 		"Interface",
->>>>>>> db145474
 		"Targeting",
 		"Weapons",
 		"Interface",
@@ -396,31 +392,20 @@
 		Command::LAND,
 		Command::JUMP,
 		Command::NONE,
-<<<<<<< HEAD
-=======
 		Command::MAP,
 		Command::INFO,
 		Command::NONE,
->>>>>>> db145474
 		Command::NEAREST,
 		Command::TARGET,
 		Command::HAIL,
 		Command::BOARD,
 		Command::NEAREST_ASTEROID,
 		Command::SCAN,
-<<<<<<< HEAD
-		Command::CLOAK,
-=======
->>>>>>> db145474
 		Command::NONE,
 		Command::PRIMARY,
 		Command::SELECT,
 		Command::SECONDARY,
-<<<<<<< HEAD
-=======
 		Command::CLOAK,
-		Command::MOUSE_TURNING_HOLD,
->>>>>>> db145474
 		Command::NONE,
 		Command::MENU,
 		Command::FULLSCREEN,
@@ -486,11 +471,7 @@
 	Table shiftTable;
 	shiftTable.AddColumn(125, {150, Alignment::RIGHT});
 	shiftTable.SetUnderline(0, 130);
-<<<<<<< HEAD
-	shiftTable.DrawAt(Point(-400, 2));
-=======
 	shiftTable.DrawAt(Point(-400, 32));
->>>>>>> db145474
 
 	shiftTable.DrawUnderline(medium);
 	shiftTable.Draw("With <shift> key", bright);
