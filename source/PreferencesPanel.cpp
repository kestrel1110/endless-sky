/* PreferencesPanel.cpp
Copyright (c) 2014 by Michael Zahniser

Endless Sky is free software: you can redistribute it and/or modify it under the
terms of the GNU General Public License as published by the Free Software
Foundation, either version 3 of the License, or (at your option) any later version.

Endless Sky is distributed in the hope that it will be useful, but WITHOUT ANY
WARRANTY; without even the implied warranty of MERCHANTABILITY or FITNESS FOR A
PARTICULAR PURPOSE. See the GNU General Public License for more details.

You should have received a copy of the GNU General Public License along with
this program. If not, see <https://www.gnu.org/licenses/>.
*/

#include "PreferencesPanel.h"

#include "text/alignment.hpp"
#include "Audio.h"
#include "Color.h"
#include "Dialog.h"
#include "Files.h"
#include "text/Font.h"
#include "text/FontSet.h"
#include "GameData.h"
#include "Information.h"
#include "Interface.h"
#include "text/layout.hpp"
#include "Plugins.h"
#include "Preferences.h"
#include "Screen.h"
#include "Sprite.h"
#include "SpriteSet.h"
#include "SpriteShader.h"
#include "StarField.h"
#include "text/Table.h"
#include "text/truncate.hpp"
#include "UI.h"
#include "text/WrappedText.h"

#include "opengl.h"
#include <SDL2/SDL.h>

#include <algorithm>

using namespace std;

namespace {
	// Settings that require special handling.
	const string ZOOM_FACTOR = "Main zoom factor";
	const int ZOOM_FACTOR_MIN = 100;
	const int ZOOM_FACTOR_MAX = 200;
	const int ZOOM_FACTOR_INCREMENT = 10;
	const string VIEW_ZOOM_FACTOR = "View zoom factor";
	const string AUTO_AIM_SETTING = "Automatic aiming";
	const string AUTO_FIRE_SETTING = "Automatic firing";
	const string SCREEN_MODE_SETTING = "Screen mode";
	const string VSYNC_SETTING = "VSync";
	const string STATUS_OVERLAYS_ALL = "Show status overlays";
	const string STATUS_OVERLAYS_FLAGSHIP = "   Show flagship overlay";
	const string STATUS_OVERLAYS_ESCORT = "   Show escort overlays";
	const string STATUS_OVERLAYS_ENEMY = "   Show enemy overlays";
	const string STATUS_OVERLAYS_NEUTRAL = "   Show neutral overlays";
	const string EXPEND_AMMO = "Escorts expend ammo";
	const string TURRET_TRACKING = "Turret tracking";
	const string FOCUS_PREFERENCE = "Turrets focus fire";
	const string FRUGAL_ESCORTS = "Escorts use ammo frugally";
	const string REACTIVATE_HELP = "Reactivate first-time help";
	const string SCROLL_SPEED = "Scroll speed";
	const string FIGHTER_REPAIR = "Repair fighters in";
	const string SHIP_OUTLINES = "Ship outlines in shops";
	const string BOARDING_PRIORITY = "Boarding target priority";
	const string TARGET_ASTEROIDS_BASED_ON = "Target asteroid based on";
	const string BACKGROUND_PARALLAX = "Parallax background";
	const string ALERT_INDICATOR = "Alert indicator";

	// How many pages of settings there are.
	const int SETTINGS_PAGE_COUNT = 2;
}



PreferencesPanel::PreferencesPanel()
	: editing(-1), selected(0), hover(-1)
{
	// Select the first valid plugin.
	for(const auto &plugin : Plugins::Get())
		if(plugin.second.IsValid())
		{
			selectedPlugin = plugin.first;
			break;
		}

	SetIsFullScreen(true);
}



// Draw this panel.
void PreferencesPanel::Draw()
{
	glClear(GL_COLOR_BUFFER_BIT);
	GameData::Background().Draw(Point(), Point());

	Information info;
	info.SetBar("volume", Audio::Volume());
	if(Plugins::HasChanged())
		info.SetCondition("show plugins changed");
	if(SETTINGS_PAGE_COUNT > 1)
		info.SetCondition("multiple pages");
	if(currentSettingsPage > 0)
		info.SetCondition("show previous");
	if(currentSettingsPage + 1 < SETTINGS_PAGE_COUNT)
		info.SetCondition("show next");
	GameData::Interfaces().Get("menu background")->Draw(info, this);
	string pageName = (page == 'c' ? "controls" : page == 's' ? "settings" : "plugins");
	GameData::Interfaces().Get(pageName)->Draw(info, this);
	GameData::Interfaces().Get("preferences")->Draw(info, this);

	zones.clear();
	prefZones.clear();
	pluginZones.clear();
	if(page == 'c')
		DrawControls();
	else if(page == 's')
		DrawSettings();
	else if(page == 'p')
		DrawPlugins();
}



bool PreferencesPanel::KeyDown(SDL_Keycode key, Uint16 mod, const Command &command, bool isNewPress)
{
	if(static_cast<unsigned>(editing) < zones.size())
	{
		Command::SetKey(zones[editing].Value(), key);
		EndEditing();
		return true;
	}

	if(key == SDLK_DOWN && static_cast<unsigned>(selected + 1) < zones.size())
		++selected;
	else if(key == SDLK_UP && selected > 0)
		--selected;
	else if(key == SDLK_RETURN)
		editing = selected;
	else if(key == 'b' || command.Has(Command::MENU) || (key == 'w' && (mod & (KMOD_CTRL | KMOD_GUI))))
		Exit();
	else if(key == 'c' || key == 's' || key == 'p')
		page = key;
	else if(key == 'o' && page == 'p')
		Files::OpenUserPluginFolder();
	else if((key == 'n' || key == SDLK_PAGEUP) && currentSettingsPage < SETTINGS_PAGE_COUNT - 1)
		++currentSettingsPage;
	else if((key == 'r' || key == SDLK_PAGEDOWN) && currentSettingsPage > 0)
		--currentSettingsPage;
	else
		return false;

	return true;
}



bool PreferencesPanel::Click(int x, int y, int clicks)
{
	EndEditing();

	if(x >= 265 && x < 295 && y >= -220 && y < 70)
	{
		Audio::SetVolume((20 - y) / 200.);
		Audio::Play(Audio::Get("warder"));
		return true;
	}

	Point point(x, y);
	for(unsigned index = 0; index < zones.size(); ++index)
		if(zones[index].Contains(point))
			editing = selected = index;

	for(const auto &zone : prefZones)
		if(zone.Contains(point))
		{
			// For some settings, clicking the option does more than just toggle a
			// boolean state keyed by the option's name.
			if(zone.Value() == ZOOM_FACTOR)
			{
				int newZoom = Screen::UserZoom() + ZOOM_FACTOR_INCREMENT;
				Screen::SetZoom(newZoom);
				if(newZoom > ZOOM_FACTOR_MAX || Screen::Zoom() != newZoom)
				{
					// Notify the user why setting the zoom any higher isn't permitted.
					// Only show this if it's not possible to zoom the view at all, as
					// otherwise the dialog will show every time, which is annoying.
					if(newZoom == ZOOM_FACTOR_MIN + ZOOM_FACTOR_INCREMENT)
						GetUI()->Push(new Dialog(
							"Your screen resolution is too low to support a zoom level above 100%."));
					Screen::SetZoom(ZOOM_FACTOR_MIN);
				}
				// Convert to raw window coordinates, at the new zoom level.
				point *= Screen::Zoom() / 100.;
				point += .5 * Point(Screen::RawWidth(), Screen::RawHeight());
				SDL_WarpMouseInWindow(nullptr, point.X(), point.Y());
			}
			else if(zone.Value() == BOARDING_PRIORITY)
				Preferences::ToggleBoarding();
			else if(zone.Value() == BACKGROUND_PARALLAX)
				Preferences::ToggleParallax();
			else if(zone.Value() == VIEW_ZOOM_FACTOR)
			{
				// Increase the zoom factor unless it is at the maximum. In that
				// case, cycle around to the lowest zoom factor.
				if(!Preferences::ZoomViewIn())
					while(Preferences::ZoomViewOut()) {}
			}
			else if(zone.Value() == SCREEN_MODE_SETTING)
				Preferences::ToggleScreenMode();
			else if(zone.Value() == VSYNC_SETTING)
			{
				if(!Preferences::ToggleVSync())
					GetUI()->Push(new Dialog(
						"Unable to change VSync state. (Your system's graphics settings may be controlling it instead.)"));
			}
			else if(zone.Value() == STATUS_OVERLAYS_ALL)
				Preferences::CycleStatusOverlays(Preferences::OverlayType::ALL);
			else if(zone.Value() == STATUS_OVERLAYS_FLAGSHIP)
				Preferences::CycleStatusOverlays(Preferences::OverlayType::FLAGSHIP);
			else if(zone.Value() == STATUS_OVERLAYS_ESCORT)
				Preferences::CycleStatusOverlays(Preferences::OverlayType::ESCORT);
			else if(zone.Value() == STATUS_OVERLAYS_ENEMY)
				Preferences::CycleStatusOverlays(Preferences::OverlayType::ENEMY);
			else if(zone.Value() == STATUS_OVERLAYS_NEUTRAL)
				Preferences::CycleStatusOverlays(Preferences::OverlayType::NEUTRAL);
			else if(zone.Value() == AUTO_AIM_SETTING)
				Preferences::ToggleAutoAim();
			else if(zone.Value() == AUTO_FIRE_SETTING)
				Preferences::ToggleAutoFire();
			else if(zone.Value() == EXPEND_AMMO)
				Preferences::ToggleAmmoUsage();
			else if(zone.Value() == TURRET_TRACKING)
				Preferences::Set(FOCUS_PREFERENCE, !Preferences::Has(FOCUS_PREFERENCE));
			else if(zone.Value() == REACTIVATE_HELP)
			{
				for(const auto &it : GameData::HelpTemplates())
					Preferences::Set("help: " + it.first, false);
			}
			else if(zone.Value() == SCROLL_SPEED)
			{
				// Toggle between three different speeds.
				int speed = Preferences::ScrollSpeed() + 20;
				if(speed > 60)
					speed = 20;
				Preferences::SetScrollSpeed(speed);
			}
			else if(zone.Value() == ALERT_INDICATOR)
				Preferences::ToggleAlert();
			// All other options are handled by just toggling the boolean state.
			else
				Preferences::Set(zone.Value(), !Preferences::Has(zone.Value()));
			break;
		}

	for(const auto &zone : pluginZones)
		if(zone.Contains(point))
		{
			selectedPlugin = zone.Value();
			break;
		}

	return true;
}



bool PreferencesPanel::Hover(int x, int y)
{
	hoverPoint = Point(x, y);

	hover = -1;
	for(unsigned index = 0; index < zones.size(); ++index)
		if(zones[index].Contains(hoverPoint))
			hover = index;

	hoverPreference.clear();
	for(const auto &zone : prefZones)
		if(zone.Contains(hoverPoint))
			hoverPreference = zone.Value();

	hoverPlugin.clear();
	for(const auto &zone : pluginZones)
		if(zone.Contains(hoverPoint))
			hoverPlugin = zone.Value();

	return true;
}



// Change the value being hovered over in the direction of the scroll.
bool PreferencesPanel::Scroll(double dx, double dy)
{
	if(!dy || hoverPreference.empty())
		return false;

	if(hoverPreference == ZOOM_FACTOR)
	{
		int zoom = Screen::UserZoom();
		if(dy < 0. && zoom > ZOOM_FACTOR_MIN)
			zoom -= ZOOM_FACTOR_INCREMENT;
		if(dy > 0. && zoom < ZOOM_FACTOR_MAX)
			zoom += ZOOM_FACTOR_INCREMENT;

		Screen::SetZoom(zoom);
		if(Screen::Zoom() != zoom)
			Screen::SetZoom(Screen::Zoom());

		// Convert to raw window coordinates, at the new zoom level.
		Point point = hoverPoint * (Screen::Zoom() / 100.);
		point += .5 * Point(Screen::RawWidth(), Screen::RawHeight());
		SDL_WarpMouseInWindow(nullptr, point.X(), point.Y());
	}
	else if(hoverPreference == VIEW_ZOOM_FACTOR)
	{
		if(dy < 0.)
			Preferences::ZoomViewOut();
		else
			Preferences::ZoomViewIn();
	}
	else if(hoverPreference == SCROLL_SPEED)
	{
		int speed = Preferences::ScrollSpeed();
		if(dy < 0.)
			speed = max(20, speed - 20);
		else
			speed = min(60, speed + 20);
		Preferences::SetScrollSpeed(speed);
	}
	return true;
}



void PreferencesPanel::EndEditing()
{
	editing = -1;
}



void PreferencesPanel::DrawControls()
{
	const Color &back = *GameData::Colors().Get("faint");
	const Color &dim = *GameData::Colors().Get("dim");
	const Color &medium = *GameData::Colors().Get("medium");
	const Color &bright = *GameData::Colors().Get("bright");

	// Check for conflicts.
	const Color &warning = *GameData::Colors().Get("warning conflict");

	Table table;
	table.AddColumn(-115, {230, Alignment::LEFT});
	table.AddColumn(115, {230, Alignment::RIGHT});
	table.SetUnderline(-120, 120);

	int firstY = -248;
	table.DrawAt(Point(-130, firstY));

	static const string CATEGORIES[] = {
		"Navigation",
		"Weapons",
		"Targeting",
		"Navigation",
		"Interface",
		"Fleet",
		"Targeting"
	};
	const string *category = CATEGORIES;
	static const Command COMMANDS[] = {
		Command::NONE,
		Command::FORWARD,
		Command::LEFT,
		Command::RIGHT,
		Command::BACK,
		Command::AFTERBURNER,
		Command::LAND,
		Command::JUMP,
		Command::NONE,
		Command::PRIMARY,
		Command::SELECT,
		Command::SECONDARY,
		Command::CLOAK,
		Command::NONE,
		Command::NEAREST,
		Command::TARGET,
		Command::HAIL,
		Command::BOARD,
		Command::NEAREST_ASTEROID,
		Command::NONE,
		Command::MOUSE_TURNING_HOLD,
		Command::NONE,
		Command::MENU,
		Command::MAP,
		Command::INFO,
		Command::FULLSCREEN,
		Command::FASTFORWARD,
		Command::NONE,
		Command::DEPLOY,
		Command::FIGHT,
		Command::GATHER,
		Command::HOLD,
		Command::AMMO,
		Command::HARVEST,
		Command::NONE,
		Command::SCAN
	};
	static const Command *BREAK = &COMMANDS[19];
	for(const Command &command : COMMANDS)
	{
		// The "BREAK" line is where to go to the next column.
		if(&command == BREAK)
			table.DrawAt(Point(130, firstY));

		if(!command)
		{
			table.DrawGap(10);
			table.DrawUnderline(medium);
			if(category != end(CATEGORIES))
				table.Draw(*category++, bright);
			else
				table.Advance();
			table.Draw("Key", bright);
			table.DrawGap(5);
		}
		else
		{
			int index = zones.size();
			// Mark conflicts.
			bool isConflicted = command.HasConflict();
			bool isEditing = (index == editing);
			if(isConflicted || isEditing)
			{
				table.SetHighlight(56, 120);
				table.DrawHighlight(isEditing ? dim : warning);
			}

			// Mark the selected row.
			bool isHovering = (index == hover && !isEditing);
			if(!isHovering && index == selected)
			{
				table.SetHighlight(-120, 54);
				table.DrawHighlight(back);
			}

			// Highlight whichever row the mouse hovers over.
			table.SetHighlight(-120, 120);
			if(isHovering)
				table.DrawHighlight(back);

			zones.emplace_back(table.GetCenterPoint(), table.GetRowSize(), command);

			table.Draw(command.Description(), medium);
			table.Draw(command.KeyName(), isEditing ? bright : medium);
		}
	}

	Table shiftTable;
	shiftTable.AddColumn(125, {150, Alignment::RIGHT});
	shiftTable.SetUnderline(0, 130);
	shiftTable.DrawAt(Point(-400, 52));

	shiftTable.DrawUnderline(medium);
	shiftTable.Draw("With <shift> key", bright);
	shiftTable.DrawGap(5);
	shiftTable.Draw("Select nearest ship", medium);
	shiftTable.Draw("Select next escort", medium);
	shiftTable.Draw("Talk to planet", medium);
	shiftTable.Draw("Board disabled escort", medium);
}



void PreferencesPanel::DrawSettings()
{
	const Color &back = *GameData::Colors().Get("faint");
	const Color &dim = *GameData::Colors().Get("dim");
	const Color &medium = *GameData::Colors().Get("medium");
	const Color &bright = *GameData::Colors().Get("bright");

	Table table;
	table.AddColumn(-115, {230, Alignment::LEFT});
	table.AddColumn(115, {230, Alignment::RIGHT});
	table.SetUnderline(-120, 120);

	int firstY = -248;
	table.DrawAt(Point(-130, firstY));

	// About SETTINGS pagination
	// * An empty string indicates that a category has ended.
	// * A '\t' character indicates that the first column on this page has
	//   ended, and the next line should be drawn at the start of the next
	//   column.
	// * A '\n' character indicates that this page is complete, no further lines
	//   should be drawn on this page.
	// * In all three cases, the first non-special string will be considered the
	//   category heading and will be drawn differently to normal setting
	//   entries.
	// * The namespace variable SETTINGS_PAGE_COUNT should be updated to the max
	//   page count (count of '\n' characters plus one).
	static const string SETTINGS[] = {
		"Display",
		ZOOM_FACTOR,
		VIEW_ZOOM_FACTOR,
		SCREEN_MODE_SETTING,
		VSYNC_SETTING,
		"",
		"Performance",
		"Show CPU / GPU load",
		"Render motion blur",
		"Reduce large graphics",
		"Draw background haze",
		"Draw starfield",
		BACKGROUND_PARALLAX,
		"Show hyperspace flash",
		SHIP_OUTLINES,
		"\t",
		"HUD",
		STATUS_OVERLAYS_ALL,
		STATUS_OVERLAYS_FLAGSHIP,
		STATUS_OVERLAYS_ESCORT,
		STATUS_OVERLAYS_ENEMY,
		STATUS_OVERLAYS_NEUTRAL,
		"Show missile overlays",
		"Show asteroid scanner overlay",
		"Highlight player's flagship",
		"Rotate flagship in HUD",
		"Show planet labels",
		"Show mini-map",
		"Clickable radar display",
		ALERT_INDICATOR,
		"Extra fleet status messages",
		"\n",
		"Gameplay",
		AUTO_AIM_SETTING,
<<<<<<< HEAD
		"Automatic firing",
		TURRET_TRACKING,
		TARGET_ASTEROIDS_BASED_ON,
=======
		AUTO_FIRE_SETTING,
>>>>>>> a81b1030
		BOARDING_PRIORITY,
		"Control ship with mouse",
		"Flagship flotsam collection",
		EXPEND_AMMO,
		FIGHTER_REPAIR,
		"Fighters transfer cargo",
		"Rehire extra crew when lost",
		"",
		"Map",
		"Hide unexplored map regions",
		"Show escort systems on map",
		"Show stored outfits on map",
		"System map sends move orders",
		"\t",
		"Other",
		"Always underline shortcuts",
		REACTIVATE_HELP,
		"Interrupt fast-forward",
		SCROLL_SPEED
	};

	bool isCategory = true;
	int page = 0;
	for(const string &setting : SETTINGS)
	{
		// Check if this is a page break.
		if(setting == "\n")
		{
			++page;
			continue;
		}
		// Check if this setting is on the page being displayed.
		// If this setting isn't on the page being displayed, check if it is on an earlier page.
		// If it is, continue to the next setting.
		// Otherwise, this setting is on a later page,
		// do not continue as no further settings are to be displayed.
		if(page < currentSettingsPage)
			continue;
		else if(page > currentSettingsPage)
			break;
		// Check if this is a category break or column break.
		if(setting.empty() || setting == "\t")
		{
			isCategory = true;
			if(!setting.empty())
				table.DrawAt(Point(130, firstY));
			continue;
		}

		if(isCategory)
		{
			isCategory = false;
			table.DrawGap(10);
			table.DrawUnderline(medium);
			table.Draw(setting, bright);
			table.Advance();
			table.DrawGap(5);
			continue;
		}

		// Record where this setting is displayed, so the user can click on it.
		prefZones.emplace_back(table.GetCenterPoint(), table.GetRowSize(), setting);

		// Get the "on / off" text for this setting. Setting "isOn"
		// draws the setting "bright" (i.e. the setting is active).
		bool isOn = Preferences::Has(setting);
		string text;
		if(setting == ZOOM_FACTOR)
		{
			isOn = Screen::UserZoom() == Screen::Zoom();
			text = to_string(Screen::UserZoom());
		}
		else if(setting == VIEW_ZOOM_FACTOR)
		{
			isOn = true;
			text = to_string(static_cast<int>(100. * Preferences::ViewZoom()));
		}
		else if(setting == SCREEN_MODE_SETTING)
		{
			isOn = true;
			text = Preferences::ScreenModeSetting();
		}
		else if(setting == VSYNC_SETTING)
		{
			text = Preferences::VSyncSetting();
			isOn = text != "off";
		}
		else if(setting == STATUS_OVERLAYS_ALL)
		{
			text = Preferences::StatusOverlaysSetting(Preferences::OverlayType::ALL);
			isOn = text != "off";
		}
		else if(setting == STATUS_OVERLAYS_FLAGSHIP)
		{
			text = Preferences::StatusOverlaysSetting(Preferences::OverlayType::FLAGSHIP);
			isOn = text != "off" && text != "--";
		}
		else if(setting == STATUS_OVERLAYS_ESCORT)
		{
			text = Preferences::StatusOverlaysSetting(Preferences::OverlayType::ESCORT);
			isOn = text != "off" && text != "--";
		}
		else if(setting == STATUS_OVERLAYS_ENEMY)
		{
			text = Preferences::StatusOverlaysSetting(Preferences::OverlayType::ENEMY);
			isOn = text != "off" && text != "--";
		}
		else if(setting == STATUS_OVERLAYS_NEUTRAL)
		{
			text = Preferences::StatusOverlaysSetting(Preferences::OverlayType::NEUTRAL);
			isOn = text != "off" && text != "--";
		}
		else if(setting == AUTO_AIM_SETTING)
		{
			text = Preferences::AutoAimSetting();
			isOn = text != "off";
		}
		else if(setting == AUTO_FIRE_SETTING)
		{
			text = Preferences::AutoFireSetting();
			isOn = text != "off";
		}
		else if(setting == EXPEND_AMMO)
			text = Preferences::AmmoUsage();
		else if(setting == TURRET_TRACKING)
		{
			isOn = true;
			text = Preferences::Has(FOCUS_PREFERENCE) ? "focused" : "opportunistic";
		}
		else if(setting == FIGHTER_REPAIR)
		{
			isOn = true;
			text = Preferences::Has(FIGHTER_REPAIR) ? "parallel" : "series";
		}
		else if(setting == SHIP_OUTLINES)
		{
			isOn = true;
			text = Preferences::Has(SHIP_OUTLINES) ? "fancy" : "fast";
		}
		else if(setting == BOARDING_PRIORITY)
		{
			isOn = true;
			text = Preferences::BoardingSetting();
		}
		else if(setting == TARGET_ASTEROIDS_BASED_ON)
		{
			isOn = true;
			text = Preferences::Has(TARGET_ASTEROIDS_BASED_ON) ? "proximity" : "value";
		}
		else if(setting == BACKGROUND_PARALLAX)
		{
			text = Preferences::ParallaxSetting();
			isOn = text != "off";
		}
		else if(setting == REACTIVATE_HELP)
		{
			// Check how many help messages have been displayed.
			const map<string, string> &help = GameData::HelpTemplates();
			int shown = 0;
			int total = 0;
			for(const auto &it : help)
			{
				// Don't count certain special help messages that are always
				// active for new players.
				bool special = false;
				const string SPECIAL_HELP[] = {"basics", "lost"};
				for(const string &str : SPECIAL_HELP)
					if(it.first.find(str) == 0)
						special = true;

				if(!special)
				{
					++total;
					shown += Preferences::Has("help: " + it.first);
				}
			}

			if(shown)
				text = to_string(shown) + " / " + to_string(total);
			else
			{
				isOn = true;
				text = "done";
			}
		}
		else if(setting == SCROLL_SPEED)
		{
			isOn = true;
			text = to_string(Preferences::ScrollSpeed());
		}
		else if(setting == ALERT_INDICATOR)
		{
			isOn = Preferences::GetAlertIndicator() != Preferences::AlertIndicator::NONE;
			text = Preferences::AlertSetting();
		}
		else
			text = isOn ? "on" : "off";

		if(setting == hoverPreference)
			table.DrawHighlight(back);
		table.Draw(setting, isOn ? medium : dim);
		table.Draw(text, isOn ? bright : medium);
	}
}



void PreferencesPanel::DrawPlugins()
{
	const Color &back = *GameData::Colors().Get("faint");
	const Color &dim = *GameData::Colors().Get("dim");
	const Color &medium = *GameData::Colors().Get("medium");
	const Color &bright = *GameData::Colors().Get("bright");

	const Sprite *box[2] = { SpriteSet::Get("ui/unchecked"), SpriteSet::Get("ui/checked") };

	const int MAX_TEXT_WIDTH = 230;
	Table table;
	table.AddColumn(-115, {MAX_TEXT_WIDTH, Truncate::MIDDLE});
	table.SetUnderline(-120, 100);

	int firstY = -238;
	// Table is at -110 while checkbox is at -130
	table.DrawAt(Point(-110, firstY));
	table.DrawUnderline(medium);
	table.DrawGap(25);

	const Font &font = FontSet::Get(14);

	for(const auto &it : Plugins::Get())
	{
		const auto &plugin = it.second;
		if(!plugin.IsValid())
			continue;

		pluginZones.emplace_back(table.GetCenterPoint(), table.GetRowSize(), plugin.name);

		bool isSelected = (plugin.name == selectedPlugin);
		if(isSelected || plugin.name == hoverPlugin)
			table.DrawHighlight(back);

		const Sprite *sprite = box[plugin.currentState];
		Point topLeft = table.GetRowBounds().TopLeft() - Point(sprite->Width(), 0.);
		Rectangle spriteBounds = Rectangle::FromCorner(topLeft, Point(sprite->Width(), sprite->Height()));
		SpriteShader::Draw(sprite, spriteBounds.Center());

		topLeft.X() += 6.;
		topLeft.Y() += 7.;
		Rectangle zoneBounds = Rectangle::FromCorner(topLeft, Point(sprite->Width() - 8., sprite->Height() - 8.));

		AddZone(zoneBounds, [&]() { Plugins::TogglePlugin(plugin.name); });
		if(isSelected)
			table.Draw(plugin.name, bright);
		else
			table.Draw(plugin.name, plugin.enabled ? medium : dim);

		if(isSelected)
		{
			const Sprite *sprite = SpriteSet::Get(plugin.name);
			Point top(15., firstY);
			if(sprite)
			{
				Point center(130., top.Y() + .5 * sprite->Height());
				SpriteShader::Draw(sprite, center);
				top.Y() += sprite->Height() + 10.;
			}

			WrappedText wrap(font);
			wrap.SetWrapWidth(MAX_TEXT_WIDTH);
			static const string EMPTY = "(No description given.)";
			wrap.Wrap(plugin.aboutText.empty() ? EMPTY : plugin.aboutText);
			wrap.Draw(top, medium);
		}
	}
}



void PreferencesPanel::Exit()
{
	Command::SaveSettings(Files::Config() + "keys.txt");

	GetUI()->Pop(this);
}<|MERGE_RESOLUTION|>--- conflicted
+++ resolved
@@ -542,13 +542,9 @@
 		"\n",
 		"Gameplay",
 		AUTO_AIM_SETTING,
-<<<<<<< HEAD
-		"Automatic firing",
+		AUTO_FIRE_SETTING,
 		TURRET_TRACKING,
 		TARGET_ASTEROIDS_BASED_ON,
-=======
-		AUTO_FIRE_SETTING,
->>>>>>> a81b1030
 		BOARDING_PRIORITY,
 		"Control ship with mouse",
 		"Flagship flotsam collection",
