--- conflicted
+++ resolved
@@ -93,17 +93,14 @@
 
 	Information info;
 	info.SetBar("volume", Audio::Volume());
-<<<<<<< HEAD
 	if(Plugins::HasChanged())
 		info.SetCondition("show plugins changed");
-=======
 	if(SETTINGS_PAGE_COUNT > 1)
 		info.SetCondition("multiple pages");
 	if(currentSettingsPage > 0)
 		info.SetCondition("show previous");
 	if(currentSettingsPage + 1 < SETTINGS_PAGE_COUNT)
 		info.SetCondition("show next");
->>>>>>> 20d2d9de
 	GameData::Interfaces().Get("menu background")->Draw(info, this);
 	string pageName = (page == 'c' ? "controls" : page == 's' ? "settings" : "plugins");
 	GameData::Interfaces().Get(pageName)->Draw(info, this);
