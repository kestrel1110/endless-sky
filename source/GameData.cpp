--- conflicted
+++ resolved
@@ -260,16 +260,6 @@
 // planets) are written to the player's save and need a name to prevent data loss.
 void GameData::CheckReferences()
 {
-<<<<<<< HEAD
-	set<string> knownOutfitCategories(categories["outfit"].begin(), categories["outfit"].end());
-	set<string> knownShipCategories(categories["ship"].begin(), categories["ship"].end());
-	for(const string &carried : {"Fighter", "Drone"})
-		if(!knownShipCategories.count(carried))
-		{
-			categories["ship"].push_back(carried);
-			knownShipCategories.emplace(carried);
-		}
-=======
 	// Parse all GameEvents for object definitions.
 	auto deferred = map<string, set<string>>{};
 	for(auto &&it : events)
@@ -287,7 +277,6 @@
 	}
 	
 	// Stock conversations are never serialized.
->>>>>>> 65efb225
 	for(const auto &it : conversations)
 		if(it.second.IsEmpty())
 			Warn("conversation", it.first);
@@ -314,32 +303,6 @@
 	// always fully defined (though possibly not "valid").
 	for(const auto &it : missions)
 		if(it.second.Name().empty())
-<<<<<<< HEAD
-			Files::LogError("Warning: mission \"" + it.first + "\" is referred to, but never defined.");
-	for(const auto &it : outfits)
-	{
-		if(it.second.Name().empty())
-			Files::LogError("Warning: outfit \"" + it.first + "\" is referred to, but never defined.");
-		if(!it.second.Category().empty() && !knownOutfitCategories.count(it.second.Category()))
-			Files::LogError("Warning: outfit \"" + it.first + "\" has category \"" + it.second.Category() + "\", which is not among known outfit categories.");
-	}
-	for(const auto &it : phrases)
-		if(it.second.Name().empty())
-			Files::LogError("Warning: phrase \"" + it.first + "\" is referred to, but never defined.");
-	for(const auto &it : planets)
-		if(it.second.Name().empty())
-			Files::LogError("Warning: planet \"" + it.first + "\" is referred to, but never defined.");
-	for(const auto &it : ships)
-	{
-		if(it.second.ModelName().empty())
-			Files::LogError("Warning: ship \"" + it.first + "\" is referred to, but never defined.");
-		if(!it.second.Attributes().Category().empty() && !knownShipCategories.count(it.second.Attributes().Category()))
-			Files::LogError("Warning: ship \"" + it.first + "\" has category \"" + it.second.Attributes().Category() + "\", which is not among known ship categories.");
-	}
-	for(const auto &it : systems)
-		if(it.second.Name().empty())
-			Files::LogError("Warning: system \"" + it.first + "\" is referred to, but never defined.");
-=======
 			Warn("mission", it.first);
 	
 	// News are never serialized or named, except by events (which would then define them).
@@ -375,7 +338,6 @@
 	for(auto &&it : systems)
 		if(it.second.Name().empty() && !NameIfDeferred(deferred["system"], it))
 			NameAndWarn("system", it);
->>>>>>> 65efb225
 }
 
 
