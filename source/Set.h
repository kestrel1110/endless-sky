--- conflicted
+++ resolved
@@ -33,26 +33,17 @@
 	const Type *Find(const std::string &name) const;
 
 	bool Has(const std::string &name) const { return data.count(name); }
-<<<<<<< HEAD
-	
+
 	using setIt = typename std::map<std::string, Type>::iterator;
 	using setCIt = typename std::map<std::string, Type>::const_iterator;
-	
+
 	setIt begin() { return data.begin(); }
 	setCIt begin() const { return data.begin(); }
 	setIt find(const std::string &key) { return data.find(key); }
 	setCIt find(const std::string &key) const { return data.find(key); }
 	setIt end() { return data.end(); }
 	setCIt end() const { return data.end(); }
-	
-=======
 
-	typename std::map<std::string, Type>::iterator begin() { return data.begin(); }
-	typename std::map<std::string, Type>::const_iterator begin() const { return data.begin(); }
-	typename std::map<std::string, Type>::iterator end() { return data.end(); }
-	typename std::map<std::string, Type>::const_iterator end() const { return data.end(); }
-
->>>>>>> c9cc144b
 	int size() const { return data.size(); }
 	bool empty() const { return data.empty(); }
 	// Remove any objects in this set that are not in the given set, and for
