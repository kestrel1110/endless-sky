/* Command.h
Copyright (c) 2015 by Michael Zahniser

Endless Sky is free software: you can redistribute it and/or modify it under the
terms of the GNU General Public License as published by the Free Software
Foundation, either version 3 of the License, or (at your option) any later version.

Endless Sky is distributed in the hope that it will be useful, but WITHOUT ANY
WARRANTY; without even the implied warranty of MERCHANTABILITY or FITNESS FOR A
PARTICULAR PURPOSE.  See the GNU General Public License for more details.
*/

#ifndef COMMAND_H_
#define COMMAND_H_

#include <cstdint>
#include <string>

class DataNode;



// Class mapping key presses to specific commands / actions. The player can
// change the mappings for most of these keys in the preferences panel.
// A single Command object can represent multiple individual commands, e.g.
// everything the AI wants a ship to do, or all keys the player is holding down.
class Command {
public:
	// Empty command:
	static const Command NONE;
	// Main menu:
	static const Command MENU;
	// Ship controls:
	static const Command FORWARD;
	static const Command LEFT;
	static const Command RIGHT;
	static const Command BACK;
	static const Command PRIMARY;
	static const Command SECONDARY;
	static const Command SELECT;
	static const Command LAND;
	static const Command BOARD;
	static const Command HAIL;
	static const Command SCAN;
	static const Command JUMP;
	static const Command TARGET;
	static const Command NEAREST;
	static const Command DEPLOY;
	static const Command AFTERBURNER;
	static const Command CLOAK;
	// UI controls:
	static const Command MAP;
	static const Command INFO;
	static const Command FULLSCREEN;
	static const Command FASTFORWARD;
	// Escort commands:
	static const Command FIGHT;
	static const Command GATHER;
	static const Command HOLD;
	static const Command AMMO;
	// This command is given in combination with JUMP or LAND and tells a ship
	// not to jump or land yet even if it is in position to do so. It can be
	// given from the AI when a ship is waiting for its parent. It can also be
	// given from the player/input engine when the player is preparing his/her
	// fleet for jumping or to indicate that the player is switching landing
	// targets. (There is no explicit key mapped to this command.)
	static const Command WAIT;
	// This command from the AI tells a ship that if possible, it should apply
	// less than its full thrust in order to come to a complete stop.
	static const Command STOP;
	// Modifier command, usually triggered by shift-key. Changes behavior of
	// other commands like NEAREST, TARGET, HAIL and BOARD.
	static const Command SHIFT;


public:
	// In the given text, replace any instances of command names (in angle
	// brackets) with key names (in quotes).
	static std::string ReplaceNamesWithKeys(const std::string &text);

public:
	Command() = default;
	// Create a command representing whatever command is mapped to the given
	// keycode (if any).
	explicit Command(int keycode);

	// Read the current keyboard state and set this object to reflect it.
	void ReadKeyboard();

	// Load or save the keyboard preferences.
	static void LoadSettings(const std::string &path);
	static void SaveSettings(const std::string &path);
<<<<<<< HEAD
	static void SetKey(const Command &command, int keycode);
	
=======
	static void SetKey(Command command, int keycode);

>>>>>>> c9cc144b
	// Get the description or keycode name for this command. If this command is
	// a combination of more than one command, an empty string is returned.
	const std::string &Description() const;
	const std::string &KeyName() const;
	bool HasConflict() const;

	// Load this command from an input file (for testing or scripted missions).
	void Load(const DataNode &node);

	// Reset this to an empty command.
	void Clear();
	// Clear, set, or check the given bits. This ignores the turn field.
	void Clear(Command command);
	void Set(Command command);
	bool Has(Command command) const;
	// Get the commands that are set in this and in the given command.
	Command And(Command command) const;
	// Get the commands that are set in this and not in the given command.
	Command AndNot(Command command) const;

	// Get or set the turn amount. The amount must be between -1 and 1, but it
	// can be a fractional value to allow finer control.
	void SetTurn(double amount);
	double Turn() const;
<<<<<<< HEAD
	
=======
	// Get or set the fire commands.
	bool HasFire(int index) const;
	void SetFire(int index);
	// Check if any weapons are firing.
	bool IsFiring() const;
	// Set the turn rate of the turret with the given weapon index. A value of
	// -1 or 1 means to turn at the full speed the turret is capable of.
	double Aim(int index) const;
	void SetAim(int index, double amount);

>>>>>>> c9cc144b
	// Check if any bits are set in this command (including a nonzero turn).
	explicit operator bool() const;
	bool operator!() const;
	// This operator is just provided to allow commands to be used in a map.
	bool operator<(const Command &command) const;

	// Get the commands that are set in either of these commands.
	Command operator|(const Command &command) const;
	Command &operator|=(const Command &command);


private:
<<<<<<< HEAD
	explicit Command(uint32_t state);
	Command(uint32_t state, const std::string &text);
	
	
=======
	explicit Command(uint64_t state);
	Command(uint64_t state, const std::string &text);


>>>>>>> c9cc144b
private:
	// The key commands are stored in a single bitmask with
	// 32 bits for key commands.
	uint32_t state = 0;
	// Turning amount is stored as a separate double to allow fractional values.
	double turn = 0.;
};



#endif<|MERGE_RESOLUTION|>--- conflicted
+++ resolved
@@ -90,13 +90,8 @@
 	// Load or save the keyboard preferences.
 	static void LoadSettings(const std::string &path);
 	static void SaveSettings(const std::string &path);
-<<<<<<< HEAD
 	static void SetKey(const Command &command, int keycode);
-	
-=======
-	static void SetKey(Command command, int keycode);
 
->>>>>>> c9cc144b
 	// Get the description or keycode name for this command. If this command is
 	// a combination of more than one command, an empty string is returned.
 	const std::string &Description() const;
@@ -121,20 +116,7 @@
 	// can be a fractional value to allow finer control.
 	void SetTurn(double amount);
 	double Turn() const;
-<<<<<<< HEAD
-	
-=======
-	// Get or set the fire commands.
-	bool HasFire(int index) const;
-	void SetFire(int index);
-	// Check if any weapons are firing.
-	bool IsFiring() const;
-	// Set the turn rate of the turret with the given weapon index. A value of
-	// -1 or 1 means to turn at the full speed the turret is capable of.
-	double Aim(int index) const;
-	void SetAim(int index, double amount);
 
->>>>>>> c9cc144b
 	// Check if any bits are set in this command (including a nonzero turn).
 	explicit operator bool() const;
 	bool operator!() const;
@@ -147,17 +129,10 @@
 
 
 private:
-<<<<<<< HEAD
 	explicit Command(uint32_t state);
 	Command(uint32_t state, const std::string &text);
-	
-	
-=======
-	explicit Command(uint64_t state);
-	Command(uint64_t state, const std::string &text);
 
 
->>>>>>> c9cc144b
 private:
 	// The key commands are stored in a single bitmask with
 	// 32 bits for key commands.
