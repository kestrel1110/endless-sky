/* Preferences.cpp
Copyright (c) 2014 by Michael Zahniser

Endless Sky is free software: you can redistribute it and/or modify it under the
terms of the GNU General Public License as published by the Free Software
Foundation, either version 3 of the License, or (at your option) any later version.

Endless Sky is distributed in the hope that it will be useful, but WITHOUT ANY
WARRANTY; without even the implied warranty of MERCHANTABILITY or FITNESS FOR A
PARTICULAR PURPOSE.  See the GNU General Public License for more details.
*/

#include "Preferences.h"

#include "Audio.h"
#include "DataFile.h"
#include "DataNode.h"
#include "DataWriter.h"
#include "Files.h"
#include "GameWindow.h"
#include "Screen.h"

#include <algorithm>
#include <map>

using namespace std;

namespace {
	map<string, bool> settings;
	int scrollSpeed = 60;

	// Strings for ammo expenditure:
	const string EXPEND_AMMO = "Escorts expend ammo";
	const string FRUGAL_ESCORTS = "Escorts use ammo frugally";

	const vector<double> ZOOMS = {.25, .35, .50, .70, 1.00, 1.40, 2.00};
	int zoomIndex = 4;
	constexpr double VOLUME_SCALE = .25;

	// Enable standard VSync by default.
	const vector<string> VSYNC_SETTINGS = {"off", "on", "adaptive"};
	int vsyncIndex = 1;
}



void Preferences::Load()
{
	// These settings should be on by default. There is no need to specify
	// values for settings that are off by default.
	settings["Automatic aiming"] = true;
	settings["Render motion blur"] = true;
	settings[FRUGAL_ESCORTS] = true;
	settings[EXPEND_AMMO] = true;
	settings["Damaged fighters retreat"] = true;
	settings["Warning siren"] = true;
	settings["Show escort systems on map"] = true;
	settings["Show mini-map"] = true;
	settings["Show planet labels"] = true;
	settings["Show hyperspace flash"] = true;
	settings["Draw background haze"] = true;
	settings["Draw starfield"] = true;
	settings["Parallax background"] = true;
	settings["Hide unexplored map regions"] = true;
	settings["Turrets focus fire"] = true;
	settings["Ship outlines in shops"] = true;
	settings["Boarding target priority"] = true;
<<<<<<< HEAD
	
=======

>>>>>>> fc570313
	DataFile prefs(Files::Config() + "preferences.txt");
	for(const DataNode &node : prefs)
	{
		if(node.Token(0) == "window size" && node.Size() >= 3)
			Screen::SetRaw(node.Value(1), node.Value(2));
		else if(node.Token(0) == "zoom" && node.Size() >= 2)
			Screen::SetZoom(node.Value(1));
		else if(node.Token(0) == "volume" && node.Size() >= 2)
			Audio::SetVolume(node.Value(1) * VOLUME_SCALE);
		else if(node.Token(0) == "scroll speed" && node.Size() >= 2)
			scrollSpeed = node.Value(1);
		else if(node.Token(0) == "view zoom")
			zoomIndex = max<int>(0, min<int>(node.Value(1), ZOOMS.size() - 1));
		else if(node.Token(0) == "vsync")
			vsyncIndex = max<int>(0, min<int>(node.Value(1), VSYNC_SETTINGS.size() - 1));
		else
			settings[node.Token(0)] = (node.Size() == 1 || node.Value(1));
	}
}



void Preferences::Save()
{
	DataWriter out(Files::Config() + "preferences.txt");

	out.Write("volume", Audio::Volume() / VOLUME_SCALE);
	out.Write("window size", Screen::RawWidth(), Screen::RawHeight());
	out.Write("zoom", Screen::UserZoom());
	out.Write("scroll speed", scrollSpeed);
	out.Write("view zoom", zoomIndex);
	out.Write("vsync", vsyncIndex);

	for(const auto &it : settings)
		out.Write(it.first, it.second);
}



bool Preferences::Has(const string &name)
{
	auto it = settings.find(name);
	return (it != settings.end() && it->second);
}



void Preferences::Set(const string &name, bool on)
{
	settings[name] = on;
}



void Preferences::ToggleAmmoUsage()
{
	bool expend = Has(EXPEND_AMMO);
	bool frugal = Has(FRUGAL_ESCORTS);
	Preferences::Set(EXPEND_AMMO, !(expend && !frugal));
	Preferences::Set(FRUGAL_ESCORTS, !expend);
}



string Preferences::AmmoUsage()
{
	return Has(EXPEND_AMMO) ? Has(FRUGAL_ESCORTS) ? "frugally" : "always" : "never";
}



// Scroll speed preference.
int Preferences::ScrollSpeed()
{
	return scrollSpeed;
}



void Preferences::SetScrollSpeed(int speed)
{
	scrollSpeed = speed;
}



// View zoom.
double Preferences::ViewZoom()
{
	return ZOOMS[zoomIndex];
}



bool Preferences::ZoomViewIn()
{
	if(zoomIndex == static_cast<int>(ZOOMS.size() - 1))
		return false;

	++zoomIndex;
	return true;
}



bool Preferences::ZoomViewOut()
{
	if(zoomIndex == 0)
		return false;

	--zoomIndex;
	return true;
}



bool Preferences::ToggleVSync()
{
	int targetIndex = vsyncIndex + 1;
	if(targetIndex == static_cast<int>(VSYNC_SETTINGS.size()))
		targetIndex = 0;
	if(!GameWindow::SetVSync(static_cast<VSync>(targetIndex)))
	{
		// Not all drivers support adaptive VSync. Increment desired VSync again.
		++targetIndex;
		if(targetIndex == static_cast<int>(VSYNC_SETTINGS.size()))
			targetIndex = 0;
		if(!GameWindow::SetVSync(static_cast<VSync>(targetIndex)))
		{
			// Restore original saved setting.
			Files::LogError("Unable to change VSync state");
			GameWindow::SetVSync(static_cast<VSync>(vsyncIndex));
			return false;
		}
	}
	vsyncIndex = targetIndex;
	return true;
}



// Return the current VSync setting
Preferences::VSync Preferences::VSyncState()
{
	return static_cast<VSync>(vsyncIndex);
}



const string &Preferences::VSyncSetting()
{
	return VSYNC_SETTINGS[vsyncIndex];
}<|MERGE_RESOLUTION|>--- conflicted
+++ resolved
@@ -65,11 +65,7 @@
 	settings["Turrets focus fire"] = true;
 	settings["Ship outlines in shops"] = true;
 	settings["Boarding target priority"] = true;
-<<<<<<< HEAD
-	
-=======
-
->>>>>>> fc570313
+
 	DataFile prefs(Files::Config() + "preferences.txt");
 	for(const DataNode &node : prefs)
 	{
