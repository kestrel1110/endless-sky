/* Preferences.cpp
Copyright (c) 2014 by Michael Zahniser

Endless Sky is free software: you can redistribute it and/or modify it under the
terms of the GNU General Public License as published by the Free Software
Foundation, either version 3 of the License, or (at your option) any later version.

Endless Sky is distributed in the hope that it will be useful, but WITHOUT ANY
WARRANTY; without even the implied warranty of MERCHANTABILITY or FITNESS FOR A
PARTICULAR PURPOSE. See the GNU General Public License for more details.

You should have received a copy of the GNU General Public License along with
this program. If not, see <https://www.gnu.org/licenses/>.
*/

#include "Preferences.h"

#include "Audio.h"
#include "DataFile.h"
#include "DataNode.h"
#include "DataWriter.h"
#include "Files.h"
#include "GameWindow.h"
#include "Logger.h"
#include "Screen.h"

#include <algorithm>
#include <map>

using namespace std;

namespace {
	map<string, bool> settings;
	int scrollSpeed = 60;

	// Strings for ammo expenditure:
	const string EXPEND_AMMO = "Escorts expend ammo";
	const string FRUGAL_ESCORTS = "Escorts use ammo frugally";

	const vector<double> ZOOMS = {.25, .35, .50, .70, 1.00, 1.40, 2.00};
	int zoomIndex = 4;
	constexpr double VOLUME_SCALE = .25;

	// Default to fullscreen.
	int screenModeIndex = 1;
	const vector<string> SCREEN_MODE_SETTINGS = {"windowed", "fullscreen"};

	// Enable standard VSync by default.
	const vector<string> VSYNC_SETTINGS = {"off", "on", "adaptive"};
	int vsyncIndex = 1;

	const vector<string> AUTO_AIM_SETTINGS = {"off", "always on", "when firing"};
	int autoAimIndex = 2;
	const vector<string> BOARDING_SETTINGS = {"proximity", "value", "mixed"};
	int boardingIndex = 0;

	const vector<string> PARALLAX_SETTINGS = {"off", "fancy", "fast"};
	int parallaxIndex = 1;

	const vector<string> ALERT_INDICATOR_SETTING = {"off", "audio", "visual", "both"};
	int alertIndicatorIndex = 3;
}



void Preferences::Load()
{
	// These settings should be on by default. There is no need to specify
	// values for settings that are off by default.
	settings["Render motion blur"] = true;
	settings[FRUGAL_ESCORTS] = true;
	settings[EXPEND_AMMO] = true;
	settings["Damaged fighters retreat"] = true;
	settings["Show escort systems on map"] = true;
	settings["Show stored outfits on map"] = true;
	settings["Show mini-map"] = true;
	settings["Show planet labels"] = true;
	settings["Show hyperspace flash"] = true;
	settings["Draw background haze"] = true;
	settings["Draw starfield"] = true;
	settings["Hide unexplored map regions"] = true;
	settings["Turrets focus fire"] = true;
	settings["Ship outlines in shops"] = true;

	DataFile prefs(Files::Config() + "preferences.txt");
	for(const DataNode &node : prefs)
	{
		if(node.Token(0) == "window size" && node.Size() >= 3)
			Screen::SetRaw(node.Value(1), node.Value(2));
		else if(node.Token(0) == "zoom" && node.Size() >= 2)
			Screen::SetZoom(node.Value(1));
		else if(node.Token(0) == "volume" && node.Size() >= 2)
			Audio::SetVolume(node.Value(1) * VOLUME_SCALE);
		else if(node.Token(0) == "scroll speed" && node.Size() >= 2)
			scrollSpeed = node.Value(1);
		else if(node.Token(0) == "boarding target")
			boardingIndex = max<int>(0, min<int>(node.Value(1), BOARDING_SETTINGS.size() - 1));
		else if(node.Token(0) == "view zoom")
			zoomIndex = max<int>(0, min<int>(node.Value(1), ZOOMS.size() - 1));
		else if(node.Token(0) == "vsync")
			vsyncIndex = max<int>(0, min<int>(node.Value(1), VSYNC_SETTINGS.size() - 1));
<<<<<<< HEAD
		else if(node.Token(0) == "Automatic aiming")
			autoAimIndex = max<int>(0, min<int>(node.Value(1), AUTO_AIM_SETTINGS.size() - 1));
=======
		else if(node.Token(0) == "Parallax background")
			parallaxIndex = max<int>(0, min<int>(node.Value(1), PARALLAX_SETTINGS.size() - 1));
>>>>>>> 47537a65
		else if(node.Token(0) == "fullscreen")
			screenModeIndex = max<int>(0, min<int>(node.Value(1), SCREEN_MODE_SETTINGS.size() - 1));
		else if(node.Token(0) == "alert indicator")
			alertIndicatorIndex = max<int>(0, min<int>(node.Value(1), ALERT_INDICATOR_SETTING.size() - 1));
		else
			settings[node.Token(0)] = (node.Size() == 1 || node.Value(1));
	}

	// For people updating from a version before the visual red alert indicator,
	// if they have already disabled the warning siren, don't turn the audible alert back on.
	auto it = settings.find("Warning siren");
	if(it != settings.end())
	{
		if(!it->second)
			alertIndicatorIndex = 2;
		settings.erase(it);
	}
}



void Preferences::Save()
{
	DataWriter out(Files::Config() + "preferences.txt");

	out.Write("volume", Audio::Volume() / VOLUME_SCALE);
	out.Write("window size", Screen::RawWidth(), Screen::RawHeight());
	out.Write("zoom", Screen::UserZoom());
	out.Write("scroll speed", scrollSpeed);
	out.Write("boarding target", boardingIndex);
	out.Write("view zoom", zoomIndex);
	out.Write("vsync", vsyncIndex);
<<<<<<< HEAD
	out.Write("Automatic aiming", autoAimIndex);
=======
	out.Write("Parallax background", parallaxIndex);
	out.Write("alert indicator", alertIndicatorIndex);
>>>>>>> 47537a65

	for(const auto &it : settings)
		out.Write(it.first, it.second);
}



bool Preferences::Has(const string &name)
{
	auto it = settings.find(name);
	return (it != settings.end() && it->second);
}



void Preferences::Set(const string &name, bool on)
{
	settings[name] = on;
}



void Preferences::ToggleAmmoUsage()
{
	bool expend = Has(EXPEND_AMMO);
	bool frugal = Has(FRUGAL_ESCORTS);
	Preferences::Set(EXPEND_AMMO, !(expend && !frugal));
	Preferences::Set(FRUGAL_ESCORTS, !expend);
}



string Preferences::AmmoUsage()
{
	return Has(EXPEND_AMMO) ? Has(FRUGAL_ESCORTS) ? "frugally" : "always" : "never";
}



// Scroll speed preference.
int Preferences::ScrollSpeed()
{
	return scrollSpeed;
}



void Preferences::SetScrollSpeed(int speed)
{
	scrollSpeed = speed;
}



// View zoom.
double Preferences::ViewZoom()
{
	return ZOOMS[zoomIndex];
}



bool Preferences::ZoomViewIn()
{
	if(zoomIndex == static_cast<int>(ZOOMS.size() - 1))
		return false;

	++zoomIndex;
	return true;
}



bool Preferences::ZoomViewOut()
{
	if(zoomIndex == 0)
		return false;

	--zoomIndex;
	return true;
}



double Preferences::MinViewZoom()
{
	return ZOOMS[0];
}



double Preferences::MaxViewZoom()
{
	return ZOOMS[ZOOMS.size() - 1];
}



// Starfield parallax.
void Preferences::ToggleParallax()
{
	int targetIndex = parallaxIndex + 1;
	if(targetIndex == static_cast<int>(PARALLAX_SETTINGS.size()))
		targetIndex = 0;
	parallaxIndex = targetIndex;
}



Preferences::BackgroundParallax Preferences::GetBackgroundParallax()
{
	return static_cast<BackgroundParallax>(parallaxIndex);
}



const string &Preferences::ParallaxSetting()
{
	return PARALLAX_SETTINGS[parallaxIndex];
}



void Preferences::ToggleScreenMode()
{
	GameWindow::ToggleFullscreen();
	screenModeIndex = GameWindow::IsFullscreen();
}



const string &Preferences::ScreenModeSetting()
{
	return SCREEN_MODE_SETTINGS[screenModeIndex];
}



bool Preferences::ToggleVSync()
{
	int targetIndex = vsyncIndex + 1;
	if(targetIndex == static_cast<int>(VSYNC_SETTINGS.size()))
		targetIndex = 0;
	if(!GameWindow::SetVSync(static_cast<VSync>(targetIndex)))
	{
		// Not all drivers support adaptive VSync. Increment desired VSync again.
		++targetIndex;
		if(targetIndex == static_cast<int>(VSYNC_SETTINGS.size()))
			targetIndex = 0;
		if(!GameWindow::SetVSync(static_cast<VSync>(targetIndex)))
		{
			// Restore original saved setting.
			Logger::LogError("Unable to change VSync state");
			GameWindow::SetVSync(static_cast<VSync>(vsyncIndex));
			return false;
		}
	}
	vsyncIndex = targetIndex;
	return true;
}



// Return the current VSync setting
Preferences::VSync Preferences::VSyncState()
{
	return static_cast<VSync>(vsyncIndex);
}



const string &Preferences::VSyncSetting()
{
	return VSYNC_SETTINGS[vsyncIndex];
}



const string &Preferences::AutoAimSetting()
{
	return AUTO_AIM_SETTINGS[autoAimIndex];
}



void Preferences::ToggleBoarding()
{
	int targetIndex = boardingIndex + 1;
	if(targetIndex == static_cast<int>(BOARDING_SETTINGS.size()))
		targetIndex = 0;
	boardingIndex = targetIndex;
}



int Preferences::AutoAimIndex()
{
	return autoAimIndex;
}



Preferences::BoardingPriority Preferences::GetBoardingPriority()
{
	return static_cast<BoardingPriority>(boardingIndex);
}



void Preferences::ToggleAutoAim()
{
	autoAimIndex = (autoAimIndex + 1) % 3;
}



const string &Preferences::BoardingSetting()
{
	return BOARDING_SETTINGS[boardingIndex];
}



void Preferences::ToggleAlert()
{
	if(++alertIndicatorIndex >= static_cast<int>(ALERT_INDICATOR_SETTING.size()))
		alertIndicatorIndex = 0;
}



Preferences::AlertIndicator Preferences::GetAlertIndicator()
{
	return static_cast<AlertIndicator>(alertIndicatorIndex);
}



const std::string &Preferences::AlertSetting()
{
	return ALERT_INDICATOR_SETTING[alertIndicatorIndex];
}



bool Preferences::PlayAudioAlert()
{
	return DoAlertHelper(AlertIndicator::AUDIO);
}



bool Preferences::DisplayVisualAlert()
{
	return DoAlertHelper(AlertIndicator::VISUAL);
}



bool Preferences::DoAlertHelper(Preferences::AlertIndicator toDo)
{
	auto value = GetAlertIndicator();
	if(value == AlertIndicator::BOTH)
		return true;
	else if(value == toDo)
		return true;
	return false;
}<|MERGE_RESOLUTION|>--- conflicted
+++ resolved
@@ -99,13 +99,10 @@
 			zoomIndex = max<int>(0, min<int>(node.Value(1), ZOOMS.size() - 1));
 		else if(node.Token(0) == "vsync")
 			vsyncIndex = max<int>(0, min<int>(node.Value(1), VSYNC_SETTINGS.size() - 1));
-<<<<<<< HEAD
 		else if(node.Token(0) == "Automatic aiming")
 			autoAimIndex = max<int>(0, min<int>(node.Value(1), AUTO_AIM_SETTINGS.size() - 1));
-=======
 		else if(node.Token(0) == "Parallax background")
 			parallaxIndex = max<int>(0, min<int>(node.Value(1), PARALLAX_SETTINGS.size() - 1));
->>>>>>> 47537a65
 		else if(node.Token(0) == "fullscreen")
 			screenModeIndex = max<int>(0, min<int>(node.Value(1), SCREEN_MODE_SETTINGS.size() - 1));
 		else if(node.Token(0) == "alert indicator")
@@ -138,12 +135,9 @@
 	out.Write("boarding target", boardingIndex);
 	out.Write("view zoom", zoomIndex);
 	out.Write("vsync", vsyncIndex);
-<<<<<<< HEAD
 	out.Write("Automatic aiming", autoAimIndex);
-=======
 	out.Write("Parallax background", parallaxIndex);
 	out.Write("alert indicator", alertIndicatorIndex);
->>>>>>> 47537a65
 
 	for(const auto &it : settings)
 		out.Write(it.first, it.second);
