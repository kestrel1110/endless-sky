--- conflicted
+++ resolved
@@ -404,33 +404,17 @@
 	Angle facing = ship.Facing();
 
 	// Check if the body is within range of this hardpoint.
-<<<<<<< HEAD
 	Point start = ship.Position() + facing.Rotate(point);
-=======
-	const Angle &facing = ship.Facing();
-	Point start = ship.Position() + ship.Facing().Rotate(point);
->>>>>>> de434c53
 	Point offset = body.Position() - start;
 	if(offset.Length() > range)
 		return false;
 
-<<<<<<< HEAD
 	// Check if the target is within the arc of fire.
 	Angle aim(offset);
 	if(!isOmnidirectional)
 	{
 		const Angle minArc = GetMinArc() + facing;
 		const Angle maxArc = GetMaxArc() + facing;
-=======
-	// Check if the missile is within the arc of fire.
-	Angle aim(offset);
-	if(!IsOmnidirectional())
-	{
-		Angle minArc = GetMinArc();
-		Angle maxArc = GetMaxArc();
-		minArc += facing;
-		maxArc += facing;
->>>>>>> de434c53
 		if(!aim.IsInRange(minArc, maxArc))
 			return false;
 	}
@@ -439,12 +423,7 @@
 	visuals.reserve(visuals.size() + outfit->FireEffects().size()
 		+ outfit->HitEffects().size() + outfit->DieEffects().size());
 
-<<<<<<< HEAD
 	angle = aim - facing;
-=======
-	// Firing effects are displayed at the weapon hardpoint that just fired.
-	angle = aim - ship.Facing();
->>>>>>> de434c53
 	start += aim.Rotate(outfit->HardpointOffset());
 	CreateEffects(outfit->FireEffects(), start, ship.Velocity(), aim, visuals);
 
@@ -497,17 +476,11 @@
 	if(!outfit)
 		return;
 
-<<<<<<< HEAD
 	// Restore the initial value (from baseAttributes).
 	isOmnidirectional = baseAttributes.isOmnidirectional;
 	baseAngle = baseAttributes.baseAngle;
-=======
-	const BaseAttributes &attributes = baseAttributes;
-	// Restore the initial value.
-	isOmnidirectional = attributes.isOmnidirectional;
-	baseAngle = attributes.baseAngle;
->>>>>>> de434c53
-	if(isOmnidirectional)
+
+  if(isOmnidirectional)
 	{
 		const Angle opposite = baseAngle + Angle(180.);
 		minArc = opposite;
@@ -515,13 +488,8 @@
 	}
 	else
 	{
-<<<<<<< HEAD
 		minArc = baseAttributes.minArc;
 		maxArc = baseAttributes.maxArc;
-=======
-		minArc = attributes.minArc;
-		maxArc = attributes.maxArc;
->>>>>>> de434c53
 	}
 
 	// The installed weapon restricts the arc of fire.
