/* Ship.cpp
Copyright (c) 2014 by Michael Zahniser

Endless Sky is free software: you can redistribute it and/or modify it under the
terms of the GNU General Public License as published by the Free Software
Foundation, either version 3 of the License, or (at your option) any later version.

Endless Sky is distributed in the hope that it will be useful, but WITHOUT ANY
WARRANTY; without even the implied warranty of MERCHANTABILITY or FITNESS FOR A
PARTICULAR PURPOSE. See the GNU General Public License for more details.

You should have received a copy of the GNU General Public License along with
this program. If not, see <https://www.gnu.org/licenses/>.
*/

#include "Ship.h"

#include "Audio.h"
#include "CategoryList.h"
#include "CategoryTypes.h"
#include "DamageDealt.h"
#include "DataNode.h"
#include "DataWriter.h"
#include "Effect.h"
#include "Flotsam.h"
#include "text/Format.h"
#include "GameData.h"
#include "Government.h"
#include "JumpTypes.h"
#include "Logger.h"
#include "Mask.h"
#include "Messages.h"
#include "Phrase.h"
#include "Planet.h"
#include "PlayerInfo.h"
#include "Preferences.h"
#include "Projectile.h"
#include "Random.h"
#include "ShipEvent.h"
#include "Sound.h"
#include "Sprite.h"
#include "SpriteSet.h"
#include "StellarObject.h"
#include "System.h"
#include "TextReplacements.h"
#include "Visual.h"
#include "Wormhole.h"

#include <algorithm>
#include <cassert>
#include <cmath>
#include <limits>
#include <sstream>

using namespace std;

namespace {
	const string FIGHTER_REPAIR = "Repair fighters in";
	const vector<string> BAY_SIDE = {"inside", "over", "under"};
	const vector<string> BAY_FACING = {"forward", "left", "right", "back"};
	const vector<Angle> BAY_ANGLE = {Angle(0.), Angle(-90.), Angle(90.), Angle(180.)};

	const vector<string> ENGINE_SIDE = {"under", "over"};
	const vector<string> STEERING_FACING = {"none", "left", "right"};

	const double MAXIMUM_TEMPERATURE = 100.;

	// Scanning takes between 2 and 10 seconds (SCAN_TIME / MAX_SCAN_STEPS and SCAN_TIME / MIN_SCAN_STEPS)
	// dependent on the range from the ship (among other factors).
	// The scan speed uses a gaussian drop-off with the reported scan radius as the standard deviation.
	const double SCAN_TIME = 600.;
	// Always gain at least 1 step of scan progress for every frame spent scanning while in range.
	// This ensures every scan completes within 600 frames (10 seconds) of being in range.
	const double MIN_SCAN_STEPS = 1;
	// Gain no more than 5 steps of scan progress for every frame spent scanning while in range.
	// This ensures no scan takes fewer than 120 frames (2 seconds.)
	const double MAX_SCAN_STEPS = 5; // minimum of 2 seconds to scan

	// These numbers ensure it takes 10 seconds for a Cargo Scanner to scan
	// a Bulk Freighter at point blank range. Any ship with less than 40
	// cargo space takes as long as a ship with 40 cargo space.
	const double SCAN_MIN_CARGO_SPACE = 40;
	const double SCAN_CARGO_FACTOR = 3;

	// This ensures it takes 10 seconds for an Outfit Scanner to scan a
	// Bactrian at point blank range. Any ship with less than 200 outfit
	// space takes as long as a ship with 200 outfit space.
	const double SCAN_MIN_OUTFIT_SPACE = 200;
	const double SCAN_OUTFIT_FACTOR = 10;

	// Formula for the scan outfit or cargo factor is:
	// factor = pow(sqrt(scanEfficiency) * framesToFullScan / SCAN_TIME, 1.5) / referenceSize

	// Helper function to transfer energy to a given stat if it is less than the
	// given maximum value.
	void DoRepair(double &stat, double &available, double maximum)
	{
		double transfer = max(0., min(available, maximum - stat));
		stat += transfer;
		available -= transfer;
	}

	// Helper function to repair a given stat up to its maximum, limited by
	// how much repair is available and how much energy, fuel, and heat are available.
	// Updates the stat, the available amount, and the energy, fuel, and heat amounts.
	void DoRepair(double &stat, double &available, double maximum, double &energy, double energyCost,
		double &fuel, double fuelCost, double &heat, double heatCost)
	{
		if(available <= 0. || stat >= maximum)
			return;

		// Energy, heat, and fuel costs are the energy, fuel, or heat required per unit repaired.
		if(energyCost > 0.)
			available = min(available, energy / energyCost);
		if(fuelCost > 0.)
			available = min(available, fuel / fuelCost);
		if(heatCost < 0.)
			available = min(available, heat / -heatCost);

		double transfer = min(available, maximum - stat);
		if(transfer > 0.)
		{
			stat += transfer;
			available -= transfer;
			energy -= transfer * energyCost;
			fuel -= transfer * fuelCost;
			heat += transfer * heatCost;
		}
	}

	// Helper function to reduce a given status effect according
	// to its resistance, limited by how much energy, fuel, and heat are available.
	// Updates the stat and the energy, fuel, and heat amounts.
	void DoStatusEffect(bool isDeactivated, double &stat, double resistance, double &energy, double energyCost,
		double &fuel, double fuelCost, double &heat, double heatCost)
	{
		if(isDeactivated || resistance <= 0.)
		{
			stat = max(0., .99 * stat);
			return;
		}

		// Calculate how much resistance can be used assuming no
		// energy or fuel cost.
		resistance = .99 * stat - max(0., .99 * stat - resistance);

		// Limit the resistance by the available energy, heat, and fuel.
		if(energyCost > 0.)
			resistance = min(resistance, energy / energyCost);
		if(fuelCost > 0.)
			resistance = min(resistance, fuel / fuelCost);
		if(heatCost < 0.)
			resistance = min(resistance, heat / -heatCost);

		// Update the stat, energy, heat, and fuel given how much resistance is being used.
		if(resistance > 0.)
		{
			stat = max(0., .99 * stat - resistance);
			energy -= resistance * energyCost;
			fuel -= resistance * fuelCost;
			heat += resistance * heatCost;
		}
		else
			stat = max(0., .99 * stat);
	}

	// Get an overview of how many weapon-outfits are equipped.
	map<const Outfit *, int> GetEquipped(const vector<Hardpoint> &weapons)
	{
		map<const Outfit *, int> equipped;
		for(const Hardpoint &hardpoint : weapons)
			if(hardpoint.GetOutfit())
				++equipped[hardpoint.GetOutfit()];
		return equipped;
	}

	void LogWarning(const string &trueModelName, const string &name, string &&warning)
	{
		string shipID = trueModelName + (name.empty() ? ": " : " \"" + name + "\": ");
		Logger::LogError(shipID + std::move(warning));
	}

	// Transfer as many of the given outfits from the source ship to the target
	// ship as the source ship can remove and the target ship can handle. Returns the
	// items and amounts that were actually transferred (so e.g. callers can determine
	// how much material was transferred, if any).
	map<const Outfit *, int> TransferAmmo(const map<const Outfit *, int> &stockpile, Ship &from, Ship &to)
	{
		auto transferred = map<const Outfit *, int>{};
		for(auto &&item : stockpile)
		{
			assert(item.second > 0 && "stockpile count must be positive");
			int unloadable = abs(from.Attributes().CanAdd(*item.first, -item.second));
			int loadable = to.Attributes().CanAdd(*item.first, unloadable);
			if(loadable > 0)
			{
				from.AddOutfit(item.first, -loadable);
				to.AddOutfit(item.first, loadable);
				transferred[item.first] = loadable;
			}
		}
		return transferred;
	}

	// Ships which are scrambled have a chance for their weapons to jam,
	// delaying their firing for another reload cycle. The less energy
	// a ship has relative to its max and the more scrambled the ship is,
	// the higher the chance that a weapon will jam. The jam chance is
	// capped at 50%. Very small amounts of scrambling are ignored.
	// The scale is such that a weapon with a scrambling damage of 5 and a reload
	// of 60 (i.e. the ion cannon) will only ever push a ship to a jam chance
	// of 5% when it is at 100% energy.
	double CalculateJamChance(double maxEnergy, double scrambling)
	{
		double scale = maxEnergy * 220.;
		return scrambling > .1 ? min(0.5, scale ? scrambling / scale : 1.) : 0.;
	}
}



// Construct and Load() at the same time.
Ship::Ship(const DataNode &node)
{
	Load(node);
}



void Ship::Load(const DataNode &node)
{
	if(node.Size() >= 2)
		trueModelName = node.Token(1);
	if(node.Size() >= 3)
	{
		base = GameData::Ships().Get(trueModelName);
		variantName = node.Token(2);
	}
	isDefined = true;

	government = GameData::PlayerGovernment();

	// Note: I do not clear the attributes list here so that it is permissible
	// to override one ship definition with another.
	bool hasEngine = false;
	bool hasArmament = false;
	bool hasBays = false;
	bool hasExplode = false;
	bool hasLeak = false;
	bool hasFinalExplode = false;
	bool hasOutfits = false;
	bool hasDescription = false;
	for(const DataNode &child : node)
	{
		const string &key = child.Token(0);
		bool add = (key == "add");
		if(add && (child.Size() < 2 || child.Token(1) != "attributes"))
		{
			child.PrintTrace("Skipping invalid use of 'add' with " + (child.Size() < 2
					? "no key." : "key: " + child.Token(1)));
			continue;
		}
		if(key == "sprite")
			LoadSprite(child);
		else if(child.Token(0) == "thumbnail" && child.Size() >= 2)
			thumbnail = SpriteSet::Get(child.Token(1));
		else if(key == "name" && child.Size() >= 2)
			name = child.Token(1);
		else if(key == "display name" && child.Size() >= 2)
			displayModelName = child.Token(1);
		else if(key == "plural" && child.Size() >= 2)
			pluralModelName = child.Token(1);
		else if(key == "noun" && child.Size() >= 2)
			noun = child.Token(1);
		else if(key == "swizzle" && child.Size() >= 2)
			customSwizzle = child.Value(1);
		else if(key == "uuid" && child.Size() >= 2)
			uuid = EsUuid::FromString(child.Token(1));
		else if(key == "attributes" || add)
		{
			if(!add)
				baseAttributes.Load(child);
			else
			{
				addAttributes = true;
				attributes.Load(child);
			}
		}
		else if((key == "engine" || key == "reverse engine" || key == "steering engine") && child.Size() >= 3)
		{
			if(!hasEngine)
			{
				enginePoints.clear();
				reverseEnginePoints.clear();
				steeringEnginePoints.clear();
				hasEngine = true;
			}
			bool reverse = (key == "reverse engine");
			bool steering = (key == "steering engine");

			vector<EnginePoint> &editPoints = (!steering && !reverse) ? enginePoints :
				(reverse ? reverseEnginePoints : steeringEnginePoints);
			editPoints.emplace_back(0.5 * child.Value(1), 0.5 * child.Value(2),
				(child.Size() > 3 ? child.Value(3) : 1.));
			EnginePoint &engine = editPoints.back();
			if(reverse)
				engine.facing = Angle(180.);
			for(const DataNode &grand : child)
			{
				const string &grandKey = grand.Token(0);
				if(grandKey == "zoom" && grand.Size() >= 2)
					engine.zoom = grand.Value(1);
				else if(grandKey == "angle" && grand.Size() >= 2)
					engine.facing += Angle(grand.Value(1));
				else
				{
					for(unsigned j = 1; j < ENGINE_SIDE.size(); ++j)
						if(grandKey == ENGINE_SIDE[j])
							engine.side = j;
					if(steering)
						for(unsigned j = 1; j < STEERING_FACING.size(); ++j)
							if(grandKey == STEERING_FACING[j])
								engine.steering = j;
				}
			}
		}
		else if(key == "gun" || key == "turret")
		{
			if(!hasArmament)
			{
				armament = Armament();
				hasArmament = true;
			}
			const Outfit *outfit = nullptr;
			Point hardpoint;
			if(child.Size() >= 3)
			{
				hardpoint = Point(child.Value(1), child.Value(2));
				if(child.Size() >= 4)
					outfit = GameData::Outfits().Get(child.Token(3));
			}
			else
			{
				if(child.Size() >= 2)
					outfit = GameData::Outfits().Get(child.Token(1));
			}
			Angle gunPortAngle = Angle(0.);
			bool gunPortParallel = false;
			bool drawUnder = (key == "gun");
			if(child.HasChildren())
			{
				for(const DataNode &grand : child)
				{
					if(grand.Token(0) == "angle" && grand.Size() >= 2)
						gunPortAngle = grand.Value(1);
					else if(grand.Token(0) == "parallel")
						gunPortParallel = true;
					else if(grand.Token(0) == "under")
						drawUnder = true;
					else if(grand.Token(0) == "over")
						drawUnder = false;
					else
						grand.PrintTrace("Skipping unrecognized attribute:");
				}
			}
			if(key == "gun")
				armament.AddGunPort(hardpoint, gunPortAngle, gunPortParallel, drawUnder, outfit);
			else
				armament.AddTurret(hardpoint, drawUnder, outfit);
		}
		else if(key == "never disabled")
			neverDisabled = true;
		else if(key == "uncapturable")
			isCapturable = false;
		else if(((key == "fighter" || key == "drone") && child.Size() >= 3) ||
			(key == "bay" && child.Size() >= 4))
		{
			// While the `drone` and `fighter` keywords are supported for backwards compatibility, the
			// standard format is `bay <ship-category>`, with the same signature for other values.
			string category = "Fighter";
			int childOffset = 0;
			if(key == "drone")
				category = "Drone";
			else if(key == "bay")
			{
				category = child.Token(1);
				childOffset += 1;
			}

			if(!hasBays)
			{
				bays.clear();
				hasBays = true;
			}
			bays.emplace_back(child.Value(1 + childOffset), child.Value(2 + childOffset), category);
			Bay &bay = bays.back();
			for(int i = 3 + childOffset; i < child.Size(); ++i)
			{
				for(unsigned j = 1; j < BAY_SIDE.size(); ++j)
					if(child.Token(i) == BAY_SIDE[j])
						bay.side = j;
				for(unsigned j = 1; j < BAY_FACING.size(); ++j)
					if(child.Token(i) == BAY_FACING[j])
						bay.facing = BAY_ANGLE[j];
			}
			if(child.HasChildren())
				for(const DataNode &grand : child)
				{
					// Load in the effect(s) to be displayed when the ship launches.
					if(grand.Token(0) == "launch effect" && grand.Size() >= 2)
					{
						int count = grand.Size() >= 3 ? static_cast<int>(grand.Value(2)) : 1;
						const Effect *e = GameData::Effects().Get(grand.Token(1));
						bay.launchEffects.insert(bay.launchEffects.end(), count, e);
					}
					else if(grand.Token(0) == "angle" && grand.Size() >= 2)
						bay.facing = Angle(grand.Value(1));
					else
					{
						bool handled = false;
						for(unsigned i = 1; i < BAY_SIDE.size(); ++i)
							if(grand.Token(0) == BAY_SIDE[i])
							{
								bay.side = i;
								handled = true;
							}
						for(unsigned i = 1; i < BAY_FACING.size(); ++i)
							if(grand.Token(0) == BAY_FACING[i])
							{
								bay.facing = BAY_ANGLE[i];
								handled = true;
							}
						if(!handled)
							grand.PrintTrace("Skipping unrecognized attribute:");
					}
				}
		}
		else if(key == "leak" && child.Size() >= 2)
		{
			if(!hasLeak)
			{
				leaks.clear();
				hasLeak = true;
			}
			Leak leak(GameData::Effects().Get(child.Token(1)));
			if(child.Size() >= 3)
				leak.openPeriod = child.Value(2);
			if(child.Size() >= 4)
				leak.closePeriod = child.Value(3);
			leaks.push_back(leak);
		}
		else if(key == "explode" && child.Size() >= 2)
		{
			if(!hasExplode)
			{
				explosionEffects.clear();
				explosionTotal = 0;
				hasExplode = true;
			}
			int count = (child.Size() >= 3) ? child.Value(2) : 1;
			explosionEffects[GameData::Effects().Get(child.Token(1))] += count;
			explosionTotal += count;
		}
		else if(key == "final explode" && child.Size() >= 2)
		{
			if(!hasFinalExplode)
			{
				finalExplosions.clear();
				hasFinalExplode = true;
			}
			int count = (child.Size() >= 3) ? child.Value(2) : 1;
			finalExplosions[GameData::Effects().Get(child.Token(1))] += count;
		}
		else if(key == "outfits")
		{
			if(!hasOutfits)
			{
				outfits.clear();
				hasOutfits = true;
			}
			for(const DataNode &grand : child)
			{
				int count = (grand.Size() >= 2) ? grand.Value(1) : 1;
				if(count > 0)
					outfits[GameData::Outfits().Get(grand.Token(0))] += count;
				else
					grand.PrintTrace("Skipping invalid outfit count:");
			}

			// Verify we have at least as many installed outfits as were identified as "equipped."
			// If not (e.g. a variant definition), ensure FinishLoading equips into a blank slate.
			if(!hasArmament)
				for(const auto &pair : GetEquipped(Weapons()))
				{
					auto it = outfits.find(pair.first);
					if(it == outfits.end() || it->second < pair.second)
					{
						armament.UninstallAll();
						break;
					}
				}
		}
		else if(key == "cargo")
			cargo.Load(child);
		else if(key == "crew" && child.Size() >= 2)
			crew = static_cast<int>(child.Value(1));
		else if(key == "fuel" && child.Size() >= 2)
			fuel = child.Value(1);
		else if(key == "shields" && child.Size() >= 2)
			shields = child.Value(1);
		else if(key == "hull" && child.Size() >= 2)
			hull = child.Value(1);
		else if(key == "position" && child.Size() >= 3)
			position = Point(child.Value(1), child.Value(2));
		else if(key == "system" && child.Size() >= 2)
			currentSystem = GameData::Systems().Get(child.Token(1));
		else if(key == "planet" && child.Size() >= 2)
		{
			zoom = 0.;
			landingPlanet = GameData::Planets().Get(child.Token(1));
		}
		else if(key == "destination system" && child.Size() >= 2)
			targetSystem = GameData::Systems().Get(child.Token(1));
		else if(key == "parked")
			isParked = true;
		else if(key == "description" && child.Size() >= 2)
		{
			if(!hasDescription)
			{
				description.clear();
				hasDescription = true;
			}
			description += child.Token(1);
			description += '\n';
		}
		else if(key == "remove" && child.Size() >= 2)
		{
			if(child.Token(1) == "bays")
				removeBays = true;
			else
				child.PrintTrace("Skipping unsupported \"remove\":");
		}
		else if(key != "actions")
			child.PrintTrace("Skipping unrecognized attribute:");
	}

	if(displayModelName.empty())
		displayModelName = trueModelName;

	// If no plural model name was given, default to the model name with an 's' appended.
	// If the model name ends with an 's' or 'z', print a warning because the default plural will never be correct.
	// Variants will import their plural name from the base model in FinishLoading.
	if(pluralModelName.empty() && variantName.empty())
	{
		pluralModelName = displayModelName + 's';
		if(displayModelName.back() == 's' || displayModelName.back() == 'z')
			node.PrintTrace("Warning: explicit plural name definition required, but none is provided. Defaulting to \""
					+ pluralModelName + "\".");
	}
}



// When loading a ship, some of the outfits it lists may not have been
// loaded yet. So, wait until everything has been loaded, then call this.
void Ship::FinishLoading(bool isNewInstance)
{
	// All copies of this ship should save pointers to the "explosion" weapon
	// definition stored safely in the ship model, which will not be destroyed
	// until GameData is when the program quits. Also copy other attributes of
	// the base model if no overrides were given.
	if(GameData::Ships().Has(trueModelName))
	{
		const Ship *model = GameData::Ships().Get(trueModelName);
		explosionWeapon = &model->BaseAttributes();
		if(displayModelName.empty())
			displayModelName = model->displayModelName;
		if(pluralModelName.empty())
			pluralModelName = model->pluralModelName;
		if(noun.empty())
			noun = model->noun;
		if(!thumbnail)
			thumbnail = model->thumbnail;
	}

	// If this ship has a base class, copy any attributes not defined here.
	// Exception: uncapturable and "never disabled" flags don't carry over.
	if(base && base != this)
	{
		if(!GetSprite())
			reinterpret_cast<Body &>(*this) = *base;
		if(customSwizzle == -1)
			customSwizzle = base->CustomSwizzle();
		if(baseAttributes.Attributes().empty())
			baseAttributes = base->baseAttributes;
		if(bays.empty() && !base->bays.empty() && !removeBays)
			bays = base->bays;
		if(enginePoints.empty())
			enginePoints = base->enginePoints;
		if(reverseEnginePoints.empty())
			reverseEnginePoints = base->reverseEnginePoints;
		if(steeringEnginePoints.empty())
			steeringEnginePoints = base->steeringEnginePoints;
		if(explosionEffects.empty())
		{
			explosionEffects = base->explosionEffects;
			explosionTotal = base->explosionTotal;
		}
		if(finalExplosions.empty())
			finalExplosions = base->finalExplosions;
		if(outfits.empty())
			outfits = base->outfits;
		if(description.empty())
			description = base->description;

		bool hasHardpoints = false;
		for(const Hardpoint &hardpoint : armament.Get())
			if(hardpoint.GetPoint())
				hasHardpoints = true;

		if(!hasHardpoints)
		{
			// Check if any hardpoint locations were not specified.
			auto bit = base->Weapons().begin();
			auto bend = base->Weapons().end();
			auto nextGun = armament.Get().begin();
			auto nextTurret = armament.Get().begin();
			auto end = armament.Get().end();
			Armament merged;
			for( ; bit != bend; ++bit)
			{
				if(!bit->IsTurret())
				{
					while(nextGun != end && nextGun->IsTurret())
						++nextGun;
					const Outfit *outfit = (nextGun == end) ? nullptr : nextGun->GetOutfit();
					merged.AddGunPort(bit->GetPoint() * 2., bit->GetBaseAngle(), bit->IsParallel(), bit->IsUnder(), outfit);
					if(nextGun != end)
						++nextGun;
				}
				else
				{
					while(nextTurret != end && !nextTurret->IsTurret())
						++nextTurret;
					const Outfit *outfit = (nextTurret == end) ? nullptr : nextTurret->GetOutfit();
					merged.AddTurret(bit->GetPoint() * 2., bit->IsUnder(), outfit);
					if(nextTurret != end)
						++nextTurret;
				}
			}
			armament = merged;
		}
	}
	else if(removeBays)
		bays.clear();
	// Check that all the "equipped" weapons actually match what your ship
	// has, and that they are truly weapons. Remove any excess weapons and
	// warn if any non-weapon outfits are "installed" in a hardpoint.
	auto equipped = GetEquipped(Weapons());
	for(auto &it : equipped)
	{
		auto outfitIt = outfits.find(it.first);
		int amount = (outfitIt != outfits.end() ? outfitIt->second : 0);
		int excess = it.second - amount;
		if(excess > 0)
		{
			// If there are more hardpoints specifying this outfit than there
			// are instances of this outfit installed, remove some of them.
			armament.Add(it.first, -excess);
			it.second -= excess;

			LogWarning(VariantName(), Name(),
					"outfit \"" + it.first->TrueName() + "\" equipped but not included in outfit list.");
		}
		else if(!it.first->IsWeapon())
			// This ship was specified with a non-weapon outfit in a
			// hardpoint. Hardpoint::Install removes it, but issue a
			// warning so the definition can be fixed.
			LogWarning(VariantName(), Name(),
					"outfit \"" + it.first->TrueName() + "\" is not a weapon, but is installed as one.");
	}

	// Mark any drone that has no "automaton" value as an automaton, to
	// grandfather in the drones from before that attribute existed.
	if(baseAttributes.Category() == "Drone" && !baseAttributes.Get("automaton"))
		baseAttributes.Set("automaton", 1.);

	baseAttributes.Set("gun ports", armament.GunCount());
	baseAttributes.Set("turret mounts", armament.TurretCount());

	if(addAttributes)
	{
		// Store attributes from an "add attributes" node in the ship's
		// baseAttributes so they can be written to the save file.
		baseAttributes.Add(attributes);
		addAttributes = false;
	}
	// Add the attributes of all your outfits to the ship's base attributes.
	attributes = baseAttributes;
	vector<string> undefinedOutfits;
	for(const auto &it : outfits)
	{
		if(!it.first->IsDefined())
		{
			undefinedOutfits.emplace_back("\"" + it.first->TrueName() + "\"");
			continue;
		}
		attributes.Add(*it.first, it.second);
		// Some ship variant definitions do not specify which weapons
		// are placed in which hardpoint. Add any weapons that are not
		// yet installed to the ship's armament.
		if(it.first->IsWeapon())
		{
			int count = it.second;
			auto eit = equipped.find(it.first);
			if(eit != equipped.end())
				count -= eit->second;

			if(count)
			{
				count -= armament.Add(it.first, count);
				if(count)
					LogWarning(VariantName(), Name(),
						"weapon \"" + it.first->TrueName() + "\" installed, but insufficient slots to use it.");
			}
		}
	}
	if(!undefinedOutfits.empty())
	{
		bool plural = undefinedOutfits.size() > 1;
		// Print the ship name once, then all undefined outfits. If we're reporting for a stock ship, then it
		// doesn't have a name, and missing outfits aren't named yet either. A variant name might exist, though.
		string message;
		if(isYours)
		{
			message = "Player ship " + trueModelName + " \"" + name + "\":";
			string PREFIX = plural ? "\n\tUndefined outfit " : " undefined outfit ";
			for(auto &&outfit : undefinedOutfits)
				message += PREFIX + outfit;
		}
		else
		{
			message = variantName.empty() ? "Stock ship \"" + trueModelName + "\": "
				: trueModelName + " variant \"" + variantName + "\": ";
			message += to_string(undefinedOutfits.size()) + " undefined outfit" + (plural ? "s" : "") + " installed.";
		}

		Logger::LogError(message);
	}
	// Inspect the ship's armament to ensure that guns are in gun ports and
	// turrets are in turret mounts. This can only happen when the armament
	// is configured incorrectly in a ship or variant definition. Do not
	// bother printing this warning if the outfit is not fully defined.
	for(const Hardpoint &hardpoint : armament.Get())
	{
		const Outfit *outfit = hardpoint.GetOutfit();
		if(outfit && outfit->IsDefined()
				&& (hardpoint.IsTurret() != (outfit->Get("turret mounts") != 0.)))
		{
			string warning = (!isYours && !variantName.empty()) ? "variant \"" + variantName + "\"" : trueModelName;
			if(!name.empty())
				warning += " \"" + name + "\"";
			warning += ": outfit \"" + outfit->TrueName() + "\" installed as a ";
			warning += (hardpoint.IsTurret() ? "turret but is a gun.\n\tturret" : "gun but is a turret.\n\tgun");
			warning += to_string(2. * hardpoint.GetPoint().X()) + " " + to_string(2. * hardpoint.GetPoint().Y());
			warning += " \"" + outfit->TrueName() + "\"";
			Logger::LogError(warning);
		}
	}
	cargo.SetSize(attributes.Get("cargo space"));
	armament.FinishLoading();

	// Figure out how far from center the farthest hardpoint is.
	weaponRadius = 0.;
	for(const Hardpoint &hardpoint : armament.Get())
		weaponRadius = max(weaponRadius, hardpoint.GetPoint().Length());

	// Allocate enough firing bits for this ship.
	firingCommands.SetHardpoints(armament.Get().size());

	// If this ship is being instantiated for the first time, make sure its
	// crew, fuel, etc. are all refilled.
	if(isNewInstance)
		Recharge(true);

	// Ensure that all defined bays are of a valid category. Remove and warn about any
	// invalid bays. Add a default "launch effect" to any remaining internal bays if
	// this ship is crewed (i.e. pressurized).
	string warning;
	const auto &bayCategories = GameData::GetCategory(CategoryType::BAY);
	for(auto it = bays.begin(); it != bays.end(); )
	{
		Bay &bay = *it;
		if(!bayCategories.Contains(bay.category))
		{
			warning += "Invalid bay category: " + bay.category + "\n";
			it = bays.erase(it);
			continue;
		}
		else
			++it;
		if(bay.side == Bay::INSIDE && bay.launchEffects.empty() && Crew())
			bay.launchEffects.emplace_back(GameData::Effects().Get("basic launch"));
	}

	canBeCarried = bayCategories.Contains(attributes.Category());

	// Issue warnings if this ship has is misconfigured, e.g. is missing required values
	// or has negative outfit, cargo, weapon, or engine capacity.
	for(auto &&attr : set<string>{"outfit space", "cargo space", "weapon capacity", "engine capacity"})
	{
		double val = attributes.Get(attr);
		if(val < 0)
			warning += attr + ": " + Format::Number(val) + "\n";
	}
	if(attributes.Get("drag") <= 0.)
	{
		warning += "Defaulting " + string(attributes.Get("drag") ? "invalid" : "missing") + " \"drag\" attribute to 100.0\n";
		attributes.Set("drag", 100.);
	}

	// Calculate the values used to determine this ship's value and danger.
	attraction = CalculateAttraction();
	deterrence = CalculateDeterrence();

	if(!warning.empty())
	{
		// This check is mostly useful for variants and stock ships, which have
		// no names. Print the outfits to facilitate identifying this ship definition.
		string message = (!name.empty() ? "Ship \"" + name + "\" " : "") + "(" + VariantName() + "):\n";
		ostringstream outfitNames;
		outfitNames << "has outfits:\n";
		for(const auto &it : outfits)
			outfitNames << '\t' << it.second << " " + it.first->TrueName() << endl;
		Logger::LogError(message + warning + outfitNames.str());
	}

	// Ships read from a save file may have non-default shields or hull.
	// Perform a full IsDisabled calculation.
	isDisabled = true;
	isDisabled = IsDisabled();

	// Calculate this ship's jump information, e.g. how much it costs to jump, how far it can jump, how it can jump.
	navigation.Calibrate(*this);
	aiCache.Calibrate(*this);

	// A saved ship may have an invalid target system. Since all game data is loaded and all player events are
	// applied at this point, any target system that is not accessible should be cleared. Note: this does not
	// account for systems accessible via wormholes, but also does not need to as AI will route the ship properly.
	if(!isNewInstance && targetSystem)
	{
		string message = "Warning: " + string(isYours ? "player-owned " : "NPC ")
			+ trueModelName + " \"" + name + "\": Cannot reach target system \"" + targetSystem->Name();
		if(!currentSystem)
		{
			Logger::LogError(message + "\" (no current system).");
			targetSystem = nullptr;
		}
		else if(!currentSystem->Links().count(targetSystem)
			&& (!navigation.JumpRange() || !currentSystem->JumpNeighbors(navigation.JumpRange()).count(targetSystem)))
		{
			Logger::LogError(message + "\" by hyperlink or jump from system \"" + currentSystem->Name() + ".\"");
			targetSystem = nullptr;
		}
	}
}



// Check if this ship (model) and its outfits have been defined.
bool Ship::IsValid() const
{
	for(auto &&outfit : outfits)
		if(!outfit.first->IsDefined())
			return false;

	return isDefined;
}



// Save a full description of this ship, as currently configured.
void Ship::Save(DataWriter &out) const
{
	out.Write("ship", trueModelName);
	out.BeginChild();
	{
		out.Write("name", name);
		if(displayModelName != trueModelName)
			out.Write("display name", displayModelName);
		if(pluralModelName != displayModelName + 's')
			out.Write("plural", pluralModelName);
		if(!noun.empty())
			out.Write("noun", noun);
		SaveSprite(out);
		if(thumbnail)
			out.Write("thumbnail", thumbnail->Name());

		if(neverDisabled)
			out.Write("never disabled");
		if(!isCapturable)
			out.Write("uncapturable");
		if(customSwizzle >= 0)
			out.Write("swizzle", customSwizzle);

		out.Write("uuid", uuid.ToString());

		out.Write("attributes");
		out.BeginChild();
		{
			out.Write("category", baseAttributes.Category());
			out.Write("cost", baseAttributes.Cost());
			out.Write("mass", baseAttributes.Mass());
			for(const auto &it : baseAttributes.FlareSprites())
				for(int i = 0; i < it.second; ++i)
					it.first.SaveSprite(out, "flare sprite");
			for(const auto &it : baseAttributes.FlareSounds())
				for(int i = 0; i < it.second; ++i)
					out.Write("flare sound", it.first->Name());
			for(const auto &it : baseAttributes.ReverseFlareSprites())
				for(int i = 0; i < it.second; ++i)
					it.first.SaveSprite(out, "reverse flare sprite");
			for(const auto &it : baseAttributes.ReverseFlareSounds())
				for(int i = 0; i < it.second; ++i)
					out.Write("reverse flare sound", it.first->Name());
			for(const auto &it : baseAttributes.SteeringFlareSprites())
				for(int i = 0; i < it.second; ++i)
					it.first.SaveSprite(out, "steering flare sprite");
			for(const auto &it : baseAttributes.SteeringFlareSounds())
				for(int i = 0; i < it.second; ++i)
					out.Write("steering flare sound", it.first->Name());
			for(const auto &it : baseAttributes.AfterburnerEffects())
				for(int i = 0; i < it.second; ++i)
					out.Write("afterburner effect", it.first->Name());
			for(const auto &it : baseAttributes.JumpEffects())
				for(int i = 0; i < it.second; ++i)
					out.Write("jump effect", it.first->Name());
			for(const auto &it : baseAttributes.JumpSounds())
				for(int i = 0; i < it.second; ++i)
					out.Write("jump sound", it.first->Name());
			for(const auto &it : baseAttributes.JumpInSounds())
				for(int i = 0; i < it.second; ++i)
					out.Write("jump in sound", it.first->Name());
			for(const auto &it : baseAttributes.JumpOutSounds())
				for(int i = 0; i < it.second; ++i)
					out.Write("jump out sound", it.first->Name());
			for(const auto &it : baseAttributes.HyperSounds())
				for(int i = 0; i < it.second; ++i)
					out.Write("hyperdrive sound", it.first->Name());
			for(const auto &it : baseAttributes.HyperInSounds())
				for(int i = 0; i < it.second; ++i)
					out.Write("hyperdrive in sound", it.first->Name());
			for(const auto &it : baseAttributes.HyperOutSounds())
				for(int i = 0; i < it.second; ++i)
					out.Write("hyperdrive out sound", it.first->Name());
			for(const auto &it : baseAttributes.Attributes())
				if(it.second)
					out.Write(it.first, it.second);
		}
		out.EndChild();

		out.Write("outfits");
		out.BeginChild();
		{
			using OutfitElement = pair<const Outfit *const, int>;
			WriteSorted(outfits,
				[](const OutfitElement *lhs, const OutfitElement *rhs)
					{ return lhs->first->TrueName() < rhs->first->TrueName(); },
				[&out](const OutfitElement &it)
				{
					if(it.second == 1)
						out.Write(it.first->TrueName());
					else
						out.Write(it.first->TrueName(), it.second);
				});
		}
		out.EndChild();

		cargo.Save(out);
		out.Write("crew", crew);
		out.Write("fuel", fuel);
		out.Write("shields", shields);
		out.Write("hull", hull);
		out.Write("position", position.X(), position.Y());

		for(const EnginePoint &point : enginePoints)
		{
			out.Write("engine", 2. * point.X(), 2. * point.Y());
			out.BeginChild();
			out.Write("zoom", point.zoom);
			out.Write("angle", point.facing.Degrees());
			out.Write(ENGINE_SIDE[point.side]);
			out.EndChild();

		}
		for(const EnginePoint &point : reverseEnginePoints)
		{
			out.Write("reverse engine", 2. * point.X(), 2. * point.Y());
			out.BeginChild();
			out.Write("zoom", point.zoom);
			out.Write("angle", point.facing.Degrees() - 180.);
			out.Write(ENGINE_SIDE[point.side]);
			out.EndChild();
		}
		for(const EnginePoint &point : steeringEnginePoints)
		{
			out.Write("steering engine", 2. * point.X(), 2. * point.Y());
			out.BeginChild();
			out.Write("zoom", point.zoom);
			out.Write("angle", point.facing.Degrees());
			out.Write(ENGINE_SIDE[point.side]);
			out.Write(STEERING_FACING[point.steering]);
			out.EndChild();
		}
		for(const Hardpoint &hardpoint : armament.Get())
		{
			const char *type = (hardpoint.IsTurret() ? "turret" : "gun");
			if(hardpoint.GetOutfit())
				out.Write(type, 2. * hardpoint.GetPoint().X(), 2. * hardpoint.GetPoint().Y(),
					hardpoint.GetOutfit()->TrueName());
			else
				out.Write(type, 2. * hardpoint.GetPoint().X(), 2. * hardpoint.GetPoint().Y());
			double hardpointAngle = hardpoint.GetBaseAngle().Degrees();
			out.BeginChild();
			{
				if(hardpointAngle)
					out.Write("angle", hardpointAngle);
				if(hardpoint.IsParallel())
					out.Write("parallel");
				if(hardpoint.IsUnder())
					out.Write("under");
				else
					out.Write("over");
			}
			out.EndChild();
		}
		for(const Bay &bay : bays)
		{
			double x = 2. * bay.point.X();
			double y = 2. * bay.point.Y();

			out.Write("bay", bay.category, x, y);

			if(!bay.launchEffects.empty() || bay.facing.Degrees() || bay.side)
			{
				out.BeginChild();
				{
					if(bay.facing.Degrees())
						out.Write("angle", bay.facing.Degrees());
					if(bay.side)
						out.Write(BAY_SIDE[bay.side]);
					for(const Effect *effect : bay.launchEffects)
						out.Write("launch effect", effect->Name());
				}
				out.EndChild();
			}
		}
		for(const Leak &leak : leaks)
			out.Write("leak", leak.effect->Name(), leak.openPeriod, leak.closePeriod);

		using EffectElement = pair<const Effect *const, int>;
		auto effectSort = [](const EffectElement *lhs, const EffectElement *rhs)
			{ return lhs->first->Name() < rhs->first->Name(); };
		WriteSorted(explosionEffects, effectSort, [&out](const EffectElement &it)
		{
			if(it.second)
				out.Write("explode", it.first->Name(), it.second);
		});
		WriteSorted(finalExplosions, effectSort, [&out](const EffectElement &it)
		{
			if(it.second)
				out.Write("final explode", it.first->Name(), it.second);
		});

		if(currentSystem)
			out.Write("system", currentSystem->Name());
		else
		{
			// A carried ship is saved in its carrier's system.
			shared_ptr<const Ship> parent = GetParent();
			if(parent && parent->currentSystem)
				out.Write("system", parent->currentSystem->Name());
		}
		if(landingPlanet)
			out.Write("planet", landingPlanet->TrueName());
		if(targetSystem)
			out.Write("destination system", targetSystem->Name());
		if(isParked)
			out.Write("parked");
	}
	out.EndChild();
}



const EsUuid &Ship::UUID() const noexcept
{
	return uuid;
}



void Ship::SetUUID(const EsUuid &id)
{
	uuid.clone(id);
}



const string &Ship::Name() const
{
	return name;
}



// Set / Get the name of this class of ships, e.g. "Marauder Raven."
void Ship::SetTrueModelName(const string &model)
{
	this->trueModelName = model;
}



const string &Ship::TrueModelName() const
{
	return trueModelName;
}



const string &Ship::DisplayModelName() const
{
	return displayModelName;
}



const string &Ship::PluralModelName() const
{
	return pluralModelName;
}



// Get the name of this ship as a variant.
const string &Ship::VariantName() const
{
	return variantName.empty() ? trueModelName : variantName;
}



// Get the generic noun (e.g. "ship") to be used when describing this ship.
const string &Ship::Noun() const
{
	static const string SHIP = "ship";
	return noun.empty() ? SHIP : noun;
}



// Get this ship's description.
const string &Ship::Description() const
{
	return description;
}



// Get the shipyard thumbnail for this ship.
const Sprite *Ship::Thumbnail() const
{
	return thumbnail;
}



// Get this ship's cost.
int64_t Ship::Cost() const
{
	return attributes.Cost();
}



// Get the cost of this ship's chassis, with no outfits installed.
int64_t Ship::ChassisCost() const
{
	return baseAttributes.Cost();
}



int64_t Ship::Strength() const
{
	return Cost();
}



double Ship::Attraction() const
{
	return attraction;
}



double Ship::Deterrence() const
{
	return deterrence;
}



// Check if this ship is configured in such a way that it would be difficult
// or impossible to fly.
vector<string> Ship::FlightCheck() const
{
	auto checks = vector<string>{};

	double generation = attributes.Get("energy generation") - attributes.Get("energy consumption");
	double consuming = attributes.Get("fuel energy");
	double solar = attributes.Get("solar collection");
	double battery = attributes.Get("energy capacity");
	double energy = generation + consuming + solar + battery;
	double fuelChange = attributes.Get("fuel generation") - attributes.Get("fuel consumption");
	double fuelCapacity = attributes.Get("fuel capacity");
	double fuel = fuelCapacity + fuelChange;
	double thrust = attributes.Get("thrust");
	double reverseThrust = attributes.Get("reverse thrust");
	double afterburner = attributes.Get("afterburner thrust");
	double thrustEnergy = attributes.Get("thrusting energy");
	double turn = attributes.Get("turn");
	double turnEnergy = attributes.Get("turning energy");
	double hyperDrive = navigation.HasHyperdrive();
	double jumpDrive = navigation.HasJumpDrive();

	// Report the first error condition that will prevent takeoff:
	if(IdleHeat() >= MaximumHeat())
		checks.emplace_back("overheating!");
	else if(energy <= 0.)
		checks.emplace_back("no energy!");
	else if((energy - consuming <= 0.) && (fuel <= 0.))
		checks.emplace_back("no fuel!");
	else if(!thrust && !reverseThrust && !afterburner)
		checks.emplace_back("no thruster!");
	else if(!turn)
		checks.emplace_back("no steering!");

	// If no errors were found, check all warning conditions:
	if(checks.empty())
	{
		if(RequiredCrew() > attributes.Get("bunks"))
			checks.emplace_back("insufficient bunks?");
		if(!thrust && !reverseThrust)
			checks.emplace_back("afterburner only?");
		if(!thrust && !afterburner)
			checks.emplace_back("reverse only?");
		if(!generation && !solar && !consuming)
			checks.emplace_back("battery only?");
		if(energy < thrustEnergy)
			checks.emplace_back("limited thrust?");
		if(energy < turnEnergy)
			checks.emplace_back("limited turn?");
		if(energy - .8 * solar < .2 * (turnEnergy + thrustEnergy))
			checks.emplace_back("solar power?");
		if(fuel < 0.)
			checks.emplace_back("fuel?");
		if(!canBeCarried)
		{
			if(!hyperDrive && !jumpDrive)
				checks.emplace_back("no hyperdrive?");
			if(fuelCapacity < navigation.JumpFuel())
				checks.emplace_back("no fuel?");
		}
		for(const auto &it : outfits)
			if(it.first->IsWeapon() && it.first->FiringEnergy() > energy)
			{
				checks.emplace_back("insufficient energy to fire?");
				break;
			}
	}

	return checks;
}



void Ship::SetPosition(Point position)
{
	this->position = position;
}



// Instantiate a newly-created ship in-flight.
void Ship::Place(Point position, Point velocity, Angle angle, bool isDeparting)
{
	this->position = position;
	this->velocity = velocity;
	this->angle = angle;

	// If landed, place the ship right above the planet.
	// Escorts should take off a bit behind their flagships.
	if(landingPlanet)
	{
		landingPlanet = nullptr;
		zoom = parent.lock() ? (-.2 + -.8 * Random::Real()) : 0.;
	}
	else
		zoom = 1.;
	// Make sure various special status values are reset.
	heat = IdleHeat();
	ionization = 0.;
	scrambling = 0.;
	disruption = 0.;
	slowness = 0.;
	discharge = 0.;
	corrosion = 0.;
	leakage = 0.;
	burning = 0.;
	shieldDelay = 0;
	hullDelay = 0;
	isInvisible = !HasSprite();
	jettisoned.clear();
	hyperspaceCount = 0;
	forget = 1;
	targetShip.reset();
	shipToAssist.reset();
	if(isDeparting)
		lingerSteps = 0;

	// The swizzle is only updated if this ship has a government or when it is departing
	// from a planet. Launching a carry from a carrier does not update its swizzle.
	if(government && isDeparting)
	{
		auto swizzle = customSwizzle >= 0 ? customSwizzle : government->GetSwizzle();
		SetSwizzle(swizzle);

		// Set swizzle for any carried ships too.
		for(const auto &bay : bays)
		{
			if(bay.ship)
				bay.ship->SetSwizzle(bay.ship->customSwizzle >= 0 ? bay.ship->customSwizzle : swizzle);
		}
	}
}



// Set the name of this particular ship.
void Ship::SetName(const string &name)
{
	this->name = name;
}



// Set which system this ship is in.
void Ship::SetSystem(const System *system)
{
	currentSystem = system;
	navigation.SetSystem(system);
}



void Ship::SetPlanet(const Planet *planet)
{
	zoom = !planet;
	landingPlanet = planet;
}



void Ship::SetGovernment(const Government *government)
{
	if(government)
		SetSwizzle(customSwizzle >= 0 ? customSwizzle : government->GetSwizzle());
	this->government = government;
}



void Ship::SetIsSpecial(bool special)
{
	isSpecial = special;
}



bool Ship::IsSpecial() const
{
	return isSpecial;
}



void Ship::SetIsYours(bool yours)
{
	isYours = yours;
}



bool Ship::IsYours() const
{
	return isYours;
}



void Ship::SetIsParked(bool parked)
{
	isParked = parked;
}



bool Ship::IsParked() const
{
	return isParked;
}



bool Ship::HasDeployOrder() const
{
	return shouldDeploy;
}



void Ship::SetDeployOrder(bool shouldDeploy)
{
	this->shouldDeploy = shouldDeploy;
}



const Personality &Ship::GetPersonality() const
{
	return personality;
}



void Ship::SetPersonality(const Personality &other)
{
	personality = other;
}



const Phrase *Ship::GetHailPhrase() const
{
	return hail;
}



void Ship::SetHailPhrase(const Phrase &phrase)
{
	hail = &phrase;
}



string Ship::GetHail(map<string, string> &&subs) const
{
	string hailStr = hail ? hail->Get() : government ? government->GetHail(isDisabled) : "";

	if(hailStr.empty())
		return hailStr;

	subs["<npc>"] = Name();
	return Format::Replace(hailStr, subs);
}



ShipAICache &Ship::GetAICache()
{
	return aiCache;
}



void Ship::UpdateCaches()
{
	aiCache.Recalibrate(*this);
	navigation.Recalibrate(*this);
}



bool Ship::CanSendHail(const PlayerInfo &player, bool allowUntranslated) const
{
	const System *playerSystem = player.GetSystem();
	if(!playerSystem)
		return false;

	// Make sure this ship is in the same system as the player.
	if(GetSystem() != playerSystem)
		return false;

	// Player ships shouldn't send hails.
	const Government *gov = GetGovernment();
	if(!gov || IsYours())
		return false;

	// Make sure this ship is able to send a hail.
	if(IsDisabled() || !Crew() || Cloaking() >= 1. || GetPersonality().IsMute())
		return false;

	// Ships that don't share a language with the player shouldn't communicate when hailed directly.
	// Only random event hails should work, and only if the government explicitly has
	// untranslated hails. This is ensured by the allowUntranslated argument.
	if(!(allowUntranslated && gov->SendUntranslatedHails())
			&& !gov->Language().empty() && !player.Conditions().Get("language: " + gov->Language()))
		return false;

	return true;
}



// Set the commands for this ship to follow this timestep.
void Ship::SetCommands(const Command &command)
{
	commands = command;
}



void Ship::SetCommands(const FireCommand &firingCommand)
{
	firingCommands.UpdateWith(firingCommand);
}



const Command &Ship::Commands() const
{
	return commands;
}



const FireCommand &Ship::FiringCommands() const noexcept
{
	return firingCommands;
}



// Move this ship. A ship may create effects as it moves, in particular if
// it is in the process of blowing up. If this returns false, the ship
// should be deleted.
void Ship::Move(vector<Visual> &visuals, list<shared_ptr<Flotsam>> &flotsam)
{
	// Do nothing with ships that are being forgotten.
	if(StepFlags())
		return;

	// We're done if the ship was destroyed.
	const int destroyResult = StepDestroyed(visuals, flotsam);
	if(destroyResult > 0)
		return;

	const bool isBeingDestroyed = destroyResult;

	// Generate energy, heat, etc. if we're not being destroyed.
	if(!isBeingDestroyed)
		DoGeneration();

	DoPassiveEffects(visuals, flotsam);
	DoJettison(flotsam);
	DoCloakDecision();

	bool isUsingAfterburner = false;

	// Don't let the ship do anything else if it is being destroyed.
	if(!isBeingDestroyed)
	{
		// See if the ship is entering hyperspace.
		// If it is, nothing more needs to be done here.
		if(DoHyperspaceLogic(visuals))
			return;

		// Check if we're trying to land.
		// If we landed, we're done.
		if(DoLandingLogic())
			return;

		// Move the turrets.
		if(!isDisabled)
			armament.Aim(firingCommands);

		DoInitializeMovement();
		StepPilot();
		DoMovement(isUsingAfterburner);
		StepTargeting();
	}

	// Move the ship.
	position += velocity;

	// Show afterburner flares unless the ship is being destroyed.
	if(!isBeingDestroyed)
		DoEngineVisuals(visuals, isUsingAfterburner);
}



// Launch any ships that are ready to launch.
void Ship::Launch(list<shared_ptr<Ship>> &ships, vector<Visual> &visuals)
{
	// Allow carried ships to launch from a disabled ship, but not from a ship that
	// is landing, jumping, or cloaked. If already destroyed (e.g. self-destructing),
	// eject any ships still docked, possibly destroying them in the process.
	bool ejecting = IsDestroyed();
	if(!ejecting && (!commands.Has(Command::DEPLOY) || zoom != 1.f || hyperspaceCount || cloak))
		return;

	for(Bay &bay : bays)
		if(bay.ship
			&& ((bay.ship->Commands().Has(Command::DEPLOY) && !Random::Int(40 + 20 * !bay.ship->attributes.Get("automaton")))
			|| (ejecting && !Random::Int(6))))
		{
			// Resupply any ships launching of their own accord.
			if(!ejecting)
			{
				// Determine which of the fighter's weapons we can restock.
				auto restockable = bay.ship->GetArmament().RestockableAmmo();
				auto toRestock = map<const Outfit *, int>{};
				for(auto &&ammo : restockable)
				{
					int count = OutfitCount(ammo);
					if(count > 0)
						toRestock.emplace(ammo, count);
				}
				auto takenAmmo = TransferAmmo(toRestock, *this, *bay.ship);
				bool tookAmmo = !takenAmmo.empty();
				if(tookAmmo)
				{
					// Update the carried mass cache.
					for(auto &&item : takenAmmo)
						carriedMass += item.first->Mass() * item.second;
				}

				// This ship will refuel naturally based on the carrier's fuel
				// collection, but the carrier may have some reserves to spare.
				double maxFuel = bay.ship->attributes.Get("fuel capacity");
				if(maxFuel)
				{
					double spareFuel = fuel - navigation.JumpFuel();
					if(spareFuel > 0.)
						TransferFuel(spareFuel, bay.ship.get());
					// If still low or out-of-fuel, re-stock the carrier and don't
					// launch, except if some ammo was taken (since we can fight).
					if(!tookAmmo && bay.ship->fuel < .25 * maxFuel)
					{
						TransferFuel(bay.ship->fuel, this);
						continue;
					}
				}
			}
			// Those being ejected may be destroyed if they are already injured.
			else if(bay.ship->Health() < Random::Real())
				bay.ship->SelfDestruct();

			ships.push_back(bay.ship);
			double maxV = bay.ship->MaxVelocity() * (1 + bay.ship->IsDestroyed());
			Point exitPoint = position + angle.Rotate(bay.point);
			// When ejected, ships depart haphazardly.
			Angle launchAngle = ejecting ? Angle(exitPoint - position) : angle + bay.facing;
			Point v = velocity + (.3 * maxV) * launchAngle.Unit() + (.2 * maxV) * Angle::Random().Unit();
			bay.ship->Place(exitPoint, v, launchAngle, false);
			bay.ship->SetSystem(currentSystem);
			bay.ship->SetParent(shared_from_this());
			bay.ship->UnmarkForRemoval();
			// Update the cached sum of carried ship masses.
			carriedMass -= bay.ship->Mass();
			// Create the desired launch effects.
			for(const Effect *effect : bay.launchEffects)
				visuals.emplace_back(*effect, exitPoint, velocity, launchAngle);

			bay.ship.reset();
		}
}



// Check if this ship is boarding another ship.
shared_ptr<Ship> Ship::Board(bool autoPlunder, bool nonDocking)
{
	if(!hasBoarded)
		return shared_ptr<Ship>();
	hasBoarded = false;

	shared_ptr<Ship> victim = GetTargetShip();
	if(CannotAct() || !victim || victim->IsDestroyed() || victim->GetSystem() != GetSystem())
		return shared_ptr<Ship>();

	// For a fighter or drone, "board" means "return to ship." Except when the ship is
	// explicitly of the nonDocking type.
	if(CanBeCarried() && !nonDocking)
	{
		SetTargetShip(shared_ptr<Ship>());
		if(!victim->IsDisabled() && victim->GetGovernment() == government)
			victim->Carry(shared_from_this());
		return shared_ptr<Ship>();
	}

	// Board a friendly ship, to repair or refuel it.
	if(!government->IsEnemy(victim->GetGovernment()))
	{
		SetShipToAssist(shared_ptr<Ship>());
		SetTargetShip(shared_ptr<Ship>());
		bool helped = victim->isDisabled;
		victim->hull = min(max(victim->hull, victim->MinimumHull() * 1.5), victim->attributes.Get("hull"));
		victim->isDisabled = false;
		// Transfer some fuel if needed.
		if(victim->NeedsFuel() && CanRefuel(*victim))
		{
			helped = true;
			TransferFuel(victim->JumpFuelMissing(), victim.get());
		}
		if(helped)
		{
			pilotError = 120;
			victim->pilotError = 120;
		}
		return victim;
	}
	if(!victim->IsDisabled())
		return shared_ptr<Ship>();

	// If the boarding ship is the player, they will choose what to plunder.
	// Always take fuel if you can.
	victim->TransferFuel(victim->fuel, this);
	if(autoPlunder)
	{
		// Take any commodities that fit.
		victim->cargo.TransferAll(cargo, false);

		// Pause for two seconds before moving on.
		pilotError = 120;
	}

	// Stop targeting this ship (so you will not board it again right away).
	if(!autoPlunder || personality.Disables())
		SetTargetShip(shared_ptr<Ship>());
	return victim;
}



// Scan the target, if able and commanded to. Return a ShipEvent bitmask
// giving the types of scan that succeeded.
int Ship::Scan(const PlayerInfo &player)
{
	if(!commands.Has(Command::SCAN) || CannotAct())
		return 0;

	shared_ptr<const Ship> target = GetTargetShip();
	if(!(target && target->IsTargetable()))
		return 0;

	// The range of a scanner is proportional to the square root of its power.
	// Because of Pythagoras, if we use square-distance, we can skip this square root.
	double cargoDistanceSquared = attributes.Get("cargo scan power");
	double outfitDistanceSquared = attributes.Get("outfit scan power");

	// Bail out if this ship has no scanners.
	if(!cargoDistanceSquared && !outfitDistanceSquared)
		return 0;

	double cargoSpeed = attributes.Get("cargo scan efficiency");
	if(!cargoSpeed)
		cargoSpeed = cargoDistanceSquared;

	double outfitSpeed = attributes.Get("outfit scan efficiency");
	if(!outfitSpeed)
		outfitSpeed = outfitDistanceSquared;

	// Check how close this ship is to the target it is trying to scan.
	// To normalize 1 "scan power" to reach 100 pixels, divide this square distance by 100^2, or multiply by 0.0001.
	// Because this uses distance squared, to reach 200 pixels away you need 4 "scan power".
	double distanceSquared = target->position.DistanceSquared(position) * .0001;

	// Check the target's outfit and cargo space. A larger ship takes
	// longer to scan.  There's a minimum size below which a smaller ship
	// takes the same amount of time to scan. This avoids small sizes
	// being scanned instantly, or causing a divide by zero error at sizes
	// of 0.
	// If instantly scanning very small ships is desirable, this can be removed.
	// One point of scan opacity is the equivalent of an additional ton of cargo / outfit space
	const double outfitsSize = target->baseAttributes.Get("outfit space") + target->attributes.Get("outfit scan opacity");
	const double cargoSize = target->attributes.Get("cargo space") + target->attributes.Get("cargo scan opacity");
	double outfits = max(SCAN_MIN_OUTFIT_SPACE, outfitsSize) * SCAN_OUTFIT_FACTOR;
	double cargo = max(SCAN_MIN_CARGO_SPACE, cargoSize) * SCAN_CARGO_FACTOR;

	// Check if either scanner has finished scanning.
	bool startedScanning = false;
	bool activeScanning = false;
	int result = 0;
	auto doScan = [&distanceSquared, &startedScanning, &activeScanning, &result]
			(double &elapsed, const double speed, const double scannerRangeSquared,
					const double depth, const int event)
	-> void
	{
		if(elapsed >= SCAN_TIME)
			return;
		if(distanceSquared > scannerRangeSquared)
			return;

		startedScanning |= !elapsed;
		activeScanning = true;

		// Total scan time is:
		// Proportional to e^(0.5 * (distance / range)^2),
		// which gives a guassian relation between scan speed and distance.
		// And proportional to: depth^(2 / 3),
		// which means 8 times the cargo or outfit space takes 4 times as long to scan.
		// Therefore, scan progress each step is proportional to the reciprocals of these values.
		// This can be calculated by multiplying the exponents by -1.
		// Progress = (e^(-0.5 * (distance / range)^2))*deptch^(-2 / 3).

		// Set a minimum scan range to avoid extreme values.
		const double distanceExponent = -distanceSquared / max<double>(1e-3, 2. * scannerRangeSquared);

		const double depthFactor = pow(depth, -2. / 3.);

		const double progress = exp(distanceExponent) * sqrt(speed) * depthFactor;

		// Bound progress each step to limit minimum and maximum scan times.
		elapsed += max<double>(MIN_SCAN_STEPS, min<double>(MAX_SCAN_STEPS, progress));

		if(elapsed >= SCAN_TIME)
			result |= event;
	};
	doScan(cargoScan, cargoSpeed, cargoDistanceSquared, cargo, ShipEvent::SCAN_CARGO);
	doScan(outfitScan, outfitSpeed, outfitDistanceSquared, outfits, ShipEvent::SCAN_OUTFITS);

	// Play the scanning sound if the actor or the target is the player's ship.
	if(isYours || (target->isYours && activeScanning))
		Audio::Play(Audio::Get("scan"), Position());

	bool isImportant = false;
	if(target->isYours)
		isImportant = target.get() == player.Flagship() || government->FinesContents(target.get());

	if(startedScanning && isYours)
	{
		if(!target->Name().empty())
			Messages::Add("Attempting to scan the " + target->Noun() + " \"" + target->Name() + "\"."
				, Messages::Importance::Low);
		else
			Messages::Add("Attempting to scan the selected " + target->Noun() + "."
				, Messages::Importance::Low);

		if(target->GetGovernment()->IsProvokedOnScan() && target->CanSendHail(player))
		{
			// If this ship has no name, show its model name instead.
			string tag;
			const string &gov = target->GetGovernment()->GetName();
			if(!target->Name().empty())
				tag = gov + " " + target->Noun() + " \"" + target->Name() + "\": ";
			else
				tag = target->DisplayModelName() + " (" + gov + "): ";
			Messages::Add(tag + "Please refrain from scanning us or we will be forced to take action.",
				Messages::Importance::Highest);
		}
	}
	else if(startedScanning && target->isYours && isImportant)
		Messages::Add("The " + government->GetName() + " " + Noun() + " \""
				+ Name() + "\" is attempting to scan your ship \"" + target->Name() + "\".",
				Messages::Importance::Low);

	if(target->isYours && !isYours && isImportant)
	{
		if(result & ShipEvent::SCAN_CARGO)
			Messages::Add("The " + government->GetName() + " " + Noun() + " \""
					+ Name() + "\" completed its cargo scan of your ship \"" + target->Name() + "\".",
					Messages::Importance::High);
		if(result & ShipEvent::SCAN_OUTFITS)
			Messages::Add("The " + government->GetName() + " " + Noun() + " \""
					+ Name() + "\" completed its outfit scan of your ship \"" + target->Name()
					+ (target->Attributes().Get("inscrutable") > 0. ? "\" with no useful results." : "\"."),
					Messages::Importance::High);
	}

	// Some governments are provoked when a scan is completed on one of their ships.
	const Government *gov = target->GetGovernment();
	if(result && gov && gov->IsProvokedOnScan() && !gov->IsEnemy(government)
			&& (target->Shields() < .9 || target->Hull() < .9 || !target->GetPersonality().IsForbearing())
			&& !target->GetPersonality().IsPacifist())
		result |= ShipEvent::PROVOKE;

	return result;
}



// Find out what fraction of the scan is complete.
double Ship::CargoScanFraction() const
{
	return cargoScan / SCAN_TIME;
}



double Ship::OutfitScanFraction() const
{
	return outfitScan / SCAN_TIME;
}


<<<<<<< HEAD
		const double hullAvailable = attributes.Get("hull repair rate")
			* (1. + attributes.Get("hull repair multiplier"));
		const double hullEnergy = (attributes.Get("hull energy")
			* (1. + attributes.Get("hull energy multiplier"))) / hullAvailable;
		const double hullFuel = (attributes.Get("hull fuel")
			* (1. + attributes.Get("hull fuel multiplier"))) / hullAvailable;
		const double hullHeat = (attributes.Get("hull heat")
			* (1. + attributes.Get("hull heat multiplier"))) / hullAvailable;
		double hullRemaining = hullAvailable;
		if(!hullDelay)
			DoRepair(hull, hullRemaining, MaxHull(),
				energy, hullEnergy, fuel, hullFuel, heat, hullHeat);

		const double shieldsAvailable = attributes.Get("shield generation")
			* (1. + attributes.Get("shield generation multiplier"));
		const double shieldsEnergy = (attributes.Get("shield energy")
			* (1. + attributes.Get("shield energy multiplier"))) / shieldsAvailable;
		const double shieldsFuel = (attributes.Get("shield fuel")
			* (1. + attributes.Get("shield fuel multiplier"))) / shieldsAvailable;
		const double shieldsHeat = (attributes.Get("shield heat")
			* (1. + attributes.Get("shield heat multiplier"))) / shieldsAvailable;
		double shieldsRemaining = shieldsAvailable;
		if(!shieldDelay)
			DoRepair(shields, shieldsRemaining, MaxShields(),
				energy, shieldsEnergy, fuel, shieldsFuel, heat, shieldsHeat);
=======

// Fire any weapons that are ready to fire. If an anti-missile is ready,
// instead of firing here this function returns true and it can be fired if
// collision detection finds a missile in range.
bool Ship::Fire(vector<Projectile> &projectiles, vector<Visual> &visuals)
{
	isInSystem = true;
	forget = 0;
>>>>>>> 2d254f62

	// A ship that is about to die creates a special single-turn "projectile"
	// representing its death explosion.
	if(IsDestroyed() && explosionCount == explosionTotal && explosionWeapon)
		projectiles.emplace_back(position, explosionWeapon);

<<<<<<< HEAD
			// Apply shield and hull repair to carried fighters.
			for(const pair<double, Ship *> &it : carried)
			{
				Ship &ship = *it.second;
				if(!hullDelay)
					DoRepair(ship.hull, hullRemaining, ship.MaxHull(),
						energy, hullEnergy, heat, hullHeat, fuel, hullFuel);
				if(!shieldDelay)
					DoRepair(ship.shields, shieldsRemaining, ship.MaxShields(),
						energy, shieldsEnergy, heat, shieldsHeat, fuel, shieldsFuel);
			}
=======
	if(CannotAct())
		return false;
>>>>>>> 2d254f62

	antiMissileRange = 0.;

	double jamChance = CalculateJamChance(Energy(), scrambling);

	const vector<Hardpoint> &hardpoints = armament.Get();
	for(unsigned i = 0; i < hardpoints.size(); ++i)
	{
		const Weapon *weapon = hardpoints[i].GetOutfit();
		if(weapon && CanFire(weapon))
		{
			if(weapon->AntiMissile())
				antiMissileRange = max(antiMissileRange, weapon->Velocity() + weaponRadius);
			else if(firingCommands.HasFire(i))
				armament.Fire(i, *this, projectiles, visuals, Random::Real() < jamChance);
		}
	}

	armament.Step(*this);

	return antiMissileRange;
}



// Fire an anti-missile.
bool Ship::FireAntiMissile(const Projectile &projectile, vector<Visual> &visuals)
{
	if(projectile.Position().Distance(position) > antiMissileRange)
		return false;
	if(CannotAct())
		return false;

	double jamChance = CalculateJamChance(Energy(), scrambling);

	const vector<Hardpoint> &hardpoints = armament.Get();
	for(unsigned i = 0; i < hardpoints.size(); ++i)
	{
		const Weapon *weapon = hardpoints[i].GetOutfit();
		if(weapon && CanFire(weapon))
			if(armament.FireAntiMissile(i, *this, projectile, visuals, Random::Real() < jamChance))
				return true;
	}

	return false;
}


<<<<<<< HEAD
	double maxShields = MaxShields();
	shields = min(shields, maxShields);
	double maxHull = MaxHull();
	hull = min(hull, maxHull);
=======
>>>>>>> 2d254f62

const System *Ship::GetSystem() const
{
	return currentSystem;
}



const System *Ship::GetActualSystem() const
{
	auto p = GetParent();
	return currentSystem ? currentSystem : (p ? p->GetSystem() : nullptr);
}



// If the ship is landed, get the planet it has landed on.
const Planet *Ship::GetPlanet() const
{
	return zoom ? nullptr : landingPlanet;
}



bool Ship::IsCapturable() const
{
	return isCapturable;
}



bool Ship::IsTargetable() const
{
	return (zoom == 1.f && !explosionRate && !forget && !isInvisible && cloak < 1. && hull >= 0. && hyperspaceCount < 70);
}



bool Ship::IsOverheated() const
{
	return isOverheated;
}



bool Ship::IsDisabled() const
{
	if(!isDisabled)
		return false;

	double minimumHull = MinimumHull();
	bool needsCrew = RequiredCrew() != 0;
	return (hull < minimumHull || (!crew && needsCrew));
}



bool Ship::IsBoarding() const
{
	return isBoarding;
}



bool Ship::IsLanding() const
{
	return landingPlanet;
}



bool Ship::IsFleeing() const
{
	return isFleeing;
}



// Check if this ship is currently able to begin landing on its target.
bool Ship::CanLand() const
{
	if(!GetTargetStellar() || !GetTargetStellar()->GetPlanet() || isDisabled || IsDestroyed())
		return false;

	if(!GetTargetStellar()->GetPlanet()->CanLand(*this))
		return false;

	Point distance = GetTargetStellar()->Position() - position;
	double speed = velocity.Length();

<<<<<<< HEAD
	// Board a friendly ship, to repair or refuel it.
	if(!government->IsEnemy(victim->GetGovernment()))
	{
		SetShipToAssist(shared_ptr<Ship>());
		SetTargetShip(shared_ptr<Ship>());
		bool helped = victim->isDisabled;
		victim->hull = min(max(victim->hull, victim->MinimumHull() * 1.5), victim->MaxHull());
		victim->isDisabled = false;
		// Transfer some fuel if needed.
		if(victim->NeedsFuel() && CanRefuel(*victim))
		{
			helped = true;
			TransferFuel(victim->JumpFuelMissing(), victim.get());
		}
		if(helped)
		{
			pilotError = 120;
			victim->pilotError = 120;
		}
		return victim;
	}
	if(!victim->IsDisabled())
		return shared_ptr<Ship>();
=======
	return (speed < 1. && distance.Length() < GetTargetStellar()->Radius());
}
>>>>>>> 2d254f62



bool Ship::CannotAct() const
{
	return (zoom != 1.f || isDisabled || hyperspaceCount || pilotError || cloak);
}



double Ship::Cloaking() const
{
	return isInvisible ? 1. : cloak;
}



bool Ship::IsEnteringHyperspace() const
{
	return hyperspaceSystem;
}



bool Ship::IsHyperspacing() const
{
	return GetHyperspacePercentage() != 0;
}



int Ship::GetHyperspacePercentage() const
{
	return hyperspaceCount;
}



// Check if this ship is hyperspacing, specifically via a jump drive.
bool Ship::IsUsingJumpDrive() const
{
	return (hyperspaceSystem || hyperspaceCount) && isUsingJumpDrive;
}



// Check if this ship is currently able to enter hyperspace to its target.
bool Ship::IsReadyToJump(bool waitingIsReady) const
{
	// Ships can't jump while waiting for someone else, carried, or if already jumping.
	if(IsDisabled() || (!waitingIsReady && commands.Has(Command::WAIT))
			|| hyperspaceCount || !targetSystem || !currentSystem)
		return false;

	// Check if the target system is valid and there is enough fuel to jump.
	pair<JumpType, double> jumpUsed = navigation.GetCheapestJumpType(targetSystem);
	double fuelCost = jumpUsed.second;
	if(!fuelCost || fuel < fuelCost)
		return false;

	Point direction = targetSystem->Position() - currentSystem->Position();
	bool isJump = (jumpUsed.first == JumpType::JUMP_DRIVE);
	double scramThreshold = attributes.Get("scram drive");

	// If the system has a departure distance the ship is only allowed to leave the system
	// if it is beyond this distance.
	double departure = isJump ?
		currentSystem->JumpDepartureDistance() * currentSystem->JumpDepartureDistance()
		: currentSystem->HyperDepartureDistance() * currentSystem->HyperDepartureDistance();
	if(position.LengthSquared() <= departure)
		return false;


	// The ship can only enter hyperspace if it is traveling slowly enough
	// and pointed in the right direction.
	if(!isJump && scramThreshold)
	{
		const double deviation = fabs(direction.Unit().Cross(velocity));
		if(deviation > scramThreshold)
			return false;
	}
	else if(velocity.Length() > attributes.Get("jump speed"))
		return false;

	if(!isJump)
	{
		// Figure out if we're within one turn step of facing this system.
		const bool left = direction.Cross(angle.Unit()) < 0.;
		const Angle turned = angle + TurnRate() * (left - !left);
		const bool stillLeft = direction.Cross(turned.Unit()) < 0.;

		if(left == stillLeft && turned != Angle(direction))
			return false;
	}

	return true;
}



// Get this ship's custom swizzle.
int Ship::CustomSwizzle() const
{
	return customSwizzle;
}


// Check if the ship is thrusting. If so, the engine sound should be played.
bool Ship::IsThrusting() const
{
	return isThrusting;
}



bool Ship::IsReversing() const
{
	return isReversing;
}



bool Ship::IsSteering() const
{
	return isSteering;
}



double Ship::SteeringDirection() const
{
	return steeringDirection;
}



// Get the points from which engine flares should be drawn.
const vector<Ship::EnginePoint> &Ship::EnginePoints() const
{
	return enginePoints;
}



const vector<Ship::EnginePoint> &Ship::ReverseEnginePoints() const
{
	return reverseEnginePoints;
}



const vector<Ship::EnginePoint> &Ship::SteeringEnginePoints() const
{
	return steeringEnginePoints;
}



// Reduce a ship's hull to low enough to disable it. This is so a ship can be
// created as a derelict.
void Ship::Disable()
{
	shields = 0.;
	hull = min(hull, .5 * MinimumHull());
	isDisabled = true;
}



// Mark a ship as destroyed.
void Ship::Destroy()
{
	hull = -1.;
}



// Trigger the death of this ship.
void Ship::SelfDestruct()
{
	Destroy();
	explosionRate = 1024;
}



void Ship::Restore()
{
	hull = 0.;
	explosionCount = 0;
	explosionRate = 0;
	UnmarkForRemoval();
	Recharge(true);
}



bool Ship::IsDamaged() const
{
	// Account for ships with no shields when determining if they're damaged.
	return (attributes.Get("shields") != 0 && Shields() != 1.) || Hull() != 1.;
}



// Check if this ship has been destroyed.
bool Ship::IsDestroyed() const
{
	return (hull < 0.);
}



// Recharge and repair this ship (e.g. because it has landed).
void Ship::Recharge(bool atSpaceport)
{
	if(IsDestroyed())
		return;

	if(atSpaceport)
		crew = min<int>(max(crew, RequiredCrew()), attributes.Get("bunks"));
	pilotError = 0;
	pilotOkay = 0;

	if(atSpaceport || attributes.Get("shield generation"))
		shields = attributes.Get("shields");
	if(atSpaceport || attributes.Get("hull repair rate"))
		hull = attributes.Get("hull");
	if(atSpaceport || attributes.Get("energy generation"))
		energy = attributes.Get("energy capacity");
	if(atSpaceport || attributes.Get("fuel generation"))
		fuel = attributes.Get("fuel capacity");

	heat = IdleHeat();
	ionization = 0.;
	scrambling = 0.;
	disruption = 0.;
	slowness = 0.;
	discharge = 0.;
	corrosion = 0.;
	leakage = 0.;
	burning = 0.;
	shieldDelay = 0;
	hullDelay = 0;
}



bool Ship::CanRefuel(const Ship &other) const
{
	return (fuel - navigation.JumpFuel(targetSystem) >= other.JumpFuelMissing());
}



double Ship::TransferFuel(double amount, Ship *to)
{
	amount = max(fuel - attributes.Get("fuel capacity"), amount);
	if(to)
	{
		amount = min(to->attributes.Get("fuel capacity") - to->fuel, amount);
		to->fuel += amount;
	}
	fuel -= amount;
	return amount;
}



// Convert this ship from one government to another, as a result of boarding
// actions (if the player is capturing) or player death (poor decision-making).
// Returns the number of crew transferred from the capturer.
int Ship::WasCaptured(const shared_ptr<Ship> &capturer)
{
	// Repair up to the point where this ship is just barely not disabled.
	hull = min(max(hull, MinimumHull() * 1.5), attributes.Get("hull"));
	isDisabled = false;

	// Set the new government.
	government = capturer->GetGovernment();

	// Transfer some crew over. Only transfer the bare minimum unless even that
	// is not possible, in which case, share evenly.
	int totalRequired = capturer->RequiredCrew() + RequiredCrew();
	int transfer = RequiredCrew() - crew;
	if(transfer > 0)
	{
		if(totalRequired > capturer->Crew() + crew)
			transfer = max(crew ? 0 : 1, (capturer->Crew() * transfer) / totalRequired);
		capturer->AddCrew(-transfer);
		AddCrew(transfer);
	}

	// Clear this ship's previous targets.
	ClearTargetsAndOrders();
	// Set the capturer as this ship's parent.
	SetParent(capturer);

	// This ship behaves like its new parent does.
	isSpecial = capturer->isSpecial;
	isYours = capturer->isYours;
	personality = capturer->personality;

	// Fighters should flee a disabled ship, but if the player manages to capture
	// the ship before they flee, the fighters are captured, too.
	for(const Bay &bay : bays)
		if(bay.ship)
			bay.ship->WasCaptured(capturer);
	// If a flagship is captured, its escorts become independent.
	for(const auto &it : escorts)
	{
		shared_ptr<Ship> escort = it.lock();
		if(escort)
			escort->parent.reset();
	}
	// This ship should not care about its now-unallied escorts.
	escorts.clear();

	return transfer;
}



// Clear all orders and targets this ship has (after capture or transfer of control).
void Ship::ClearTargetsAndOrders()
{
	commands.Clear();
	firingCommands.Clear();
	SetTargetShip(shared_ptr<Ship>());
	SetTargetStellar(nullptr);
	SetTargetSystem(nullptr);
	shipToAssist.reset();
	targetAsteroid.reset();
	targetFlotsam.reset();
	hyperspaceSystem = nullptr;
	landingPlanet = nullptr;
}



// Get characteristics of this ship, as a fraction between 0 and 1.
double Ship::Shields() const
{
	double maximum = attributes.Get("shields");
	return maximum ? min(1., shields / maximum) : 0.;
}



double Ship::Hull() const
{
	double maximum = attributes.Get("hull");
	return maximum ? min(1., hull / maximum) : 1.;
}



double Ship::Fuel() const
{
	double maximum = attributes.Get("fuel capacity");
	return maximum ? min(1., fuel / maximum) : 0.;
}



double Ship::Energy() const
{
	double maximum = attributes.Get("energy capacity");
	return maximum ? min(1., energy / maximum) : (hull > 0.) ? 1. : 0.;
}



// Allow returning a heat value greater than 1 (i.e. conveying how overheated
// this ship has become).
double Ship::Heat() const
{
	double maximum = MaximumHeat();
	return maximum ? heat / maximum : 1.;
}



// Get the ship's "health," where <=0 is disabled and 1 means full health.
double Ship::Health() const
{
	double minimumHull = MinimumHull();
	double hullDivisor = attributes.Get("hull") - minimumHull;
	double divisor = attributes.Get("shields") + hullDivisor;
	// This should not happen, but just in case.
	if(divisor <= 0. || hullDivisor <= 0.)
		return 0.;

	double spareHull = hull - minimumHull;
	// Consider hull-only and pooled health, compensating for any reductions by disruption damage.
	return min(spareHull / hullDivisor, (spareHull + shields / (1. + disruption * .01)) / divisor);
}



// Get the hull fraction at which this ship is disabled.
double Ship::DisabledHull() const
{
	double hull = attributes.Get("hull");
	double minimumHull = MinimumHull();

	return (hull > 0. ? minimumHull / hull : 0.);
}



// Get the actual shield level of the ship.
double Ship::ShieldLevel() const
{
	return shields;
}



// Get how disrupted this ship's shields are.
double Ship::DisruptionLevel() const
{
	return disruption;
}



// Get the (absolute) amount of hull that needs to be damaged until the
// ship becomes disabled. Returns 0 if the ships hull is already below the
// disabled threshold.
double Ship::HullUntilDisabled() const
{
	// Ships become disabled when they surpass their minimum hull threshold,
	// not when they are directly on it, so account for this by adding a small amount
	// of hull above the current hull level.
	return max(0., hull + 0.25 - MinimumHull());
}



const ShipJumpNavigation &Ship::JumpNavigation() const
{
	return navigation;
}



int Ship::JumpsRemaining(bool followParent) const
{
	// Make sure this ship has some sort of hyperdrive, and if so return how
	// many jumps it can make.
	double jumpFuel = 0.;
	if(!targetSystem && followParent)
	{
		// If this ship has no destination, the parent's substitutes for it,
		// but only if the location is reachable.
		auto p = GetParent();
		if(p)
			jumpFuel = navigation.JumpFuel(p->GetTargetSystem());
	}
	if(!jumpFuel)
		jumpFuel = navigation.JumpFuel(targetSystem);
	return jumpFuel ? fuel / jumpFuel : 0.;
}



bool Ship::NeedsFuel(bool followParent) const
{
	double jumpFuel = 0.;
	if(!targetSystem && followParent)
	{
		// If this ship has no destination, the parent's substitutes for it,
		// but only if the location is reachable.
		auto p = GetParent();
		if(p)
			jumpFuel = navigation.JumpFuel(p->GetTargetSystem());
	}
	if(!jumpFuel)
		jumpFuel = navigation.JumpFuel(targetSystem);
	return (fuel < jumpFuel) && (attributes.Get("fuel capacity") >= jumpFuel);
}



double Ship::JumpFuelMissing() const
{
	// Used for smart refueling: transfer only as much as really needed
	// includes checking if fuel cap is high enough at all
	double jumpFuel = navigation.JumpFuel(targetSystem);
	if(!jumpFuel || fuel > jumpFuel || jumpFuel > attributes.Get("fuel capacity"))
		return 0.;

	return jumpFuel - fuel;
}



// Get the heat level at idle.
double Ship::IdleHeat() const
{
	// This ship's cooling ability:
	double coolingEfficiency = CoolingEfficiency();
	double cooling = coolingEfficiency * attributes.Get("cooling");
	double activeCooling = coolingEfficiency * attributes.Get("active cooling");

	// Idle heat is the heat level where:
	// heat = heat - heat * diss + heatGen - cool - activeCool * heat / maxHeat
	// heat = heat - heat * (diss + activeCool / maxHeat) + (heatGen - cool)
	// heat * (diss + activeCool / maxHeat) = (heatGen - cool)
	double production = max(0., attributes.Get("heat generation") - cooling);
	double dissipation = HeatDissipation() + activeCooling / MaximumHeat();
	if(!dissipation) return production ? numeric_limits<double>::max() : 0;
	return production / dissipation;
}



// Get the heat dissipation, in heat units per heat unit per frame.
double Ship::HeatDissipation() const
{
	return .001 * attributes.Get("heat dissipation");
}



// Get the maximum heat level, in heat units (not temperature).
double Ship::MaximumHeat() const
{
	return MAXIMUM_TEMPERATURE * (cargo.Used() + attributes.Mass() + attributes.Get("heat capacity"));
}



// Calculate the multiplier for cooling efficiency.
double Ship::CoolingEfficiency() const
{
	// This is an S-curve where the efficiency is 100% if you have no outfits
	// that create "cooling inefficiency", and as that value increases the
	// efficiency stays high for a while, then drops off, then approaches 0.
	double x = attributes.Get("cooling inefficiency");
	return 2. + 2. / (1. + exp(x / -2.)) - 4. / (1. + exp(x / -4.));
}



int Ship::Crew() const
{
<<<<<<< HEAD
	if(IsDestroyed())
		return;

	if(atSpaceport)
		crew = min<int>(max(crew, RequiredCrew()), attributes.Get("bunks"));
	pilotError = 0;
	pilotOkay = 0;

	if(atSpaceport || attributes.Get("shield generation"))
		shields = MaxShields();
	if(atSpaceport || attributes.Get("hull repair rate"))
		hull = MaxHull();
	if(atSpaceport || attributes.Get("energy generation"))
		energy = attributes.Get("energy capacity");
	if(atSpaceport || attributes.Get("fuel generation"))
		fuel = attributes.Get("fuel capacity");
=======
	return crew;
}
>>>>>>> 2d254f62



// Calculate drag, accounting for drag reduction.
double Ship::Drag() const
{
	return attributes.Get("drag") / (1. + attributes.Get("drag reduction"));
}



int Ship::RequiredCrew() const
{
	if(attributes.Get("automaton"))
		return 0;

	// Drones do not need crew, but all other ships need at least one.
	return max<int>(1, attributes.Get("required crew"));
}



int Ship::CrewValue() const
{
	return max(Crew(), RequiredCrew()) + attributes.Get("crew equivalent");
}



void Ship::AddCrew(int count)
{
<<<<<<< HEAD
	// Repair up to the point where this ship is just barely not disabled.
	hull = min(max(hull, MinimumHull() * 1.5), MaxHull());
	isDisabled = false;
=======
	crew = min<int>(crew + count, attributes.Get("bunks"));
}
>>>>>>> 2d254f62



// Check if this is a ship that can be used as a flagship.
bool Ship::CanBeFlagship() const
{
	return RequiredCrew() && Crew() && !IsDisabled();
}



double Ship::Mass() const
{
	return carriedMass + cargo.Used() + attributes.Mass();
}



// Account for inertia reduction, which affects movement but has no effect on the ship's heat capacity.
double Ship::InertialMass() const
{
	return Mass() / (1. + attributes.Get("inertia reduction"));
}



double Ship::TurnRate() const
{
<<<<<<< HEAD
	double maximum = MaxShields();
	return maximum ? min(1., shields / maximum) : 0.;
=======
	return attributes.Get("turn") / InertialMass();
>>>>>>> 2d254f62
}



double Ship::Acceleration() const
{
<<<<<<< HEAD
	double maximum = MaxHull();
	return maximum ? min(1., hull / maximum) : 1.;
=======
	double thrust = attributes.Get("thrust");
	return (thrust ? thrust : attributes.Get("afterburner thrust")) / InertialMass();
>>>>>>> 2d254f62
}



double Ship::MaxVelocity() const
{
	// v * drag / mass == thrust / mass
	// v * drag == thrust
	// v = thrust / drag
	double thrust = attributes.Get("thrust");
	return (thrust ? thrust : attributes.Get("afterburner thrust")) / Drag();
}



double Ship::ReverseAcceleration() const
{
	return attributes.Get("reverse thrust");
}



double Ship::MaxReverseVelocity() const
{
	return attributes.Get("reverse thrust") / Drag();
}



// This ship just got hit by a weapon. Take damage according to the
// DamageDealt from that weapon. The return value is a ShipEvent type,
// which may be a combination of PROVOKED, DISABLED, and DESTROYED.
// Create any target effects as sparks.
int Ship::TakeDamage(vector<Visual> &visuals, const DamageDealt &damage, const Government *sourceGovernment)
{
<<<<<<< HEAD
	double minimumHull = MinimumHull();
	double hullDivisor = MaxHull() - minimumHull;
	double divisor = MaxShields() + hullDivisor;
	// This should not happen, but just in case.
	if(divisor <= 0. || hullDivisor <= 0.)
		return 0.;
=======
	bool wasDisabled = IsDisabled();
	bool wasDestroyed = IsDestroyed();
>>>>>>> 2d254f62

	shields -= damage.Shield();
	if(damage.Shield() && !isDisabled)
	{
		int disabledDelay = attributes.Get("depleted shield delay");
		shieldDelay = max<int>(shieldDelay, (shields <= 0. && disabledDelay)
			? disabledDelay : attributes.Get("shield delay"));
	}
	hull -= damage.Hull();
	if(damage.Hull() && !isDisabled)
		hullDelay = max(hullDelay, static_cast<int>(attributes.Get("repair delay")));

	energy -= damage.Energy();
	heat += damage.Heat();
	fuel -= damage.Fuel();

	discharge += damage.Discharge();
	corrosion += damage.Corrosion();
	ionization += damage.Ion();
	scrambling += damage.Scrambling();
	burning += damage.Burn();
	leakage += damage.Leak();

	disruption += damage.Disruption();
	slowness += damage.Slowing();

	if(damage.HitForce())
		ApplyForce(damage.HitForce(), damage.GetWeapon().IsGravitational());

	// Prevent various stats from reaching unallowable values.
	hull = min(hull, attributes.Get("hull"));
	shields = min(shields, attributes.Get("shields"));
	// Weapons are allowed to overcharge a ship's energy or fuel, but code in Ship::DoGeneration()
	// will clamp it to a maximum value at the beginning of the next frame.
	energy = max(0., energy);
	fuel = max(0., fuel);
	heat = max(0., heat);

	// Recalculate the disabled ship check.
	isDisabled = true;
	isDisabled = IsDisabled();

	// Report what happened to this ship from this weapon.
	int type = 0;
	if(!wasDisabled && isDisabled)
	{
		type |= ShipEvent::DISABLE;
		hullDelay = max(hullDelay, static_cast<int>(attributes.Get("disabled repair delay")));
	}
	if(!wasDestroyed && IsDestroyed())
		type |= ShipEvent::DESTROY;

	// Inflicted heat damage may also disable a ship, but does not trigger a "DISABLE" event.
	if(heat > MaximumHeat())
	{
		isOverheated = true;
		isDisabled = true;
	}
	else if(heat < .9 * MaximumHeat())
		isOverheated = false;

	// If this ship did not consider itself an enemy of the ship that hit it,
	// it is now "provoked" against that government.
	if(sourceGovernment && !sourceGovernment->IsEnemy(government)
			&& !personality.IsPacifist() && (!personality.IsForbearing()
				|| ((damage.Shield() || damage.Discharge()) && Shields() < .9)
				|| ((damage.Hull() || damage.Corrosion()) && Hull() < .9)
				|| ((damage.Heat() || damage.Burn()) && isOverheated)
				|| ((damage.Energy() || damage.Ion()) && Energy() < 0.5)
				|| ((damage.Fuel() || damage.Leak()) && fuel < navigation.JumpFuel() * 2.)
				|| (damage.Scrambling() && CalculateJamChance(Energy(), scrambling) > 0.1)
				|| (damage.Slowing() && slowness > 10.)
				|| (damage.Disruption() && disruption > 100.)))
		type |= ShipEvent::PROVOKE;

	// Create target effect visuals, if there are any.
	for(const auto &effect : damage.GetWeapon().TargetEffects())
		CreateSparks(visuals, effect.first, effect.second * damage.Scaling());

	return type;
}



// Apply a force to this ship, accelerating it. This might be from a weapon
// impact, or from firing a weapon, for example.
void Ship::ApplyForce(const Point &force, bool gravitational)
{
<<<<<<< HEAD
	double hull = MaxHull();
	double minimumHull = MinimumHull();
=======
	if(gravitational)
	{
		// Treat all ships as if they have a mass of 400. This prevents
		// gravitational hit force values from needing to be extremely
		// small in order to have a reasonable effect.
		acceleration += force / 400.;
		return;
	}
>>>>>>> 2d254f62

	double currentMass = InertialMass();
	if(!currentMass)
		return;

	acceleration += force / currentMass;
}


// Get the maximum shield and hull values of the ship, accounting for multipliers.
double Ship::MaxShields() const
{
	return attributes.Get("shields") * (1 + attributes.Get("shield multiplier"));
}


double Ship::MaxHull() const
{
	return attributes.Get("hull") * (1 + attributes.Get("hull multiplier"));
}


bool Ship::HasBays() const
{
	return !bays.empty();
}



// Check how many bays are not occupied at present. This does not check whether
// one of your escorts plans to use that bay.
int Ship::BaysFree(const string &category) const
{
	int count = 0;
	for(const Bay &bay : bays)
		count += (bay.category == category) && !bay.ship;
	return count;
}



// Check how many bays this ship has of a given category.
int Ship::BaysTotal(const string &category) const
{
	int count = 0;
	for(const Bay &bay : bays)
		count += (bay.category == category);
	return count;
}



// Check if this ship has a bay free for the given ship, and the bay is
// not reserved for one of its existing escorts.
bool Ship::CanCarry(const Ship &ship) const
{
	if(!HasBays() || !ship.CanBeCarried() || (IsYours() && !ship.IsYours()))
		return false;
	// Check only for the category that we are interested in.
	const string &category = ship.attributes.Category();

	int free = BaysTotal(category);
	if(!free)
		return false;

	for(const auto &it : escorts)
	{
		auto escort = it.lock();
		if(!escort)
			continue;
		if(escort == ship.shared_from_this())
			break;
		if(escort->attributes.Category() == category && !escort->IsDestroyed() &&
				(!IsYours() || (IsYours() && escort->IsYours())))
			--free;
		if(!free)
			break;
	}
	return (free > 0);
}



bool Ship::CanBeCarried() const
{
	return canBeCarried;
}



bool Ship::Carry(const shared_ptr<Ship> &ship)
{
	if(!ship || !ship->CanBeCarried() || ship->IsDisabled())
		return false;

	// Check only for the category that we are interested in.
	const string &category = ship->attributes.Category();

	// NPC ships should always transfer cargo. Player ships should only
	// transfer cargo if they set the AI preference.
	const bool shouldTransferCargo = !IsYours() || Preferences::Has("Fighters transfer cargo");

	for(Bay &bay : bays)
		if((bay.category == category) && !bay.ship)
		{
			bay.ship = ship;
			ship->SetSystem(nullptr);
			ship->SetPlanet(nullptr);
			ship->SetTargetSystem(nullptr);
			ship->SetTargetStellar(nullptr);
			ship->SetParent(shared_from_this());
			ship->isThrusting = false;
			ship->isReversing = false;
			ship->isSteering = false;
			ship->commands.Clear();

			// If this fighter collected anything in space, try to store it.
			if(shouldTransferCargo && cargo.Free() && !ship->Cargo().IsEmpty())
				ship->Cargo().TransferAll(cargo);

			// Return unused fuel and ammunition to the carrier, so they may
			// be used by the carrier or other fighters.
			ship->TransferFuel(ship->fuel, this);

			// Determine the ammunition the fighter can supply.
			auto restockable = ship->GetArmament().RestockableAmmo();
			auto toRestock = map<const Outfit *, int>{};
			for(auto &&ammo : restockable)
			{
				int count = ship->OutfitCount(ammo);
				if(count > 0)
					toRestock.emplace(ammo, count);
			}
			TransferAmmo(toRestock, *ship, *this);

			// Update the cached mass of the mothership.
			carriedMass += ship->Mass();
			return true;
		}
	return false;
}



void Ship::UnloadBays()
{
	for(Bay &bay : bays)
		if(bay.ship)
		{
			carriedMass -= bay.ship->Mass();
			bay.ship->SetSystem(currentSystem);
			bay.ship->SetPlanet(landingPlanet);
			bay.ship->UnmarkForRemoval();
			bay.ship.reset();
		}
}



const vector<Ship::Bay> &Ship::Bays() const
{
	return bays;
}



// Adjust the positions and velocities of any visible carried fighters or
// drones. If any are visible, return true.
bool Ship::PositionFighters() const
{
	bool hasVisible = false;
	for(const Bay &bay : bays)
		if(bay.ship && bay.side)
		{
			hasVisible = true;
			bay.ship->position = angle.Rotate(bay.point) * Zoom() + position;
			bay.ship->velocity = velocity;
			bay.ship->angle = angle + bay.facing;
			bay.ship->zoom = zoom;
		}
	return hasVisible;
}



CargoHold &Ship::Cargo()
{
	return cargo;
}



const CargoHold &Ship::Cargo() const
{
	return cargo;
}



// Display box effects from jettisoning this much cargo.
void Ship::Jettison(const string &commodity, int tons, bool wasAppeasing)
{
	cargo.Remove(commodity, tons);
	// Removing cargo will have changed the ship's mass, so the
	// jump navigation info may be out of date. Only do this for
	// player ships as to display correct information on the map.
	// Non-player ships will recalibrate before they jump.
	if(isYours)
		navigation.Recalibrate(*this);

	// Jettisoned cargo must carry some of the ship's heat with it. Otherwise
	// jettisoning cargo would increase the ship's temperature.
	heat -= tons * MAXIMUM_TEMPERATURE * Heat();

	const Government *notForGov = wasAppeasing ? GetGovernment() : nullptr;

	for( ; tons > 0; tons -= Flotsam::TONS_PER_BOX)
		jettisoned.emplace_back(new Flotsam(commodity, (Flotsam::TONS_PER_BOX < tons)
			? Flotsam::TONS_PER_BOX : tons, notForGov));
}



void Ship::Jettison(const Outfit *outfit, int count, bool wasAppeasing)
{
	if(count < 0)
		return;

	cargo.Remove(outfit, count);
	// Removing cargo will have changed the ship's mass, so the
	// jump navigation info may be out of date. Only do this for
	// player ships as to display correct information on the map.
	// Non-player ships will recalibrate before they jump.
	if(isYours)
		navigation.Recalibrate(*this);

	// Jettisoned cargo must carry some of the ship's heat with it. Otherwise
	// jettisoning cargo would increase the ship's temperature.
	double mass = outfit->Mass();
	heat -= count * mass * MAXIMUM_TEMPERATURE * Heat();

	const Government *notForGov = wasAppeasing ? GetGovernment() : nullptr;

	const int perBox = (mass <= 0.) ? count : (mass > Flotsam::TONS_PER_BOX)
		? 1 : static_cast<int>(Flotsam::TONS_PER_BOX / mass);
	while(count > 0)
	{
		jettisoned.emplace_back(new Flotsam(outfit, (perBox < count)
			? perBox : count, notForGov));
		count -= perBox;
	}
}



const Outfit &Ship::Attributes() const
{
	return attributes;
}



const Outfit &Ship::BaseAttributes() const
{
	return baseAttributes;
}



// Get outfit information.
const map<const Outfit *, int> &Ship::Outfits() const
{
	return outfits;
}



int Ship::OutfitCount(const Outfit *outfit) const
{
	auto it = outfits.find(outfit);
	return (it == outfits.end()) ? 0 : it->second;
}



// Add or remove outfits. (To remove, pass a negative number.)
void Ship::AddOutfit(const Outfit *outfit, int count)
{
	if(outfit && count)
	{
		auto it = outfits.find(outfit);
		int before = outfits.count(outfit);
		if(it == outfits.end())
			outfits[outfit] = count;
		else
		{
			it->second += count;
			if(!it->second)
				outfits.erase(it);
		}
		int after = outfits.count(outfit);
		attributes.Add(*outfit, count);
		if(outfit->IsWeapon())
		{
			armament.Add(outfit, count);
			// Only the player's ships make use of attraction and deterrence.
			if(isYours)
				deterrence = CalculateDeterrence();
		}

		if(outfit->Get("cargo space"))
		{
			cargo.SetSize(attributes.Get("cargo space"));
			// Only the player's ships make use of attraction and deterrence.
			if(isYours)
				attraction = CalculateAttraction();
		}
		if(outfit->Get("hull"))
			hull += outfit->Get("hull") * count;
		// If the added or removed outfit is a hyperdrive or jump drive, recalculate this
		// ship's jump navigation. Hyperdrives and jump drives of the same type don't stack,
		// so only do this if the outfit is either completely new or has been completely removed.
		if((outfit->Get("hyperdrive") || outfit->Get("jump drive")) && (!before || !after))
			navigation.Calibrate(*this);
		// Navigation may still need to be recalibrated depending on the drives a ship has.
		// Only do this for player ships as to display correct information on the map.
		// Non-player ships will recalibrate before they jump.
		else if(isYours)
			navigation.Recalibrate(*this);
	}
}



// Get the list of weapons.
Armament &Ship::GetArmament()
{
	return armament;
}



const vector<Hardpoint> &Ship::Weapons() const
{
	return armament.Get();
}



// Check if we are able to fire the given weapon (i.e. there is enough
// energy, ammo, and fuel to fire it).
bool Ship::CanFire(const Weapon *weapon) const
{
	if(!weapon || !weapon->IsWeapon())
		return false;

	if(weapon->Ammo())
	{
		auto it = outfits.find(weapon->Ammo());
		if(it == outfits.end() || it->second < weapon->AmmoUsage())
			return false;
	}

	if(energy < weapon->FiringEnergy() + weapon->RelativeFiringEnergy() * attributes.Get("energy capacity"))
		return false;
	if(fuel < weapon->FiringFuel() + weapon->RelativeFiringFuel() * attributes.Get("fuel capacity"))
		return false;
	// We do check hull, but we don't check shields. Ships can survive with all shields depleted.
	// Ships should not disable themselves, so we check if we stay above minimumHull.
	if(hull - MinimumHull() < weapon->FiringHull() + weapon->RelativeFiringHull() * attributes.Get("hull"))
		return false;

	// If a weapon requires heat to fire, (rather than generating heat), we must
	// have enough heat to spare.
	if(heat < -(weapon->FiringHeat() + (!weapon->RelativeFiringHeat()
			? 0. : weapon->RelativeFiringHeat() * MaximumHeat())))
		return false;
	// Repeat this for various effects which shouldn't drop below 0.
	if(ionization < -weapon->FiringIon())
		return false;
	if(disruption < -weapon->FiringDisruption())
		return false;
	if(slowness < -weapon->FiringSlowing())
		return false;

	return true;
}



// Fire the given weapon (i.e. deduct whatever energy, ammo, hull, shields
// or fuel it uses and add whatever heat it generates. Assume that CanFire()
// is true.
void Ship::ExpendAmmo(const Weapon &weapon)
{
	// Compute this ship's initial capacities, in case the consumption of the ammunition outfit(s)
	// modifies them, so that relative costs are calculated based on the pre-firing state of the ship.
	const double relativeEnergyChange = weapon.RelativeFiringEnergy() * attributes.Get("energy capacity");
	const double relativeFuelChange = weapon.RelativeFiringFuel() * attributes.Get("fuel capacity");
	const double relativeHeatChange = !weapon.RelativeFiringHeat() ? 0. : weapon.RelativeFiringHeat() * MaximumHeat();
	const double relativeHullChange = weapon.RelativeFiringHull() * attributes.Get("hull");
	const double relativeShieldChange = weapon.RelativeFiringShields() * attributes.Get("shields");

	if(const Outfit *ammo = weapon.Ammo())
	{
		// Some amount of the ammunition mass to be removed from the ship carries thermal energy.
		// A realistic fraction applicable to all cases cannot be computed, so assume 50%.
		heat -= weapon.AmmoUsage() * .5 * ammo->Mass() * MAXIMUM_TEMPERATURE * Heat();
		AddOutfit(ammo, -weapon.AmmoUsage());
		// Recalculate the AI to account for the loss of this weapon.
		if(!OutfitCount(ammo) && ammo->AmmoUsage())
			aiCache.Calibrate(*this);
	}

	energy -= weapon.FiringEnergy() + relativeEnergyChange;
	fuel -= weapon.FiringFuel() + relativeFuelChange;
	heat += weapon.FiringHeat() + relativeHeatChange;
	shields -= weapon.FiringShields() + relativeShieldChange;

	// Since weapons fire from within the shields, hull and "status" damages are dealt in full.
	hull -= weapon.FiringHull() + relativeHullChange;
	ionization += weapon.FiringIon();
	scrambling += weapon.FiringScramble();
	disruption += weapon.FiringDisruption();
	slowness += weapon.FiringSlowing();
	discharge += weapon.FiringDischarge();
	corrosion += weapon.FiringCorrosion();
	leakage += weapon.FiringLeak();
	burning += weapon.FiringBurn();
}



<<<<<<< HEAD
	// Prevent various stats from reaching unallowable values.
	hull = min(hull, MaxHull());
	shields = min(shields, MaxShields());
	// Weapons are allowed to overcharge a ship's energy or fuel, but code in Ship::DoGeneration()
	// will clamp it to a maximum value at the beginning of the next frame.
	energy = max(0., energy);
	fuel = max(0., fuel);
	heat = max(0., heat);
=======
// Each ship can have a target system (to travel to), a target planet (to
// land on) and a target ship (to move to, and attack if hostile).
shared_ptr<Ship> Ship::GetTargetShip() const
{
	return targetShip.lock();
}
>>>>>>> 2d254f62



shared_ptr<Ship> Ship::GetShipToAssist() const
{
	return shipToAssist.lock();
}



const StellarObject *Ship::GetTargetStellar() const
{
	return targetPlanet;
}



const System *Ship::GetTargetSystem() const
{
	return (targetSystem == currentSystem) ? nullptr : targetSystem;
}



// Mining target.
shared_ptr<Minable> Ship::GetTargetAsteroid() const
{
	return targetAsteroid.lock();
}



shared_ptr<Flotsam> Ship::GetTargetFlotsam() const
{
	return targetFlotsam.lock();
}



void Ship::SetFleeing(bool fleeing)
{
	isFleeing = fleeing;
}



// Set this ship's targets.
void Ship::SetTargetShip(const shared_ptr<Ship> &ship)
{
	if(ship != GetTargetShip())
	{
		targetShip = ship;
		// When you change targets, clear your scanning records.
		cargoScan = 0.;
		outfitScan = 0.;
	}
	targetAsteroid.reset();
}



void Ship::SetShipToAssist(const shared_ptr<Ship> &ship)
{
	shipToAssist = ship;
}



void Ship::SetTargetStellar(const StellarObject *object)
{
	targetPlanet = object;
}



void Ship::SetTargetSystem(const System *system)
{
	targetSystem = system;
}



// Mining target.
void Ship::SetTargetAsteroid(const shared_ptr<Minable> &asteroid)
{
	targetAsteroid = asteroid;
	targetShip.reset();
}



void Ship::SetTargetFlotsam(const shared_ptr<Flotsam> &flotsam)
{
	targetFlotsam = flotsam;
}



void Ship::SetParent(const shared_ptr<Ship> &ship)
{
	shared_ptr<Ship> oldParent = parent.lock();
	if(oldParent)
		oldParent->RemoveEscort(*this);

	parent = ship;
	if(ship)
		ship->AddEscort(*this);
}



bool Ship::CanPickUp(const Flotsam &flotsam) const
{
	if(this == flotsam.Source())
		return false;
	if(government == flotsam.SourceGovernment() && (!personality.Harvests() || personality.IsAppeasing()))
		return false;
	return cargo.Free() >= flotsam.UnitSize();
}



shared_ptr<Ship> Ship::GetParent() const
{
	return parent.lock();
}



const vector<weak_ptr<Ship>> &Ship::GetEscorts() const
{
	return escorts;
}



int Ship::GetLingerSteps() const
{
	return lingerSteps;
}



void Ship::Linger()
{
	++lingerSteps;
}



// Check if this ship has been in a different system from the player for so
// long that it should be "forgotten." Also eliminate ships that have no
// system set because they just entered a fighter bay. Clear the hyperspace
// targets of ships that can't enter hyperspace.
bool Ship::StepFlags()
{
	forget += !isInSystem;
	isThrusting = false;
	isReversing = false;
	isSteering = false;
	steeringDirection = 0.;
	if((!isSpecial && forget >= 1000) || !currentSystem)
	{
		MarkForRemoval();
		return true;
	}
	isInSystem = false;
	if(!fuel || !(navigation.HasHyperdrive() || navigation.HasJumpDrive()))
		hyperspaceSystem = nullptr;
	return false;
}



// Step ship destruction logic. Returns 1 if the ship has been destroyed, -1 if it is being
// destroyed, or 0 otherwise.
int Ship::StepDestroyed(vector<Visual> &visuals, list<shared_ptr<Flotsam>> &flotsam)
{
	if(!IsDestroyed())
		return 0;

	// Make sure the shields are zero, as well as the hull.
	shields = 0.;

	// Once we've created enough little explosions, die.
	if(explosionCount == explosionTotal || forget)
	{
		if(IsYours() && Preferences::Has("Extra fleet status messages"))
			Messages::Add("Your ship \"" + Name() + "\" has been destroyed.", Messages::Importance::Highest);

		if(!forget)
		{
			const Effect *effect = GameData::Effects().Get("smoke");
			double size = Width() + Height();
			double scale = .03 * size + .5;
			double radius = .2 * size;
			int debrisCount = attributes.Mass() * .07;

			// Estimate how many new visuals will be added during destruction.
			visuals.reserve(visuals.size() + debrisCount + explosionTotal + finalExplosions.size());

			for(int i = 0; i < debrisCount; ++i)
			{
				Angle angle = Angle::Random();
				Point effectVelocity = velocity + angle.Unit() * (scale * Random::Real());
				Point effectPosition = position + radius * angle.Unit();

				visuals.emplace_back(*effect, std::move(effectPosition), std::move(effectVelocity), std::move(angle));
			}

			for(unsigned i = 0; i < explosionTotal / 2; ++i)
				CreateExplosion(visuals, true);
			for(const auto &it : finalExplosions)
				visuals.emplace_back(*it.first, position, velocity, angle);
			// For everything in this ship's cargo hold there is a 25% chance
			// that it will survive as flotsam.
			for(const auto &it : cargo.Commodities())
				Jettison(it.first, Random::Binomial(it.second, .25));
			for(const auto &it : cargo.Outfits())
				Jettison(it.first, Random::Binomial(it.second, .25));
			// Ammunition has a default 5% chance to survive as flotsam.
			for(const auto &it : outfits)
			{
				double flotsamChance = it.first->Get("flotsam chance");
				if(flotsamChance > 0.)
					Jettison(it.first, Random::Binomial(it.second, flotsamChance));
				// 0 valued 'flotsamChance' means default, which is 5% for ammunition.
				// At this point, negative values are the only non-zero values possible.
				// Negative values override the default chance for ammunition
				// so the outfit cannot be dropped as flotsam.
				else if(it.first->Category() == "Ammunition" && !flotsamChance)
					Jettison(it.first, Random::Binomial(it.second, .05));
			}
			for(shared_ptr<Flotsam> &it : jettisoned)
				it->Place(*this);
			flotsam.splice(flotsam.end(), jettisoned);

			// Any ships that failed to launch from this ship are destroyed.
			for(Bay &bay : bays)
				if(bay.ship)
					bay.ship->Destroy();
		}
		energy = 0.;
		heat = 0.;
		ionization = 0.;
		scrambling = 0.;
		fuel = 0.;
		velocity = Point();
		MarkForRemoval();
		return 1;
	}

	// If the ship is dead, it first creates explosions at an increasing
	// rate, then disappears in one big explosion.
	++explosionRate;
	if(Random::Int(1024) < explosionRate)
		CreateExplosion(visuals);

	// Handle hull "leaks."
	for(const Leak &leak : leaks)
		if(GetMask().IsLoaded() && leak.openPeriod > 0 && !Random::Int(leak.openPeriod))
		{
			activeLeaks.push_back(leak);
			const auto &outlines = GetMask().Outlines();
			const vector<Point> &outline = outlines[Random::Int(outlines.size())];
			int i = Random::Int(outline.size() - 1);

			// Position the leak along the outline of the ship, facing "outward."
			activeLeaks.back().location = (outline[i] + outline[i + 1]) * .5;
			activeLeaks.back().angle = Angle(outline[i] - outline[i + 1]) + Angle(90.);
		}
	for(Leak &leak : activeLeaks)
		if(leak.effect)
		{
			// Leaks always "flicker" every other frame.
			if(Random::Int(2))
				visuals.emplace_back(*leak.effect,
					angle.Rotate(leak.location) + position,
					velocity,
					leak.angle + angle);

			if(leak.closePeriod > 0 && !Random::Int(leak.closePeriod))
				leak.effect = nullptr;
		}
	return -1;
}



// Generate energy, heat, etc. (This is called by Move().)
void Ship::DoGeneration()
{
	// First, allow any carried ships to do their own generation.
	for(const Bay &bay : bays)
		if(bay.ship)
			bay.ship->DoGeneration();

	// Shield and hull recharge. This uses whatever energy is left over from the
	// previous frame, so that it will not steal energy from movement, etc.
	if(!isDisabled)
	{
		// Priority of repairs:
		// 1. Ship's own hull
		// 2. Ship's own shields
		// 3. Hull of carried fighters
		// 4. Shields of carried fighters
		// 5. Transfer of excess energy and fuel to carried fighters.

		const double hullAvailable = attributes.Get("hull repair rate")
			* (1. + attributes.Get("hull repair multiplier"));
		const double hullEnergy = (attributes.Get("hull energy")
			* (1. + attributes.Get("hull energy multiplier"))) / hullAvailable;
		const double hullFuel = (attributes.Get("hull fuel")
			* (1. + attributes.Get("hull fuel multiplier"))) / hullAvailable;
		const double hullHeat = (attributes.Get("hull heat")
			* (1. + attributes.Get("hull heat multiplier"))) / hullAvailable;
		double hullRemaining = hullAvailable;
		if(!hullDelay)
			DoRepair(hull, hullRemaining, attributes.Get("hull"), energy, hullEnergy, fuel, hullFuel, heat, hullHeat);

		const double shieldsAvailable = attributes.Get("shield generation")
			* (1. + attributes.Get("shield generation multiplier"));
		const double shieldsEnergy = (attributes.Get("shield energy")
			* (1. + attributes.Get("shield energy multiplier"))) / shieldsAvailable;
		const double shieldsFuel = (attributes.Get("shield fuel")
			* (1. + attributes.Get("shield fuel multiplier"))) / shieldsAvailable;
		const double shieldsHeat = (attributes.Get("shield heat")
			* (1. + attributes.Get("shield heat multiplier"))) / shieldsAvailable;
		double shieldsRemaining = shieldsAvailable;
		if(!shieldDelay)
			DoRepair(shields, shieldsRemaining, attributes.Get("shields"),
				energy, shieldsEnergy, fuel, shieldsFuel, heat, shieldsHeat);

		if(!bays.empty())
		{
			// If this ship is carrying fighters, determine their repair priority.
			vector<pair<double, Ship *>> carried;
			for(const Bay &bay : bays)
				if(bay.ship)
					carried.emplace_back(1. - bay.ship->Health(), bay.ship.get());
			sort(carried.begin(), carried.end(), (isYours && Preferences::Has(FIGHTER_REPAIR))
				// Players may use a parallel strategy, to launch fighters in waves.
				? [] (const pair<double, Ship *> &lhs, const pair<double, Ship *> &rhs)
					{ return lhs.first > rhs.first; }
				// The default strategy is to prioritize the healthiest ship first, in
				// order to get fighters back out into the battle as soon as possible.
				: [] (const pair<double, Ship *> &lhs, const pair<double, Ship *> &rhs)
					{ return lhs.first < rhs.first; }
			);

			// Apply shield and hull repair to carried fighters.
			for(const pair<double, Ship *> &it : carried)
			{
				Ship &ship = *it.second;
				if(!hullDelay)
					DoRepair(ship.hull, hullRemaining, ship.attributes.Get("hull"),
						energy, hullEnergy, heat, hullHeat, fuel, hullFuel);
				if(!shieldDelay)
					DoRepair(ship.shields, shieldsRemaining, ship.attributes.Get("shields"),
						energy, shieldsEnergy, heat, shieldsHeat, fuel, shieldsFuel);
			}

			// Now that there is no more need to use energy for hull and shield
			// repair, if there is still excess energy, transfer it.
			double energyRemaining = energy - attributes.Get("energy capacity");
			double fuelRemaining = fuel - attributes.Get("fuel capacity");
			for(const pair<double, Ship *> &it : carried)
			{
				Ship &ship = *it.second;
				if(energyRemaining > 0.)
					DoRepair(ship.energy, energyRemaining, ship.attributes.Get("energy capacity"));
				if(fuelRemaining > 0.)
					DoRepair(ship.fuel, fuelRemaining, ship.attributes.Get("fuel capacity"));
			}

			// Carried ships can recharge energy from their parent's batteries,
			// if they are preparing for deployment.
			for(const pair<double, Ship *> &it : carried)
			{
				Ship &ship = *it.second;
				if(ship.HasDeployOrder())
					DoRepair(ship.energy, energy, ship.attributes.Get("energy capacity"));
			}
		}
		// Decrease the shield and hull delays by 1 now that shield generation
		// and hull repair have been skipped over.
		shieldDelay = max(0, shieldDelay - 1);
		hullDelay = max(0, hullDelay - 1);
	}

	// Handle ionization effects, etc.
	shields -= discharge;
	hull -= corrosion;
	energy -= ionization;
	fuel -= leakage;
	heat += burning;
	// TODO: Mothership gives status resistance to carried ships?
	if(ionization)
	{
		double ionResistance = attributes.Get("ion resistance");
		double ionEnergy = attributes.Get("ion resistance energy") / ionResistance;
		double ionFuel = attributes.Get("ion resistance fuel") / ionResistance;
		double ionHeat = attributes.Get("ion resistance heat") / ionResistance;
		DoStatusEffect(isDisabled, ionization, ionResistance,
			energy, ionEnergy, fuel, ionFuel, heat, ionHeat);
	}

	if(scrambling)
	{
		double scramblingResistance = attributes.Get("scramble resistance");
		double scramblingEnergy = attributes.Get("scramble resistance energy") / scramblingResistance;
		double scramblingFuel = attributes.Get("scramble resistance fuel") / scramblingResistance;
		double scramblingHeat = attributes.Get("scramble resistance heat") / scramblingResistance;
		DoStatusEffect(isDisabled, scrambling, scramblingResistance,
			energy, scramblingEnergy, fuel, scramblingFuel, heat, scramblingHeat);
	}

	if(disruption)
	{
		double disruptionResistance = attributes.Get("disruption resistance");
		double disruptionEnergy = attributes.Get("disruption resistance energy") / disruptionResistance;
		double disruptionFuel = attributes.Get("disruption resistance fuel") / disruptionResistance;
		double disruptionHeat = attributes.Get("disruption resistance heat") / disruptionResistance;
		DoStatusEffect(isDisabled, disruption, disruptionResistance,
			energy, disruptionEnergy, fuel, disruptionFuel, heat, disruptionHeat);
	}

	if(slowness)
	{
		double slowingResistance = attributes.Get("slowing resistance");
		double slowingEnergy = attributes.Get("slowing resistance energy") / slowingResistance;
		double slowingFuel = attributes.Get("slowing resistance fuel") / slowingResistance;
		double slowingHeat = attributes.Get("slowing resistance heat") / slowingResistance;
		DoStatusEffect(isDisabled, slowness, slowingResistance,
			energy, slowingEnergy, fuel, slowingFuel, heat, slowingHeat);
	}

	if(discharge)
	{
		double dischargeResistance = attributes.Get("discharge resistance");
		double dischargeEnergy = attributes.Get("discharge resistance energy") / dischargeResistance;
		double dischargeFuel = attributes.Get("discharge resistance fuel") / dischargeResistance;
		double dischargeHeat = attributes.Get("discharge resistance heat") / dischargeResistance;
		DoStatusEffect(isDisabled, discharge, dischargeResistance,
			energy, dischargeEnergy, fuel, dischargeFuel, heat, dischargeHeat);
	}

	if(corrosion)
	{
		double corrosionResistance = attributes.Get("corrosion resistance");
		double corrosionEnergy = attributes.Get("corrosion resistance energy") / corrosionResistance;
		double corrosionFuel = attributes.Get("corrosion resistance fuel") / corrosionResistance;
		double corrosionHeat = attributes.Get("corrosion resistance heat") / corrosionResistance;
		DoStatusEffect(isDisabled, corrosion, corrosionResistance,
			energy, corrosionEnergy, fuel, corrosionFuel, heat, corrosionHeat);
	}

	if(leakage)
	{
		double leakResistance = attributes.Get("leak resistance");
		double leakEnergy = attributes.Get("leak resistance energy") / leakResistance;
		double leakFuel = attributes.Get("leak resistance fuel") / leakResistance;
		double leakHeat = attributes.Get("leak resistance heat") / leakResistance;
		DoStatusEffect(isDisabled, leakage, leakResistance,
			energy, leakEnergy, fuel, leakFuel, heat, leakHeat);
	}

	if(burning)
	{
		double burnResistance = attributes.Get("burn resistance");
		double burnEnergy = attributes.Get("burn resistance energy") / burnResistance;
		double burnFuel = attributes.Get("burn resistance fuel") / burnResistance;
		double burnHeat = attributes.Get("burn resistance heat") / burnResistance;
		DoStatusEffect(isDisabled, burning, burnResistance,
			energy, burnEnergy, fuel, burnFuel, heat, burnHeat);
	}

	// When ships recharge, what actually happens is that they can exceed their
	// maximum capacity for the rest of the turn, but must be clamped to the
	// maximum here before they gain more. This is so that, for example, a ship
	// with no batteries but a good generator can still move.
	energy = min(energy, attributes.Get("energy capacity"));
	fuel = min(fuel, attributes.Get("fuel capacity"));

	heat -= heat * HeatDissipation();
	if(heat > MaximumHeat())
	{
		isOverheated = true;
		double heatRatio = Heat() / (1. + attributes.Get("overheat damage threshold"));
		if(heatRatio > 1.)
			hull -= attributes.Get("overheat damage rate") * heatRatio;
	}
	else if(heat < .9 * MaximumHeat())
		isOverheated = false;

	double maxShields = attributes.Get("shields");
	shields = min(shields, maxShields);
	double maxHull = attributes.Get("hull");
	hull = min(hull, maxHull);

	bool isIncapacitated = hull < MinimumHull() || (!crew && RequiredCrew());
	isDisabled = isOverheated || isIncapacitated;

	if(!isIncapacitated)
	{
		double coolingEfficiency = CoolingEfficiency();
		heat -= coolingEfficiency * attributes.Get("cooling");
		double activeCooling = coolingEfficiency * attributes.Get("active cooling");
		// Apply active cooling. The fraction of full cooling to apply equals
		// your ship's current fraction of its maximum temperature.
		if(activeCooling > 0. && heat > 0. && energy >= 0.)
		{
			// Active cooling always runs at 100% power if overheated
			// even if below 100% heat.
			double heatFraction = (isOverheated ? 1. : Heat());
			// Handle the case where "active cooling"
			// does not require any energy.
			double coolingEnergy = attributes.Get("cooling energy");
			if(coolingEnergy)
			{
				double spentEnergy = min(energy, coolingEnergy * heatFraction);
				heat -= activeCooling * spentEnergy / coolingEnergy;
				energy -= spentEnergy;
			}
			else
				heat -= activeCooling * heatFraction;
		}
	}

	// Update ship supply levels.
	if(isDisabled)
		PauseAnimation();
	else
	{
		// Ramscoops work much better when close to the system center.
		// Carried fighters can't collect fuel or energy this way.
		if(currentSystem)
		{
			double scale = .2 + 1.8 / (.001 * position.Length() + 1);
			fuel += currentSystem->RamscoopFuel(attributes.Get("ramscoop"), scale);

			double solarScaling = currentSystem->SolarPower() * scale;
			energy += solarScaling * attributes.Get("solar collection");
			heat += solarScaling * attributes.Get("solar heat");
		}

		energy += attributes.Get("energy generation") - attributes.Get("energy consumption");
		fuel += attributes.Get("fuel generation");
		heat += attributes.Get("heat generation");

		// Convert fuel into energy and heat only when the required amount of fuel is available.
		if(attributes.Get("fuel consumption") <= fuel)
		{
			fuel -= attributes.Get("fuel consumption");
			energy += attributes.Get("fuel energy");
			heat += attributes.Get("fuel heat");
		}

	}

	// Don't allow any levels to drop below zero.
	shields = max(0., shields);
	energy = max(0., energy);
	fuel = max(0., fuel);
	heat = max(0., heat);
}



void Ship::DoPassiveEffects(vector<Visual> &visuals, list<shared_ptr<Flotsam>> &flotsam)
{
	// Adjust the error in the pilot's targeting.
	personality.UpdateConfusion(firingCommands.IsFiring());

	// Handle ionization effects, etc.
	if(ionization)
		CreateSparks(visuals, "ion spark", ionization * .05);
	if(scrambling)
		CreateSparks(visuals, "scramble spark", scrambling * .05);
	if(disruption)
		CreateSparks(visuals, "disruption spark", disruption * .1);
	if(slowness)
		CreateSparks(visuals, "slowing spark", slowness * .1);
	if(discharge)
		CreateSparks(visuals, "discharge spark", discharge * .1);
	if(corrosion)
		CreateSparks(visuals, "corrosion spark", corrosion * .1);
	if(leakage)
		CreateSparks(visuals, "leakage spark", leakage * .1);
	if(burning)
		CreateSparks(visuals, "burning spark", burning * .1);
}



void Ship::DoJettison(list<shared_ptr<Flotsam>> &flotsam)
{
	// Jettisoned cargo effects (only for ships in the current system).
	if(!jettisoned.empty() && !forget)
	{
		jettisoned.front()->Place(*this);
		flotsam.splice(flotsam.end(), jettisoned, jettisoned.begin());
	}
}



void Ship::DoCloakDecision()
{
	if(isInvisible)
		return;

<<<<<<< HEAD
	if(energy < weapon->FiringEnergy() + weapon->RelativeFiringEnergy() * attributes.Get("energy capacity"))
		return false;
	if(fuel < weapon->FiringFuel() + weapon->RelativeFiringFuel() * attributes.Get("fuel capacity"))
		return false;
	// We do check hull, but we don't check shields. Ships can survive with all shields depleted.
	// Ships should not disable themselves, so we check if we stay above minimumHull.
	if(hull - MinimumHull() < weapon->FiringHull() + weapon->RelativeFiringHull() * MaxHull())
		return false;
=======
	// If you are forced to decloak (e.g. by running out of fuel) you can't
	// initiate cloaking again until you are fully decloaked.
	if(!cloak)
		cloakDisruption = max(0., cloakDisruption - 1.);
>>>>>>> 2d254f62

	double cloakingSpeed = attributes.Get("cloak");
	bool canCloak = (!isDisabled && cloakingSpeed > 0. && !cloakDisruption
		&& fuel >= attributes.Get("cloaking fuel")
		&& energy >= attributes.Get("cloaking energy"));

	if(commands.Has(Command::CLOAK) && canCloak)
	{
		cloak = min(1., cloak + cloakingSpeed);
		fuel -= attributes.Get("cloaking fuel");
		energy -= attributes.Get("cloaking energy");
		heat += attributes.Get("cloaking heat");
	}
	else if(cloakingSpeed)
	{
		cloak = max(0., cloak - cloakingSpeed);
		// If you're trying to cloak but are unable to (too little energy or
		// fuel) you're forced to decloak fully for one frame before you can
		// engage cloaking again.
		if(commands.Has(Command::CLOAK))
			cloakDisruption = max(cloakDisruption, 1.);
	}
	else
		cloak = 0.;
}



bool Ship::DoHyperspaceLogic(vector<Visual> &visuals)
{
<<<<<<< HEAD
	// Compute this ship's initial capacities, in case the consumption of the ammunition outfit(s)
	// modifies them, so that relative costs are calculated based on the pre-firing state of the ship.
	const double relativeEnergyChange = weapon.RelativeFiringEnergy() * attributes.Get("energy capacity");
	const double relativeFuelChange = weapon.RelativeFiringFuel() * attributes.Get("fuel capacity");
	const double relativeHeatChange = !weapon.RelativeFiringHeat() ? 0. : weapon.RelativeFiringHeat() * MaximumHeat();
	const double relativeHullChange = weapon.RelativeFiringHull() * MaxHull();
	const double relativeShieldChange = weapon.RelativeFiringShields() * MaxShields();
=======
	if(!hyperspaceSystem && !hyperspaceCount)
		return false;
>>>>>>> 2d254f62

	// Don't apply external acceleration while jumping.
	acceleration = Point();

	// Enter hyperspace.
	int direction = hyperspaceSystem ? 1 : -1;
	hyperspaceCount += direction;
	// Number of frames it takes to enter or exit hyperspace.
	static const int HYPER_C = 100;
	// Rate the ship accelerate and slow down when exiting hyperspace.
	static const double HYPER_A = 2.;
	static const double HYPER_D = 1000.;
	if(hyperspaceSystem)
		fuel -= hyperspaceFuelCost / HYPER_C;

	// Create the particle effects for the jump drive. This may create 100
	// or more particles per ship per turn at the peak of the jump.
	if(isUsingJumpDrive && !forget)
	{
		double sparkAmount = hyperspaceCount * Width() * Height() * .000006;
		const map<const Effect *, int> &jumpEffects = attributes.JumpEffects();
		if(jumpEffects.empty())
			CreateSparks(visuals, "jump drive", sparkAmount);
		else
		{
			// Spread the amount of particle effects created among all jump effects.
			sparkAmount /= jumpEffects.size();
			for(const auto &effect : jumpEffects)
				CreateSparks(visuals, effect.first, sparkAmount);
		}
	}

	if(hyperspaceCount == HYPER_C)
	{
		SetSystem(hyperspaceSystem);
		hyperspaceSystem = nullptr;
		targetSystem = nullptr;
		// Check if the target planet is in the destination system or not.
		const Planet *planet = (targetPlanet ? targetPlanet->GetPlanet() : nullptr);
		if(!planet || planet->IsWormhole() || !planet->IsInSystem(currentSystem))
			targetPlanet = nullptr;
		// Check if your parent has a target planet in this system.
		shared_ptr<Ship> parent = GetParent();
		if(!targetPlanet && parent && parent->targetPlanet)
		{
			planet = parent->targetPlanet->GetPlanet();
			if(planet && !planet->IsWormhole() && planet->IsInSystem(currentSystem))
				targetPlanet = parent->targetPlanet;
		}
		direction = -1;

		// If you have a target planet in the destination system, exit
		// hyperspace aimed at it. Otherwise, target the first planet that
		// has a spaceport.
		Point target;
		// Except when you arrive at an extra distance from the target,
		// in that case always use the system-center as target.
		double extraArrivalDistance = isUsingJumpDrive
			? currentSystem->ExtraJumpArrivalDistance() : currentSystem->ExtraHyperArrivalDistance();

		if(extraArrivalDistance == 0)
		{
			if(targetPlanet)
				target = targetPlanet->Position();
			else
			{
				for(const StellarObject &object : currentSystem->Objects())
					if(object.HasSprite() && object.HasValidPlanet()
							&& object.GetPlanet()->HasSpaceport())
					{
						target = object.Position();
						break;
					}
			}
		}

		if(isUsingJumpDrive)
		{
			position = target + Angle::Random().Unit() * (300. * (Random::Real() + 1.) + extraArrivalDistance);
			return true;
		}

		// Have all ships exit hyperspace at the same distance so that
		// your escorts always stay with you.
		double distance = (HYPER_C * HYPER_C) * .5 * HYPER_A + HYPER_D;
		distance += extraArrivalDistance;
		position = (target - distance * angle.Unit());
		position += hyperspaceOffset;
		// Make sure your velocity is in exactly the direction you are
		// traveling in, so that when you decelerate there will not be a
		// sudden shift in direction at the end.
		velocity = velocity.Length() * angle.Unit();
	}
	if(!isUsingJumpDrive)
	{
		velocity += (HYPER_A * direction) * angle.Unit();
		if(!hyperspaceSystem)
		{
			// Exit hyperspace far enough from the planet to be able to land.
			// This does not take drag into account, so it is always an over-
			// estimate of how long it will take to stop.
			// We start decelerating after rotating about 150 degrees (that
			// is, about acos(.8) from the proper angle). So:
			// Stopping distance = .5*a*(v/a)^2 + (150/turn)*v.
			// Exit distance = HYPER_D + .25 * v^2 = stopping distance.
			double exitV = max(HYPER_A, MaxVelocity());
			double a = (.5 / Acceleration() - .25);
			double b = 150. / TurnRate();
			double discriminant = b * b - 4. * a * -HYPER_D;
			if(discriminant > 0.)
			{
				double altV = (-b + sqrt(discriminant)) / (2. * a);
				if(altV > 0. && altV < exitV)
					exitV = altV;
			}
			// If current velocity is less than or equal to targeted velocity
			// consider the hyperspace exit done.
			const Point facingUnit = angle.Unit();
			if(velocity.Dot(facingUnit) <= exitV)
			{
				velocity = facingUnit * exitV;
				hyperspaceCount = 0;
			}
		}
	}
	position += velocity;
	if(GetParent() && GetParent()->currentSystem == currentSystem)
	{
		hyperspaceOffset = position - GetParent()->position;
		double length = hyperspaceOffset.Length();
		if(length > 1000.)
			hyperspaceOffset *= 1000. / length;
	}

	return true;
}



bool Ship::DoLandingLogic()
{
	if(!landingPlanet && zoom >= 1.f)
		return false;

	// Don't apply external acceleration while landing.
	acceleration = Point();

	// If a ship was disabled at the very moment it began landing, do not
	// allow it to continue landing.
	if(isDisabled)
		landingPlanet = nullptr;

	float landingSpeed = attributes.Get("landing speed");
	landingSpeed = landingSpeed > 0 ? landingSpeed : .02f;
	// Special ships do not disappear forever when they land; they
	// just slowly refuel.
	if(landingPlanet && zoom)
	{
		// Move the ship toward the center of the planet while landing.
		if(GetTargetStellar())
			position = .97 * position + .03 * GetTargetStellar()->Position();
		zoom -= landingSpeed;
		if(zoom < 0.f)
		{
			// If this is not a special ship, it ceases to exist when it
			// lands on a true planet. If this is a wormhole, the ship is
			// instantly transported.
			if(landingPlanet->IsWormhole())
			{
				SetSystem(&landingPlanet->GetWormhole()->WormholeDestination(*currentSystem));
				for(const StellarObject &object : currentSystem->Objects())
					if(object.GetPlanet() == landingPlanet)
						position = object.Position();
				SetTargetStellar(nullptr);
				SetTargetSystem(nullptr);
				landingPlanet = nullptr;
			}
			else if(!isSpecial || personality.IsFleeing())
			{
				MarkForRemoval();
				return true;
			}

			zoom = 0.f;
		}
	}
	// Only refuel if this planet has a spaceport.
	else if(fuel >= attributes.Get("fuel capacity")
			|| !landingPlanet || !landingPlanet->HasSpaceport())
	{
		zoom = min(1.f, zoom + landingSpeed);
		SetTargetStellar(nullptr);
		landingPlanet = nullptr;
	}
	else
		fuel = min(fuel + 1., attributes.Get("fuel capacity"));

	// Move the ship at the velocity it had when it began landing, but
	// scaled based on how small it is now.
	if(zoom > 0.f)
		position += velocity * zoom;

	return true;
}



void Ship::DoInitializeMovement()
{
	// If you're disabled, you can't initiate landing or jumping.
	if(isDisabled)
		return;

	if(commands.Has(Command::LAND) && CanLand())
		landingPlanet = GetTargetStellar()->GetPlanet();
	else if(commands.Has(Command::JUMP) && IsReadyToJump())
	{
		hyperspaceSystem = GetTargetSystem();
		pair<JumpType, double> jumpUsed = navigation.GetCheapestJumpType(hyperspaceSystem);
		isUsingJumpDrive = (jumpUsed.first == JumpType::JUMP_DRIVE);
		hyperspaceFuelCost = jumpUsed.second;
	}
}



void Ship::StepPilot()
{
	int requiredCrew = RequiredCrew();

	if(pilotError)
		--pilotError;
	else if(pilotOkay)
		--pilotOkay;
	else if(isDisabled)
	{
		// If the ship is disabled, don't show a warning message due to missing crew.
	}
	else if(requiredCrew && static_cast<int>(Random::Int(requiredCrew)) >= Crew())
	{
		pilotError = 30;
		if(isYours || (personality.IsEscort() && Preferences::Has("Extra fleet status messages")))
		{
			if(parent.lock())
				Messages::Add("The " + name + " is moving erratically because there are not enough crew to pilot it."
					, Messages::Importance::Low);
			else
				Messages::Add("Your ship is moving erratically because you do not have enough crew to pilot it."
					, Messages::Importance::Low);
		}
	}
	else
		pilotOkay = 30;
}



// This ship is not landing or entering hyperspace. So, move it. If it is
// disabled, all it can do is slow down to a stop.
void Ship::DoMovement(bool &isUsingAfterburner)
{
	isUsingAfterburner = false;

	double mass = InertialMass();
	double slowMultiplier = 1. / (1. + slowness * .05);

	if(isDisabled)
		velocity *= 1. - Drag() / mass;
	else if(!pilotError)
	{
		if(commands.Turn())
		{
			// Check if we are able to turn.
			double cost = attributes.Get("turning energy");
			if(cost > 0. && energy < cost * fabs(commands.Turn()))
				commands.SetTurn(copysign(energy / cost, commands.Turn()));

			cost = attributes.Get("turning shields");
			if(cost > 0. && shields < cost * fabs(commands.Turn()))
				commands.SetTurn(copysign(shields / cost, commands.Turn()));

			cost = attributes.Get("turning hull");
			if(cost > 0. && hull < cost * fabs(commands.Turn()))
				commands.SetTurn(copysign(hull / cost, commands.Turn()));

			cost = attributes.Get("turning fuel");
			if(cost > 0. && fuel < cost * fabs(commands.Turn()))
				commands.SetTurn(copysign(fuel / cost, commands.Turn()));

			cost = -attributes.Get("turning heat");
			if(cost > 0. && heat < cost * fabs(commands.Turn()))
				commands.SetTurn(copysign(heat / cost, commands.Turn()));

			if(commands.Turn())
			{
				isSteering = true;
				steeringDirection = commands.Turn();
				// If turning at a fraction of the full rate (either from lack of
				// energy or because of tracking a target), only consume a fraction
				// of the turning energy and produce a fraction of the heat.
				double scale = fabs(commands.Turn());

				shields -= scale * attributes.Get("turning shields");
				hull -= scale * attributes.Get("turning hull");
				energy -= scale * attributes.Get("turning energy");
				fuel -= scale * attributes.Get("turning fuel");
				heat += scale * attributes.Get("turning heat");
				discharge += scale * attributes.Get("turning discharge");
				corrosion += scale * attributes.Get("turning corrosion");
				ionization += scale * attributes.Get("turning ion");
				scrambling += scale * attributes.Get("turning scramble");
				leakage += scale * attributes.Get("turning leakage");
				burning += scale * attributes.Get("turning burn");
				slowness += scale * attributes.Get("turning slowing");
				disruption += scale * attributes.Get("turning disruption");

				angle += commands.Turn() * TurnRate() * slowMultiplier;
			}
		}
		double thrustCommand = commands.Has(Command::FORWARD) - commands.Has(Command::BACK);
		double thrust = 0.;
		if(thrustCommand)
		{
			// Check if we are able to apply this thrust.
			double cost = attributes.Get((thrustCommand > 0.) ?
				"thrusting energy" : "reverse thrusting energy");
			if(cost > 0. && energy < cost * fabs(thrustCommand))
				thrustCommand = copysign(energy / cost, thrustCommand);

			cost = attributes.Get((thrustCommand > 0.) ?
				"thrusting shields" : "reverse thrusting shields");
			if(cost > 0. && shields < cost * fabs(thrustCommand))
				thrustCommand = copysign(shields / cost, thrustCommand);

			cost = attributes.Get((thrustCommand > 0.) ?
				"thrusting hull" : "reverse thrusting hull");
			if(cost > 0. && hull < cost * fabs(thrustCommand))
				thrustCommand = copysign(hull / cost, thrustCommand);

			cost = attributes.Get((thrustCommand > 0.) ?
				"thrusting fuel" : "reverse thrusting fuel");
			if(cost > 0. && fuel < cost * fabs(thrustCommand))
				thrustCommand = copysign(fuel / cost, thrustCommand);

			cost = -attributes.Get((thrustCommand > 0.) ?
				"thrusting heat" : "reverse thrusting heat");
			if(cost > 0. && heat < cost * fabs(thrustCommand))
				thrustCommand = copysign(heat / cost, thrustCommand);

			if(thrustCommand)
			{
				// If a reverse thrust is commanded and the capability does not
				// exist, ignore it (do not even slow under drag).
				isThrusting = (thrustCommand > 0.);
				isReversing = !isThrusting && attributes.Get("reverse thrust");
				thrust = attributes.Get(isThrusting ? "thrust" : "reverse thrust");
				if(thrust)
				{
					double scale = fabs(thrustCommand);

					shields -= scale * attributes.Get(isThrusting ? "thrusting shields" : "reverse thrusting shields");
					hull -= scale * attributes.Get(isThrusting ? "thrusting hull" : "reverse thrusting hull");
					energy -= scale * attributes.Get(isThrusting ? "thrusting energy" : "reverse thrusting energy");
					fuel -= scale * attributes.Get(isThrusting ? "thrusting fuel" : "reverse thrusting fuel");
					heat += scale * attributes.Get(isThrusting ? "thrusting heat" : "reverse thrusting heat");
					discharge += scale * attributes.Get(isThrusting ? "thrusting discharge" : "reverse thrusting discharge");
					corrosion += scale * attributes.Get(isThrusting ? "thrusting corrosion" : "reverse thrusting corrosion");
					ionization += scale * attributes.Get(isThrusting ? "thrusting ion" : "reverse thrusting ion");
					scrambling += scale * attributes.Get(isThrusting ? "thrusting scramble" :
						"reverse thrusting scramble");
					burning += scale * attributes.Get(isThrusting ? "thrusting burn" : "reverse thrusting burn");
					leakage += scale * attributes.Get(isThrusting ? "thrusting leakage" : "reverse thrusting leakage");
					slowness += scale * attributes.Get(isThrusting ? "thrusting slowing" : "reverse thrusting slowing");
					disruption += scale * attributes.Get(isThrusting ? "thrusting disruption" : "reverse thrusting disruption");

					acceleration += angle.Unit() * (thrustCommand * thrust / mass);
				}
			}
		}
		bool applyAfterburner = (commands.Has(Command::AFTERBURNER) || (thrustCommand > 0. && !thrust))
				&& !CannotAct();
		if(applyAfterburner)
		{
			thrust = attributes.Get("afterburner thrust");
			double shieldCost = attributes.Get("afterburner shields");
			double hullCost = attributes.Get("afterburner hull");
			double energyCost = attributes.Get("afterburner energy");
			double fuelCost = attributes.Get("afterburner fuel");
			double heatCost = -attributes.Get("afterburner heat");

			double dischargeCost = attributes.Get("afterburner discharge");
			double corrosionCost = attributes.Get("afterburner corrosion");
			double ionCost = attributes.Get("afterburner ion");
			double scramblingCost = attributes.Get("afterburner scramble");
			double leakageCost = attributes.Get("afterburner leakage");
			double burningCost = attributes.Get("afterburner burn");

			double slownessCost = attributes.Get("afterburner slowing");
			double disruptionCost = attributes.Get("afterburner disruption");

			if(thrust && shields >= shieldCost && hull >= hullCost
				&& energy >= energyCost && fuel >= fuelCost && heat >= heatCost)
			{
				shields -= shieldCost;
				hull -= hullCost;
				energy -= energyCost;
				fuel -= fuelCost;
				heat -= heatCost;

				discharge += dischargeCost;
				corrosion += corrosionCost;
				ionization += ionCost;
				scrambling += scramblingCost;
				leakage += leakageCost;
				burning += burningCost;

				slowness += slownessCost;
				disruption += disruptionCost;

				acceleration += angle.Unit() * thrust / mass;

				// Only create the afterburner effects if the ship is in the player's system.
				isUsingAfterburner = !forget;
			}
		}
	}
	if(acceleration)
	{
		acceleration *= slowMultiplier;
		Point dragAcceleration = acceleration - velocity * (Drag() / mass);
		// Make sure dragAcceleration has nonzero length, to avoid divide by zero.
		if(dragAcceleration)
		{
			// What direction will the net acceleration be if this drag is applied?
			// If the net acceleration will be opposite the thrust, do not apply drag.
			dragAcceleration *= .5 * (acceleration.Unit().Dot(dragAcceleration.Unit()) + 1.);

			// A ship can only "cheat" to stop if it is moving slow enough that
			// it could stop completely this frame. This is to avoid overshooting
			// when trying to stop and ending up headed in the other direction.
			if(commands.Has(Command::STOP))
			{
				// How much acceleration would it take to come to a stop in the
				// direction normal to the ship's current facing? This is only
				// possible if the acceleration plus drag vector is in the
				// opposite direction from the velocity vector when both are
				// projected onto the current facing vector, and the acceleration
				// vector is the larger of the two.
				double vNormal = velocity.Dot(angle.Unit());
				double aNormal = dragAcceleration.Dot(angle.Unit());
				if((aNormal > 0.) != (vNormal > 0.) && fabs(aNormal) > fabs(vNormal))
					dragAcceleration = -vNormal * angle.Unit();
			}
			velocity += dragAcceleration;
		}
		acceleration = Point();
	}
}



void Ship::StepTargeting()
{
	// Boarding:
	shared_ptr<const Ship> target = GetTargetShip();
	// If this is a fighter or drone and it is not assisting someone at the
	// moment, its boarding target should be its parent ship.
	if(CanBeCarried() && !(target && target == GetShipToAssist()))
		target = GetParent();
	if(target && !isDisabled)
	{
		Point dp = (target->position - position);
		double distance = dp.Length();
		Point dv = (target->velocity - velocity);
		double speed = dv.Length();
		isBoarding = (distance < 50. && speed < 1. && commands.Has(Command::BOARD));
		if(isBoarding && !CanBeCarried())
		{
			if(!target->IsDisabled() && government->IsEnemy(target->government))
				isBoarding = false;
			else if(target->IsDestroyed() || target->IsLanding() || target->IsHyperspacing()
					|| target->GetSystem() != GetSystem())
				isBoarding = false;
		}
		if(isBoarding && !pilotError)
		{
			Angle facing = angle;
			bool left = target->Unit().Cross(facing.Unit()) < 0.;
			double turn = left - !left;

			// Check if the ship will still be pointing to the same side of the target
			// angle if it turns by this amount.
			facing += TurnRate() * turn;
			bool stillLeft = target->Unit().Cross(facing.Unit()) < 0.;
			if(left != stillLeft)
				turn = 0.;
			angle += TurnRate() * turn;

			velocity += dv.Unit() * .1;
			position += dp.Unit() * .5;

			if(distance < 10. && speed < 1. && (CanBeCarried() || !turn))
			{
				if(cloak)
				{
					// Allow the player to get all the way to the end of the
					// boarding sequence (including locking on to the ship) but
					// not to actually board, if they are cloaked.
					if(isYours)
						Messages::Add("You cannot board a ship while cloaked.", Messages::Importance::High);
				}
				else
				{
					isBoarding = false;
					bool isEnemy = government->IsEnemy(target->government);
					if(isEnemy && Random::Real() < target->Attributes().Get("self destruct"))
					{
						Messages::Add("The " + target->DisplayModelName() + " \"" + target->Name()
							+ "\" has activated its self-destruct mechanism.", Messages::Importance::High);
						GetTargetShip()->SelfDestruct();
					}
					else
						hasBoarded = true;
				}
			}
		}
	}

	// Clear your target if it is destroyed. This is only important for NPCs,
	// because ordinary ships cease to exist once they are destroyed.
	target = GetTargetShip();
	if(target && target->IsDestroyed() && target->explosionCount >= target->explosionTotal)
		targetShip.reset();
}



// Finally, move the ship and create any movement visuals.
void Ship::DoEngineVisuals(vector<Visual> &visuals, bool isUsingAfterburner)
{
	if(isUsingAfterburner && !Attributes().AfterburnerEffects().empty())
		for(const EnginePoint &point : enginePoints)
		{
			Point pos = angle.Rotate(point) * Zoom() + position;
			// Stream the afterburner effects outward in the direction the engines are facing.
			Point effectVelocity = velocity - 6. * angle.Unit();
			for(auto &&it : Attributes().AfterburnerEffects())
				for(int i = 0; i < it.second; ++i)
					visuals.emplace_back(*it.first, pos, effectVelocity, angle);
		}
}



// Add escorts to this ship. Escorts look to the parent ship for movement
// cues and try to stay with it when it lands or goes into hyperspace.
void Ship::AddEscort(Ship &ship)
{
	escorts.push_back(ship.shared_from_this());
}



void Ship::RemoveEscort(const Ship &ship)
{
	auto it = escorts.begin();
	for( ; it != escorts.end(); ++it)
		if(it->lock().get() == &ship)
		{
			escorts.erase(it);
			return;
		}
}



double Ship::MinimumHull() const
{
	if(neverDisabled)
		return 0.;

	double maximumHull = MaxHull();
	double absoluteThreshold = attributes.Get("absolute threshold");
	if(absoluteThreshold > 0.)
		return absoluteThreshold;

	double thresholdPercent = attributes.Get("threshold percentage");
	double transition = 1 / (1 + 0.0005 * maximumHull);
	double minimumHull = maximumHull * (thresholdPercent > 0.
		? min(thresholdPercent, 1.) : 0.1 * (1. - transition) + 0.5 * transition);

	return max(0., floor(minimumHull + attributes.Get("hull threshold")));
}



void Ship::CreateExplosion(vector<Visual> &visuals, bool spread)
{
	if(!HasSprite() || !GetMask().IsLoaded() || explosionEffects.empty())
		return;

	// Bail out if this loops enough times, just in case.
	for(int i = 0; i < 10; ++i)
	{
		Point point((Random::Real() - .5) * Width(),
			(Random::Real() - .5) * Height());
		if(GetMask().Contains(point, Angle()))
		{
			// Pick an explosion.
			int type = Random::Int(explosionTotal);
			auto it = explosionEffects.begin();
			for( ; it != explosionEffects.end(); ++it)
			{
				type -= it->second;
				if(type < 0)
					break;
			}
			Point effectVelocity = velocity;
			if(spread)
			{
				double scale = .04 * (Width() + Height());
				effectVelocity += Angle::Random().Unit() * (scale * Random::Real());
			}
			visuals.emplace_back(*it->first, angle.Rotate(point) + position, std::move(effectVelocity), angle);
			++explosionCount;
			return;
		}
	}
}



// Place a "spark" effect, like ionization or disruption.
void Ship::CreateSparks(vector<Visual> &visuals, const string &name, double amount)
{
	CreateSparks(visuals, GameData::Effects().Get(name), amount);
}



void Ship::CreateSparks(vector<Visual> &visuals, const Effect *effect, double amount)
{
	if(forget)
		return;

	// Limit the number of sparks, depending on the size of the sprite.
	amount = min(amount, Width() * Height() * .0006);
	// Preallocate capacity, in case we're adding a non-trivial number of sparks.
	visuals.reserve(visuals.size() + static_cast<int>(amount));

	while(true)
	{
		amount -= Random::Real();
		if(amount <= 0.)
			break;

		Point point((Random::Real() - .5) * Width(),
			(Random::Real() - .5) * Height());
		if(GetMask().Contains(point, Angle()))
			visuals.emplace_back(*effect, angle.Rotate(point) + position, velocity, angle);
	}
}



double Ship::CalculateAttraction() const
{
	return max(0., .4 * sqrt(attributes.Get("cargo space")) - 1.8);
}



double Ship::CalculateDeterrence() const
{
	double tempDeterrence = 0.;
	for(const Hardpoint &hardpoint : Weapons())
		if(hardpoint.GetOutfit())
		{
			const Outfit *weapon = hardpoint.GetOutfit();
			double strength = weapon->ShieldDamage() + weapon->HullDamage()
				+ (weapon->RelativeShieldDamage() * MaxShields())
				+ (weapon->RelativeHullDamage() * MaxHull());
			tempDeterrence += .12 * strength / weapon->Reload();
		}
	return tempDeterrence;
}<|MERGE_RESOLUTION|>--- conflicted
+++ resolved
@@ -1720,7 +1720,7 @@
 		SetShipToAssist(shared_ptr<Ship>());
 		SetTargetShip(shared_ptr<Ship>());
 		bool helped = victim->isDisabled;
-		victim->hull = min(max(victim->hull, victim->MinimumHull() * 1.5), victim->attributes.Get("hull"));
+		victim->hull = min(max(victim->hull, victim->MinimumHull() * 1.5), victim->MaxHull());
 		victim->isDisabled = false;
 		// Transfer some fuel if needed.
 		if(victim->NeedsFuel() && CanRefuel(*victim))
@@ -1919,33 +1919,6 @@
 }
 
 
-<<<<<<< HEAD
-		const double hullAvailable = attributes.Get("hull repair rate")
-			* (1. + attributes.Get("hull repair multiplier"));
-		const double hullEnergy = (attributes.Get("hull energy")
-			* (1. + attributes.Get("hull energy multiplier"))) / hullAvailable;
-		const double hullFuel = (attributes.Get("hull fuel")
-			* (1. + attributes.Get("hull fuel multiplier"))) / hullAvailable;
-		const double hullHeat = (attributes.Get("hull heat")
-			* (1. + attributes.Get("hull heat multiplier"))) / hullAvailable;
-		double hullRemaining = hullAvailable;
-		if(!hullDelay)
-			DoRepair(hull, hullRemaining, MaxHull(),
-				energy, hullEnergy, fuel, hullFuel, heat, hullHeat);
-
-		const double shieldsAvailable = attributes.Get("shield generation")
-			* (1. + attributes.Get("shield generation multiplier"));
-		const double shieldsEnergy = (attributes.Get("shield energy")
-			* (1. + attributes.Get("shield energy multiplier"))) / shieldsAvailable;
-		const double shieldsFuel = (attributes.Get("shield fuel")
-			* (1. + attributes.Get("shield fuel multiplier"))) / shieldsAvailable;
-		const double shieldsHeat = (attributes.Get("shield heat")
-			* (1. + attributes.Get("shield heat multiplier"))) / shieldsAvailable;
-		double shieldsRemaining = shieldsAvailable;
-		if(!shieldDelay)
-			DoRepair(shields, shieldsRemaining, MaxShields(),
-				energy, shieldsEnergy, fuel, shieldsFuel, heat, shieldsHeat);
-=======
 
 // Fire any weapons that are ready to fire. If an anti-missile is ready,
 // instead of firing here this function returns true and it can be fired if
@@ -1954,29 +1927,14 @@
 {
 	isInSystem = true;
 	forget = 0;
->>>>>>> 2d254f62
 
 	// A ship that is about to die creates a special single-turn "projectile"
 	// representing its death explosion.
 	if(IsDestroyed() && explosionCount == explosionTotal && explosionWeapon)
 		projectiles.emplace_back(position, explosionWeapon);
 
-<<<<<<< HEAD
-			// Apply shield and hull repair to carried fighters.
-			for(const pair<double, Ship *> &it : carried)
-			{
-				Ship &ship = *it.second;
-				if(!hullDelay)
-					DoRepair(ship.hull, hullRemaining, ship.MaxHull(),
-						energy, hullEnergy, heat, hullHeat, fuel, hullFuel);
-				if(!shieldDelay)
-					DoRepair(ship.shields, shieldsRemaining, ship.MaxShields(),
-						energy, shieldsEnergy, heat, shieldsHeat, fuel, shieldsFuel);
-			}
-=======
 	if(CannotAct())
 		return false;
->>>>>>> 2d254f62
 
 	antiMissileRange = 0.;
 
@@ -2025,13 +1983,6 @@
 }
 
 
-<<<<<<< HEAD
-	double maxShields = MaxShields();
-	shields = min(shields, maxShields);
-	double maxHull = MaxHull();
-	hull = min(hull, maxHull);
-=======
->>>>>>> 2d254f62
 
 const System *Ship::GetSystem() const
 {
@@ -2122,34 +2073,8 @@
 	Point distance = GetTargetStellar()->Position() - position;
 	double speed = velocity.Length();
 
-<<<<<<< HEAD
-	// Board a friendly ship, to repair or refuel it.
-	if(!government->IsEnemy(victim->GetGovernment()))
-	{
-		SetShipToAssist(shared_ptr<Ship>());
-		SetTargetShip(shared_ptr<Ship>());
-		bool helped = victim->isDisabled;
-		victim->hull = min(max(victim->hull, victim->MinimumHull() * 1.5), victim->MaxHull());
-		victim->isDisabled = false;
-		// Transfer some fuel if needed.
-		if(victim->NeedsFuel() && CanRefuel(*victim))
-		{
-			helped = true;
-			TransferFuel(victim->JumpFuelMissing(), victim.get());
-		}
-		if(helped)
-		{
-			pilotError = 120;
-			victim->pilotError = 120;
-		}
-		return victim;
-	}
-	if(!victim->IsDisabled())
-		return shared_ptr<Ship>();
-=======
 	return (speed < 1. && distance.Length() < GetTargetStellar()->Radius());
 }
->>>>>>> 2d254f62
 
 
 
@@ -2375,9 +2300,9 @@
 	pilotOkay = 0;
 
 	if(atSpaceport || attributes.Get("shield generation"))
-		shields = attributes.Get("shields");
+		shields = MaxShields();
 	if(atSpaceport || attributes.Get("hull repair rate"))
-		hull = attributes.Get("hull");
+		hull = MaxHull();
 	if(atSpaceport || attributes.Get("energy generation"))
 		energy = attributes.Get("energy capacity");
 	if(atSpaceport || attributes.Get("fuel generation"))
@@ -2425,7 +2350,7 @@
 int Ship::WasCaptured(const shared_ptr<Ship> &capturer)
 {
 	// Repair up to the point where this ship is just barely not disabled.
-	hull = min(max(hull, MinimumHull() * 1.5), attributes.Get("hull"));
+	hull = min(max(hull, MinimumHull() * 1.5), MaxHull());
 	isDisabled = false;
 
 	// Set the new government.
@@ -2493,7 +2418,7 @@
 // Get characteristics of this ship, as a fraction between 0 and 1.
 double Ship::Shields() const
 {
-	double maximum = attributes.Get("shields");
+	double maximum = MaxShields();
 	return maximum ? min(1., shields / maximum) : 0.;
 }
 
@@ -2501,7 +2426,7 @@
 
 double Ship::Hull() const
 {
-	double maximum = attributes.Get("hull");
+	double maximum = MaxHull();
 	return maximum ? min(1., hull / maximum) : 1.;
 }
 
@@ -2537,8 +2462,8 @@
 double Ship::Health() const
 {
 	double minimumHull = MinimumHull();
-	double hullDivisor = attributes.Get("hull") - minimumHull;
-	double divisor = attributes.Get("shields") + hullDivisor;
+	double hullDivisor = MaxHull() - minimumHull;
+	double divisor = MaxShields() + hullDivisor;
 	// This should not happen, but just in case.
 	if(divisor <= 0. || hullDivisor <= 0.)
 		return 0.;
@@ -2553,12 +2478,24 @@
 // Get the hull fraction at which this ship is disabled.
 double Ship::DisabledHull() const
 {
-	double hull = attributes.Get("hull");
+	double hull = MaxHull();
 	double minimumHull = MinimumHull();
 
 	return (hull > 0. ? minimumHull / hull : 0.);
 }
 
+
+// Get the maximum shield and hull values of the ship, accounting for multipliers.
+double Ship::MaxShields() const
+{
+	return attributes.Get("shields") * (1 + attributes.Get("shield multiplier"));
+}
+
+
+double Ship::MaxHull() const
+{
+	return attributes.Get("hull") * (1 + attributes.Get("hull multiplier"));
+}
 
 
 // Get the actual shield level of the ship.
@@ -2698,27 +2635,8 @@
 
 int Ship::Crew() const
 {
-<<<<<<< HEAD
-	if(IsDestroyed())
-		return;
-
-	if(atSpaceport)
-		crew = min<int>(max(crew, RequiredCrew()), attributes.Get("bunks"));
-	pilotError = 0;
-	pilotOkay = 0;
-
-	if(atSpaceport || attributes.Get("shield generation"))
-		shields = MaxShields();
-	if(atSpaceport || attributes.Get("hull repair rate"))
-		hull = MaxHull();
-	if(atSpaceport || attributes.Get("energy generation"))
-		energy = attributes.Get("energy capacity");
-	if(atSpaceport || attributes.Get("fuel generation"))
-		fuel = attributes.Get("fuel capacity");
-=======
 	return crew;
 }
->>>>>>> 2d254f62
 
 
 
@@ -2750,14 +2668,8 @@
 
 void Ship::AddCrew(int count)
 {
-<<<<<<< HEAD
-	// Repair up to the point where this ship is just barely not disabled.
-	hull = min(max(hull, MinimumHull() * 1.5), MaxHull());
-	isDisabled = false;
-=======
 	crew = min<int>(crew + count, attributes.Get("bunks"));
 }
->>>>>>> 2d254f62
 
 
 
@@ -2786,25 +2698,15 @@
 
 double Ship::TurnRate() const
 {
-<<<<<<< HEAD
-	double maximum = MaxShields();
-	return maximum ? min(1., shields / maximum) : 0.;
-=======
 	return attributes.Get("turn") / InertialMass();
->>>>>>> 2d254f62
 }
 
 
 
 double Ship::Acceleration() const
 {
-<<<<<<< HEAD
-	double maximum = MaxHull();
-	return maximum ? min(1., hull / maximum) : 1.;
-=======
 	double thrust = attributes.Get("thrust");
 	return (thrust ? thrust : attributes.Get("afterburner thrust")) / InertialMass();
->>>>>>> 2d254f62
 }
 
 
@@ -2840,17 +2742,8 @@
 // Create any target effects as sparks.
 int Ship::TakeDamage(vector<Visual> &visuals, const DamageDealt &damage, const Government *sourceGovernment)
 {
-<<<<<<< HEAD
-	double minimumHull = MinimumHull();
-	double hullDivisor = MaxHull() - minimumHull;
-	double divisor = MaxShields() + hullDivisor;
-	// This should not happen, but just in case.
-	if(divisor <= 0. || hullDivisor <= 0.)
-		return 0.;
-=======
 	bool wasDisabled = IsDisabled();
 	bool wasDestroyed = IsDestroyed();
->>>>>>> 2d254f62
 
 	shields -= damage.Shield();
 	if(damage.Shield() && !isDisabled)
@@ -2881,8 +2774,8 @@
 		ApplyForce(damage.HitForce(), damage.GetWeapon().IsGravitational());
 
 	// Prevent various stats from reaching unallowable values.
-	hull = min(hull, attributes.Get("hull"));
-	shields = min(shields, attributes.Get("shields"));
+	hull = min(hull, MaxHull());
+	shields = min(shields, MaxShields());
 	// Weapons are allowed to overcharge a ship's energy or fuel, but code in Ship::DoGeneration()
 	// will clamp it to a maximum value at the beginning of the next frame.
 	energy = max(0., energy);
@@ -2939,10 +2832,6 @@
 // impact, or from firing a weapon, for example.
 void Ship::ApplyForce(const Point &force, bool gravitational)
 {
-<<<<<<< HEAD
-	double hull = MaxHull();
-	double minimumHull = MinimumHull();
-=======
 	if(gravitational)
 	{
 		// Treat all ships as if they have a mass of 400. This prevents
@@ -2951,7 +2840,6 @@
 		acceleration += force / 400.;
 		return;
 	}
->>>>>>> 2d254f62
 
 	double currentMass = InertialMass();
 	if(!currentMass)
@@ -2960,18 +2848,6 @@
 	acceleration += force / currentMass;
 }
 
-
-// Get the maximum shield and hull values of the ship, accounting for multipliers.
-double Ship::MaxShields() const
-{
-	return attributes.Get("shields") * (1 + attributes.Get("shield multiplier"));
-}
-
-
-double Ship::MaxHull() const
-{
-	return attributes.Get("hull") * (1 + attributes.Get("hull multiplier"));
-}
 
 
 bool Ship::HasBays() const
@@ -3321,7 +3197,7 @@
 		return false;
 	// We do check hull, but we don't check shields. Ships can survive with all shields depleted.
 	// Ships should not disable themselves, so we check if we stay above minimumHull.
-	if(hull - MinimumHull() < weapon->FiringHull() + weapon->RelativeFiringHull() * attributes.Get("hull"))
+	if(hull - MinimumHull() < weapon->FiringHull() + weapon->RelativeFiringHull() * MaxHull())
 		return false;
 
 	// If a weapon requires heat to fire, (rather than generating heat), we must
@@ -3352,8 +3228,8 @@
 	const double relativeEnergyChange = weapon.RelativeFiringEnergy() * attributes.Get("energy capacity");
 	const double relativeFuelChange = weapon.RelativeFiringFuel() * attributes.Get("fuel capacity");
 	const double relativeHeatChange = !weapon.RelativeFiringHeat() ? 0. : weapon.RelativeFiringHeat() * MaximumHeat();
-	const double relativeHullChange = weapon.RelativeFiringHull() * attributes.Get("hull");
-	const double relativeShieldChange = weapon.RelativeFiringShields() * attributes.Get("shields");
+	const double relativeHullChange = weapon.RelativeFiringHull() * MaxHull();
+	const double relativeShieldChange = weapon.RelativeFiringShields() * MaxShields();
 
 	if(const Outfit *ammo = weapon.Ammo())
 	{
@@ -3385,23 +3261,12 @@
 
 
 
-<<<<<<< HEAD
-	// Prevent various stats from reaching unallowable values.
-	hull = min(hull, MaxHull());
-	shields = min(shields, MaxShields());
-	// Weapons are allowed to overcharge a ship's energy or fuel, but code in Ship::DoGeneration()
-	// will clamp it to a maximum value at the beginning of the next frame.
-	energy = max(0., energy);
-	fuel = max(0., fuel);
-	heat = max(0., heat);
-=======
 // Each ship can have a target system (to travel to), a target planet (to
 // land on) and a target ship (to move to, and attack if hostile).
 shared_ptr<Ship> Ship::GetTargetShip() const
 {
 	return targetShip.lock();
 }
->>>>>>> 2d254f62
 
 
 
@@ -3720,7 +3585,8 @@
 			* (1. + attributes.Get("hull heat multiplier"))) / hullAvailable;
 		double hullRemaining = hullAvailable;
 		if(!hullDelay)
-			DoRepair(hull, hullRemaining, attributes.Get("hull"), energy, hullEnergy, fuel, hullFuel, heat, hullHeat);
+			DoRepair(hull, hullRemaining, MaxHull(),
+				energy, hullEnergy, fuel, hullFuel, heat, hullHeat);
 
 		const double shieldsAvailable = attributes.Get("shield generation")
 			* (1. + attributes.Get("shield generation multiplier"));
@@ -3732,7 +3598,7 @@
 			* (1. + attributes.Get("shield heat multiplier"))) / shieldsAvailable;
 		double shieldsRemaining = shieldsAvailable;
 		if(!shieldDelay)
-			DoRepair(shields, shieldsRemaining, attributes.Get("shields"),
+			DoRepair(shields, shieldsRemaining, MaxShields(),
 				energy, shieldsEnergy, fuel, shieldsFuel, heat, shieldsHeat);
 
 		if(!bays.empty())
@@ -3757,10 +3623,10 @@
 			{
 				Ship &ship = *it.second;
 				if(!hullDelay)
-					DoRepair(ship.hull, hullRemaining, ship.attributes.Get("hull"),
+					DoRepair(ship.hull, hullRemaining, ship.MaxHull(),
 						energy, hullEnergy, heat, hullHeat, fuel, hullFuel);
 				if(!shieldDelay)
-					DoRepair(ship.shields, shieldsRemaining, ship.attributes.Get("shields"),
+					DoRepair(ship.shields, shieldsRemaining, ship.MaxShields(),
 						energy, shieldsEnergy, heat, shieldsHeat, fuel, shieldsFuel);
 			}
 
@@ -3897,9 +3763,9 @@
 	else if(heat < .9 * MaximumHeat())
 		isOverheated = false;
 
-	double maxShields = attributes.Get("shields");
+	double maxShields = MaxShields();
 	shields = min(shields, maxShields);
-	double maxHull = attributes.Get("hull");
+	double maxHull = MaxHull();
 	hull = min(hull, maxHull);
 
 	bool isIncapacitated = hull < MinimumHull() || (!crew && RequiredCrew());
@@ -4014,21 +3880,10 @@
 	if(isInvisible)
 		return;
 
-<<<<<<< HEAD
-	if(energy < weapon->FiringEnergy() + weapon->RelativeFiringEnergy() * attributes.Get("energy capacity"))
-		return false;
-	if(fuel < weapon->FiringFuel() + weapon->RelativeFiringFuel() * attributes.Get("fuel capacity"))
-		return false;
-	// We do check hull, but we don't check shields. Ships can survive with all shields depleted.
-	// Ships should not disable themselves, so we check if we stay above minimumHull.
-	if(hull - MinimumHull() < weapon->FiringHull() + weapon->RelativeFiringHull() * MaxHull())
-		return false;
-=======
 	// If you are forced to decloak (e.g. by running out of fuel) you can't
 	// initiate cloaking again until you are fully decloaked.
 	if(!cloak)
 		cloakDisruption = max(0., cloakDisruption - 1.);
->>>>>>> 2d254f62
 
 	double cloakingSpeed = attributes.Get("cloak");
 	bool canCloak = (!isDisabled && cloakingSpeed > 0. && !cloakDisruption
@@ -4059,18 +3914,8 @@
 
 bool Ship::DoHyperspaceLogic(vector<Visual> &visuals)
 {
-<<<<<<< HEAD
-	// Compute this ship's initial capacities, in case the consumption of the ammunition outfit(s)
-	// modifies them, so that relative costs are calculated based on the pre-firing state of the ship.
-	const double relativeEnergyChange = weapon.RelativeFiringEnergy() * attributes.Get("energy capacity");
-	const double relativeFuelChange = weapon.RelativeFiringFuel() * attributes.Get("fuel capacity");
-	const double relativeHeatChange = !weapon.RelativeFiringHeat() ? 0. : weapon.RelativeFiringHeat() * MaximumHeat();
-	const double relativeHullChange = weapon.RelativeFiringHull() * MaxHull();
-	const double relativeShieldChange = weapon.RelativeFiringShields() * MaxShields();
-=======
 	if(!hyperspaceSystem && !hyperspaceCount)
 		return false;
->>>>>>> 2d254f62
 
 	// Don't apply external acceleration while jumping.
 	acceleration = Point();
