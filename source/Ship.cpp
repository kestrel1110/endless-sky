--- conflicted
+++ resolved
@@ -3078,18 +3078,14 @@
 
 
 
-<<<<<<< HEAD
+double Ship::TrueAcceleration() const
+{
+	return Acceleration() * 1. / (1. + slowness * .05);
+}
+
+
+
 double Ship::MaxVelocity(bool withAfterburner) const
-=======
-double Ship::TrueAcceleration() const
-{
-	return Acceleration() * 1. / (1. + slowness * .05);
-}
-
-
-
-double Ship::MaxVelocity() const
->>>>>>> b3c74dff
 {
 	// v * drag / mass == thrust / mass
 	// v * drag == thrust
