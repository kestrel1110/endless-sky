/* Ship.h
Copyright (c) 2014 by Michael Zahniser

Endless Sky is free software: you can redistribute it and/or modify it under the
terms of the GNU General Public License as published by the Free Software
Foundation, either version 3 of the License, or (at your option) any later version.

Endless Sky is distributed in the hope that it will be useful, but WITHOUT ANY
WARRANTY; without even the implied warranty of MERCHANTABILITY or FITNESS FOR A
PARTICULAR PURPOSE.  See the GNU General Public License for more details.
*/

#ifndef SHIP_H_
#define SHIP_H_

#include "Body.h"

#include "Angle.h"
#include "Armament.h"
#include "CargoHold.h"
#include "Command.h"
#include "EsUuid.h"
#include "Outfit.h"
#include "Personality.h"
#include "Point.h"

#include <list>
#include <map>
#include <memory>
#include <set>
#include <string>
#include <vector>

class DataNode;
class DataWriter;
class Effect;
class Flotsam;
class Government;
class Minable;
class Phrase;
class Planet;
class PlayerInfo;
class Projectile;
class StellarObject;
class System;
class Visual;



// Class representing a ship (either a model for sale or an instance of it). A
// ship's information can be saved to a file, so that it can later be read back
// in exactly the same state. The same class is used for the player's ship as
// for all other ships, so their capabilities are exactly the same  within the
// limits of what the AI knows how to command them to do.
class Ship : public Body, public std::enable_shared_from_this<Ship> {
public:
	class Bay {
	public:
		Bay(double x, double y, std::string category) : point(x * .5, y * .5), category(category) {}
		Bay(Bay &&) = default;
		Bay &operator=(Bay &&) = default;
		~Bay() = default;

		// Copying a bay does not copy the ship inside it.
		Bay(const Bay &b) : point(b.point), category(b.category), side(b.side), facing(b.facing), launchEffects(b.launchEffects) {}
		Bay &operator=(const Bay &b) { return *this = Bay(b); }

		Point point;
		std::shared_ptr<Ship> ship;
		std::string category;

		uint8_t side = 0;
		static const uint8_t INSIDE = 0;
		static const uint8_t OVER = 1;
		static const uint8_t UNDER = 2;

		// The angle at which the carried ship will depart, relative to the carrying ship.
		Angle facing;

		// The launch effect(s) to be simultaneously played when the bay's ship launches.
		std::vector<const Effect *> launchEffects;
	};

	class EnginePoint : public Point {
	public:
		EnginePoint(double x, double y, double zoom) : Point(x, y), zoom(zoom) {}

		uint8_t side = 0;
		static const uint8_t UNDER = 0;
		static const uint8_t OVER = 1;

		uint8_t steering = 0;
		static const uint8_t NONE = 0;
		static const uint8_t LEFT = 1;
		static const uint8_t RIGHT = 2;

		double zoom;
		Angle facing;
	};


public:
	/* Functions provided by the Body base class:
	bool HasSprite() const;
	const Sprite *GetSprite() const;
	int Width() const;
	int Height() const;
	int GetSwizzle() const;
	Frame GetFrame(int step = -1) const;
	const Mask &GetMask(int step = -1) const;
	const Point &Position() const;
	const Point &Velocity() const;
	const Angle &Facing() const;
	Point Unit() const;
	double Zoom() const;
	const Government *GetGovernment() const;
	*/

	Ship() = default;
	// Construct and Load() at the same time.
	Ship(const DataNode &node);

	// Load data for a type of ship:
	void Load(const DataNode &node);
	// When loading a ship, some of the outfits it lists may not have been
	// loaded yet. So, wait until everything has been loaded, then call this.
	void FinishLoading(bool isNewInstance);
	// Check that this ship model and all its outfits have been loaded.
	bool IsValid() const;
	// Save a full description of this ship, as currently configured.
	void Save(DataWriter &out) const;

	const EsUuid &UUID() const noexcept;
	// Explicitly set this ship's ID.
	void SetUUID(const EsUuid &id);

	// Get the name of this particular ship.
	const std::string &Name() const;

	// Set / Get the name of this model of ship.
	void SetModelName(const std::string &model);
	const std::string &ModelName() const;
	const std::string &PluralModelName() const;
	// Get the name of this ship as a variant.
	const std::string &VariantName() const;
	// Get the generic noun (e.g. "ship") to be used when describing this ship.
	const std::string &Noun() const;
	// Get this ship's description.
	const std::string &Description() const;
	// Get the shipyard thumbnail for this ship.
	const Sprite *Thumbnail() const;
	// Get this ship's cost.
	int64_t Cost() const;
	int64_t ChassisCost() const;

	// Check if this ship is configured in such a way that it would be difficult
	// or impossible to fly.
	std::vector<std::string> FlightCheck() const;

	void SetPosition(Point position);
	// When creating a new ship, you must set the following:
	void Place(Point position = Point(), Point velocity = Point(), Angle angle = Angle(), bool isDeparting = true);
	void SetName(const std::string &name);
	void SetSystem(const System *system);
	void SetPlanet(const Planet *planet);
	void SetGovernment(const Government *government);
	void SetIsSpecial(bool special = true);
	bool IsSpecial() const;

	// If a ship belongs to the player, the player can give it commands.
	void SetIsYours(bool yours = true);
	bool IsYours() const;
	// A parked ship stays on a planet and requires no daily salary payments.
	void SetIsParked(bool parked = true);
	bool IsParked() const;
	// The player can selectively deploy their carried ships, rather than just all / none.
	void SetDeployOrder(bool shouldDeploy = true);
	bool HasDeployOrder() const;

	// Access the ship's personality, which affects how the AI behaves.
	const Personality &GetPersonality() const;
	void SetPersonality(const Personality &other);
	// Get a random hail message, or set the object used to generate them. If no
	// object is given the government's default will be used.
	void SetHail(const Phrase &phrase);
	std::string GetHail(const PlayerInfo &player) const;

	// Set the commands for this ship to follow this timestep.
	void SetCommands(const Command &command);
	const Command &Commands() const;
	// Move this ship. A ship may create effects as it moves, in particular if
	// it is in the process of blowing up.
	void Move(std::vector<Visual> &visuals, std::list<std::shared_ptr<Flotsam>> &flotsam);
	// Generate energy, heat, etc. (This is called by Move().)
	void DoGeneration();
	// Launch any ships that are ready to launch.
	void Launch(std::list<std::shared_ptr<Ship>> &ships, std::vector<Visual> &visuals);
	// Check if this ship is boarding another ship. If it is, it either plunders
	// it or, if this is a player ship, returns the ship it is plundering so a
	// plunder dialog can be displayed.
	std::shared_ptr<Ship> Board(bool autoPlunder = true);
	// Scan the target, if able and commanded to. Return a ShipEvent bitmask
	// giving the types of scan that succeeded.
	int Scan();
	// Find out what fraction of the scan is complete.
	double CargoScanFraction() const;
	double OutfitScanFraction() const;

	// Fire any weapons that are ready to fire. If an anti-missile is ready,
	// instead of firing here this function returns true and it can be fired if
	// collision detection finds a missile in range.
	bool Fire(std::vector<Projectile> &projectiles, std::vector<Visual> &visuals);
	// Fire an anti-missile. Returns true if the missile was killed.
	bool FireAntiMissile(const Projectile &projectile, std::vector<Visual> &visuals);

	// Get the system this ship is in.
	const System *GetSystem() const;
	// If the ship is landed, get the planet it has landed on.
	const Planet *GetPlanet() const;

	// Check the status of this ship.
	bool IsCapturable() const;
	bool IsTargetable() const;
	bool IsOverheated() const;
	bool IsDisabled() const;
	bool IsBoarding() const;
	bool IsLanding() const;
	// Check if this ship is currently able to begin landing on its target.
	bool CanLand() const;
	// Check if some condition is keeping this ship from acting. (That is, it is
	// landing, hyperspacing, cloaking, disabled, or under-crewed.)
	bool CannotAct() const;
	// Get the degree to which this ship is cloaked. 1 means invisible and
	// impossible to hit or target; 0 means fully visible.
	double Cloaking() const;
	// Check if this ship is entering (rather than leaving) hyperspace.
	bool IsEnteringHyperspace() const;
	// Check if this ship is entering or leaving hyperspace.
	bool IsHyperspacing() const;
	// Check if this ship is hyperspacing, specifically via a jump drive.
	bool IsUsingJumpDrive() const;
	// Check if this ship is currently able to enter hyperspace to it target.
	bool IsReadyToJump(bool waitingIsReady = false) const;
	// Get this ship's custom swizzle.
	int CustomSwizzle() const;

	// Check if the ship is thrusting. If so, the engine sound should be played.
	bool IsThrusting() const;
	bool IsReversing() const;
	bool IsSteering() const;
	// The direction that the ship is steering. If positive, the ship is steering right.
	// If negative, the ship is steering left.
	double SteeringDirection() const;
	// Get the points from which engine flares should be drawn.
	const std::vector<EnginePoint> &EnginePoints() const;
	const std::vector<EnginePoint> &ReverseEnginePoints() const;
	const std::vector<EnginePoint> &SteeringEnginePoints() const;

	// Make a ship disabled or destroyed, or bring back a destroyed ship.
	void Disable();
	void Destroy();
	void SelfDestruct();
	void Restore();
	// Check if this ship has been destroyed.
	bool IsDestroyed() const;
	// Recharge and repair this ship (e.g. because it has landed).
	void Recharge(bool atSpaceport = true);
	// Check if this ship is able to give the given ship enough fuel to jump.
	bool CanRefuel(const Ship &other) const;
	// Give the other ship enough fuel for it to jump.
	double TransferFuel(double amount, Ship *to);
	// Mark this ship as property of the given ship.
	void WasCaptured(const std::shared_ptr<Ship> &capturer);
<<<<<<< HEAD
	// Clear all orders and targets this ship has (after capture or transfer of control).
	void ClearTargetsAndOrders();
	
=======

>>>>>>> c9cc144b
	// Get characteristics of this ship, as a fraction between 0 and 1.
	double Shields() const;
	double Hull() const;
	double Fuel() const;
	double Energy() const;
	// A ship's heat is generally between 0 and 1, but if it receives
	// heat damage the value can increase above 1.
	double Heat() const;
	// Get the ship's "health," where <=0 is disabled and 1 means full health.
	double Health() const;
	// Get the hull fraction at which this ship is disabled.
	double DisabledHull() const;
	// Get the number of jumps this ship can make before running out of fuel.
	// This depends on how much fuel it has and what sort of hyperdrive it uses.
	// If followParent is false, this ship will not follow the parent.
	int JumpsRemaining(bool followParent = true) const;
	// Get the amount of fuel expended per jump.
	double JumpFuel(const System *destination = nullptr) const;
	// Get the distance that this ship can jump.
	double JumpRange(bool getCached = true) const;
	// Get the cost of making a jump of the given type (if possible).
	double HyperdriveFuel() const;
	double JumpDriveFuel(double jumpDistance = 0.) const;
	// Get the amount of fuel missing for the next jump (smart refuelling)
	double JumpFuelMissing() const;
	// Get the heat level at idle.
	double IdleHeat() const;
	// Get the heat dissipation, in heat units per heat unit per frame.
	double HeatDissipation() const;
	// Get the maximum heat level, in heat units (not temperature).
	double MaximumHeat() const;
	// Calculate the multiplier for cooling efficiency.
	double CoolingEfficiency() const;

	// Access how many crew members this ship has or needs.
	int Crew() const;
	int RequiredCrew() const;
	// Get the reputational value of this ship's crew, which depends
	// on its crew size and "crew equivalent" attribute.
	int CrewValue() const;
	void AddCrew(int count);
	// Check if this is a ship that can be used as a flagship.
	bool CanBeFlagship() const;

	// Get this ship's movement characteristics.
	double Mass() const;
	double TurnRate() const;
	double Acceleration() const;
	double MaxVelocity() const;
	double MaxReverseVelocity() const;

	// This ship just got hit by a projectile or hazard. Take damage according to
	// what sort of weapon the projectile or hazard has. The return value is a ShipEvent
	// type, which may be a combination of PROVOKED, DISABLED, and DESTROYED.
	// If isBlast, this ship was caught in the blast radius of a weapon but was
	// not necessarily its primary target.
	// Blast damage is dependent on the distance to the damage source.
	// Create any target effects as sparks.
	int TakeDamage(std::vector<Visual> &visuals, const Weapon &weapon, double damageScaling,
		double distanceTraveled, const Point &damagePosition, const Government *sourceGovernment, bool isBlast = false);
	// Apply a force to this ship, accelerating it. This might be from a weapon
	// impact, or from firing a weapon, for example.
	void ApplyForce(const Point &force, bool gravitational = false);

	// Check if this ship has bays to carry other ships.
	bool HasBays() const;
	// Check how many bays are not occupied at present. This does not check
	// whether one of your escorts plans to use that bay.
	int BaysFree(const std::string &category) const;
	// Check how many bays this ship has of a given category.
	int BaysTotal(const std::string &category) const;
	// Check if this ship has a bay free for the given other ship, and the
	// bay is not reserved for one of its existing escorts.
	bool CanCarry(const Ship &ship) const;
	// Check if this is a ship of a type that can be carried.
	bool CanBeCarried() const;
	// Move the given ship into one of the bays, if possible.
	bool Carry(const std::shared_ptr<Ship> &ship);
	// Empty the bays. If the carried ships are not special ships that are
	// saved in the player data, they will be deleted. Otherwise, they become
	// visible as ships landed on the same planet as their parent.
	void UnloadBays();
	// Get a list of any ships this ship is carrying.
	const std::vector<Bay> &Bays() const;
	// Adjust the positions and velocities of any visible carried fighters or
	// drones. If any are visible, return true.
	bool PositionFighters() const;

	// Get cargo information.
	CargoHold &Cargo();
	const CargoHold &Cargo() const;
	// Display box effects from jettisoning this much cargo.
	void Jettison(const std::string &commodity, int tons, bool wasAppeasing = false);
	void Jettison(const Outfit *outfit, int count, bool wasAppeasing = false);

	// Get the current attributes of this ship.
	const Outfit &Attributes() const;
	// Get the attributes of this ship chassis before any outfits were added.
	const Outfit &BaseAttributes() const;
	// Get the list of all outfits installed in this ship.
	const std::map<const Outfit *, int> &Outfits() const;
	// Find out how many outfits of the given type this ship contains.
	int OutfitCount(const Outfit *outfit) const;
	// Add or remove outfits. (To remove, pass a negative number.)
	void AddOutfit(const Outfit *outfit, int count);

	// Get the list of weapons.
	Armament &GetArmament();
	const std::vector<Hardpoint> &Weapons() const;
	// Check if we are able to fire the given weapon (i.e. there is enough
	// energy, ammo, and fuel to fire it).
	bool CanFire(const Weapon *weapon) const;
	// Fire the given weapon (i.e. deduct whatever energy, ammo, or fuel it uses
	// and add whatever heat it generates. Assume that CanFire() is true.
	void ExpendAmmo(const Weapon &weapon);

	// Each ship can have a target system (to travel to), a target planet (to
	// land on) and a target ship (to move to, and attack if hostile).
	std::shared_ptr<Ship> GetTargetShip() const;
	std::shared_ptr<Ship> GetShipToAssist() const;
	const StellarObject *GetTargetStellar() const;
	const System *GetTargetSystem() const;
	// Mining target.
	std::shared_ptr<Minable> GetTargetAsteroid() const;
	std::shared_ptr<Flotsam> GetTargetFlotsam() const;

	// Set this ship's targets.
	void SetTargetShip(const std::shared_ptr<Ship> &ship);
	void SetShipToAssist(const std::shared_ptr<Ship> &ship);
	void SetTargetStellar(const StellarObject *object);
	void SetTargetSystem(const System *system);
	// Mining target.
	void SetTargetAsteroid(const std::shared_ptr<Minable> &asteroid);
	void SetTargetFlotsam(const std::shared_ptr<Flotsam> &flotsam);

	// Manage escorts. When you set this ship's parent, it will automatically
	// register itself as an escort of that ship, and unregister itself from any
	// previous parent it had.
	void SetParent(const std::shared_ptr<Ship> &ship);
	std::shared_ptr<Ship> GetParent() const;
	const std::vector<std::weak_ptr<Ship>> &GetEscorts() const;


private:
	// Add or remove a ship from this ship's list of escorts.
	void AddEscort(Ship &ship);
	void RemoveEscort(const Ship &ship);
	// Get the hull amount at which this ship is disabled.
	double MinimumHull() const;
	// Find out how much fuel is consumed by the hyperdrive of the given type.
	double BestFuel(const std::string &type, const std::string &subtype, double defaultFuel, double jumpDistance = 0.) const;
	// Create one of this ship's explosions, within its mask. The explosions can
	// either stay over the ship, or spread out if this is the final explosion.
	void CreateExplosion(std::vector<Visual> &visuals, bool spread = false);
	// Place a "spark" effect, like ionization or disruption.
	void CreateSparks(std::vector<Visual> &visuals, const std::string &name, double amount);
	void CreateSparks(std::vector<Visual> &visuals, const Effect *effect, double amount);


private:
	/* Protected member variables of the Body class:
	Point position;
	Point velocity;
	Angle angle;
	double zoom;
	int swizzle;
	const Government *government;
	*/

	// Characteristics of the chassis:
	bool isDefined = false;
	const Ship *base = nullptr;
	std::string modelName;
	std::string pluralModelName;
	std::string variantName;
	std::string noun;
	std::string description;
	const Sprite *thumbnail = nullptr;
	// Characteristics of this particular ship:
	EsUuid uuid;
	std::string name;
	bool canBeCarried = false;

	int forget = 0;
	bool isInSystem = true;
	// "Special" ships cannot be forgotten, and if they land on a planet, they
	// continue to exist and refuel instead of being deleted.
	bool isSpecial = false;
	bool isYours = false;
	bool isParked = false;
	bool shouldDeploy = false;
	bool isOverheated = false;
	bool isDisabled = false;
	bool isBoarding = false;
	bool hasBoarded = false;
	bool isThrusting = false;
	bool isReversing = false;
	bool isSteering = false;
	double steeringDirection = 0.;
	bool neverDisabled = false;
	bool isCapturable = true;
	bool isInvisible = false;
	int customSwizzle = -1;
	double cloak = 0.;
	double cloakDisruption = 0.;
	// Cached values for figuring out when anti-missile is in range.
	double antiMissileRange = 0.;
	double weaponRadius = 0.;
	// Cargo and outfit scanning takes time.
	double cargoScan = 0.;
	double outfitScan = 0.;

	Command commands;

	Personality personality;
	const Phrase *hail = nullptr;

	// Installed outfits, cargo, etc.:
	Outfit attributes;
	Outfit baseAttributes;
	bool addAttributes = false;
	const Outfit *explosionWeapon = nullptr;
	std::map<const Outfit *, int> outfits;
	CargoHold cargo;
	std::list<std::shared_ptr<Flotsam>> jettisoned;

	std::vector<Bay> bays;
	// Cache the mass of carried ships to avoid repeatedly recomputing it.
	double carriedMass = 0.;

	std::vector<EnginePoint> enginePoints;
	std::vector<EnginePoint> reverseEnginePoints;
	std::vector<EnginePoint> steeringEnginePoints;
	Armament armament;
	// While loading, keep track of which outfits already have been equipped.
	// (That is, they were specified as linked to a given gun or turret point.)
	std::map<const Outfit *, int> equipped;

	// Various energy levels:
	double shields = 0.;
	double hull = 0.;
	double fuel = 0.;
	double energy = 0.;
	double heat = 0.;
 	// Accrued "ion damage" that will affect this ship's energy over time.
 	double ionization = 0.;
 	// Accrued "disruption damage" that will affect this ship's shield effectiveness over time.
 	double disruption = 0.;
 	// Accrued "slowing damage" that will affect this ship's movement over time.
 	double slowness = 0.;
 	// Accrued "discharge damage" that will affect this ship's shields over time.
 	double discharge = 0.;
 	// Accrued "corrosion damage" that will affect this ship's hull over time.
 	double corrosion = 0.;
 	// Accrued "leak damage" that will affect this ship's fuel over time.
 	double leakage = 0.;
 	// Accrued "burn damage" that will affect this ship's heat over time.
 	double burning = 0.;
	// Delays for shield generation and hull repair.
	int shieldDelay = 0;
	int hullDelay = 0;
	// Acceleration can be created by engines, firing weapons, or weapon impacts.
	Point acceleration;

	int crew = 0;
	int pilotError = 0;
	int pilotOkay = 0;

	// Current status of this particular ship:
	const System *currentSystem = nullptr;
	// A Ship can be locked into one of three special states: landing,
	// hyperspacing, and exploding. Each one must track some special counters:
	const Planet *landingPlanet = nullptr;

	int hyperspaceCount = 0;
	const System *hyperspaceSystem = nullptr;
	bool isUsingJumpDrive = false;
	double hyperspaceFuelCost = 0.;
	Point hyperspaceOffset;

	double jumpRange = 0.;

	// The hull may spring a "leak" (venting atmosphere, flames, blood, etc.)
	// when the ship is dying.
	class Leak {
	public:
		Leak(const Effect *effect = nullptr) : effect(effect) {}

		const Effect *effect = nullptr;
		Point location;
		Angle angle;
		int openPeriod = 60;
		int closePeriod = 60;
	};
	std::vector<Leak> leaks;
	std::vector<Leak> activeLeaks;

	// Explosions that happen when the ship is dying:
	std::map<const Effect *, int> explosionEffects;
	unsigned explosionRate = 0;
	unsigned explosionCount = 0;
	unsigned explosionTotal = 0;
	std::map<const Effect *, int> finalExplosions;

	// Target ships, planets, systems, etc.
	std::weak_ptr<Ship> targetShip;
	std::weak_ptr<Ship> shipToAssist;
	const StellarObject *targetPlanet = nullptr;
	const System *targetSystem = nullptr;
	std::weak_ptr<Minable> targetAsteroid;
	std::weak_ptr<Flotsam> targetFlotsam;

	// Links between escorts and parents.
	std::vector<std::weak_ptr<Ship>> escorts;
	std::weak_ptr<Ship> parent;
};



#endif<|MERGE_RESOLUTION|>--- conflicted
+++ resolved
@@ -271,13 +271,9 @@
 	double TransferFuel(double amount, Ship *to);
 	// Mark this ship as property of the given ship.
 	void WasCaptured(const std::shared_ptr<Ship> &capturer);
-<<<<<<< HEAD
 	// Clear all orders and targets this ship has (after capture or transfer of control).
 	void ClearTargetsAndOrders();
-	
-=======
-
->>>>>>> c9cc144b
+
 	// Get characteristics of this ship, as a fraction between 0 and 1.
 	double Shields() const;
 	double Hull() const;
