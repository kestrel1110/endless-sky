/* ShipInfoDisplay.cpp
Copyright (c) 2014 by Michael Zahniser

Endless Sky is free software: you can redistribute it and/or modify it under the
terms of the GNU General Public License as published by the Free Software
Foundation, either version 3 of the License, or (at your option) any later version.

Endless Sky is distributed in the hope that it will be useful, but WITHOUT ANY
WARRANTY; without even the implied warranty of MERCHANTABILITY or FITNESS FOR A
PARTICULAR PURPOSE.  See the GNU General Public License for more details.
*/

#include "ShipInfoDisplay.h"

#include "text/alignment.hpp"
#include "CategoryTypes.h"
#include "Color.h"
#include "Depreciation.h"
#include "FillShader.h"
#include "text/Format.h"
#include "GameData.h"
#include "text/layout.hpp"
#include "Outfit.h"
#include "Ship.h"
#include "text/Table.h"

#include <algorithm>
#include <map>
#include <sstream>

using namespace std;



ShipInfoDisplay::ShipInfoDisplay(const Ship &ship, const Depreciation &depreciation, int day)
{
	Update(ship, depreciation, day);
}



// Call this every time the ship changes.
void ShipInfoDisplay::Update(const Ship &ship, const Depreciation &depreciation, int day)
{
	UpdateDescription(ship.Description(), ship.Attributes().Licenses(), true);
	UpdateAttributes(ship, depreciation, day);
	UpdateOutfits(ship, depreciation, day);

	maximumHeight = max(descriptionHeight, max(attributesHeight, outfitsHeight));
}



int ShipInfoDisplay::GetAttributesHeight(bool sale) const
{
	return attributesHeight + (sale ? saleHeight : 0);
}



int ShipInfoDisplay::OutfitsHeight() const
{
	return outfitsHeight;
}



void ShipInfoDisplay::DrawAttributes(const Point &topLeft) const
{
	DrawAttributes(topLeft, false);
}



// Draw each of the panels.
void ShipInfoDisplay::DrawAttributes(const Point &topLeft, const bool sale) const
{
<<<<<<< HEAD
	// Header.
	Point point = Draw(topLeft, attributeHeaderLabels, attributeHeaderValues);

	// Sale info.
	if(sale)
	{
		point = Draw(point, saleLabels, saleValues);

		const Color &color = *GameData::Colors().Get("medium");
		FillShader::Fill(point + Point(.5 * WIDTH, 5.), Point(WIDTH - 20., 1.), color);
	}
	else
	{
		point -= Point(0, 10.);
	}

	// Body.
	point = Draw(point, attributeLabels, attributeValues);
	
=======
	Point point = Draw(topLeft, attributeLabels, attributeValues);

>>>>>>> b1b1a78a
	// Get standard colors to draw with.
	const Color &labelColor = *GameData::Colors().Get("medium");
	const Color &valueColor = *GameData::Colors().Get("bright");

	Table table;
	table.AddColumn(10, {WIDTH - 10, Alignment::LEFT});
	table.AddColumn(WIDTH - 90, {WIDTH - 80, Alignment::RIGHT});
	table.AddColumn(WIDTH - 10, {WIDTH - 20, Alignment::RIGHT});
	table.SetHighlight(0, WIDTH);
	table.DrawAt(point);
	table.DrawGap(10.);

	table.Advance();
	table.Draw("energy", labelColor);
	table.Draw("heat", labelColor);

	for(unsigned i = 0; i < tableLabels.size(); ++i)
	{
		CheckHover(table, tableLabels[i]);
		table.Draw(tableLabels[i], labelColor);
		table.Draw(energyTable[i], valueColor);
		table.Draw(heatTable[i], valueColor);
	}
}



void ShipInfoDisplay::DrawOutfits(const Point &topLeft) const
{
	Draw(topLeft, outfitLabels, outfitValues);
}



<<<<<<< HEAD
void ShipInfoDisplay::UpdateAttributes(const Ship &ship, const Depreciation &depreciation, int day)
{
	bool isGeneric = ship.Name().empty() || ship.GetPlanet();
	
	attributeHeaderLabels.clear();
	attributeHeaderValues.clear();

	attributeHeaderLabels.push_back("model:");
	attributeHeaderValues.push_back(ship.ModelName());
	attributesHeight = 20;

	attributeLabels.clear();
	attributeValues.clear();
	
=======
void ShipInfoDisplay::DrawSale(const Point &topLeft) const
{
	Draw(topLeft, saleLabels, saleValues);

	const Color &color = *GameData::Colors().Get("medium");
	FillShader::Fill(topLeft + Point(.5 * WIDTH, saleHeight + 8.), Point(WIDTH - 20., 1.), color);
}



void ShipInfoDisplay::UpdateAttributes(const Ship &ship, const Depreciation &depreciation, int day)
{
	bool isGeneric = ship.Name().empty() || ship.GetPlanet();

	attributeLabels.clear();
	attributeValues.clear();
	attributesHeight = 20;

>>>>>>> b1b1a78a
	const Outfit &attributes = ship.Attributes();

	int64_t fullCost = ship.Cost();
	int64_t depreciated = depreciation.Value(ship, day);
	if(depreciated == fullCost)
		attributeLabels.push_back("cost:");
	else
	{
		ostringstream out;
		out << "cost (" << (100 * depreciated) / fullCost << "%):";
		attributeLabels.push_back(out.str());
	}
	attributeValues.push_back(Format::Credits(depreciated));
	attributesHeight += 20;

	attributeLabels.push_back(string());
	attributeValues.push_back(string());
	attributesHeight += 10;
	double shieldRegen = attributes.Get("shield generation")
		* (1. + attributes.Get("shield generation multiplier"));
	bool hasShieldRegen = shieldRegen > 0.;
	if(hasShieldRegen)
	{
		attributeLabels.push_back("shields (charge):");
		attributeValues.push_back(Format::Number(attributes.Get("shields"))
				+ " (" + Format::Number(60. * shieldRegen) + "/s)");
	}
	else
	{
		attributeLabels.push_back("shields:");
		attributeValues.push_back(Format::Number(attributes.Get("shields")));
	}
	attributesHeight += 20;
	double hullRepair = attributes.Get("hull repair rate")
		* (1. + attributes.Get("hull repair multiplier"));
	bool hasHullRepair = hullRepair > 0.;
	if(hasHullRepair)
	{
		attributeLabels.push_back("hull (repair):");
		attributeValues.push_back(Format::Number(attributes.Get("hull"))
			+ " (" + Format::Number(60. * hullRepair) + "/s)");
	}
	else
	{
		attributeLabels.push_back("hull:");
		attributeValues.push_back(Format::Number(attributes.Get("hull")));
	}
	attributesHeight += 20;
	double emptyMass = attributes.Mass();
	double currentMass = ship.Mass();
	attributeLabels.push_back(isGeneric ? "mass with no cargo:" : "mass:");
	attributeValues.push_back(Format::Number(isGeneric ? emptyMass : currentMass) + " tons");
	attributesHeight += 20;
	attributeLabels.push_back(isGeneric ? "cargo space:" : "cargo:");
	if(isGeneric)
		attributeValues.push_back(Format::Number(attributes.Get("cargo space")) + " tons");
	else
		attributeValues.push_back(Format::Number(ship.Cargo().Used())
			+ " / " + Format::Number(attributes.Get("cargo space")) + " tons");
	attributesHeight += 20;
	if(ship.RequiredCrew() != attributes.Get("bunks"))
	{
		attributeLabels.push_back("crew (min - max):");
		attributeValues.push_back(Format::Number(ship.RequiredCrew()) + " - " + Format::Number(attributes.Get("bunks")));
	}
	else
	{
		attributeLabels.push_back("crew:");
		attributeValues.push_back(ship.RequiredCrew() == 0 ? "(unmanned)" : Format::Number(ship.RequiredCrew()));
	}
	attributesHeight += 20;
	attributeLabels.push_back(isGeneric ? "fuel capacity:" : "fuel:");
	double fuelCapacity = attributes.Get("fuel capacity");
	if(isGeneric)
		attributeValues.push_back(Format::Number(fuelCapacity));
	else
		attributeValues.push_back(Format::Number(ship.Fuel() * fuelCapacity)
			+ " / " + Format::Number(fuelCapacity));
	attributesHeight += 20;

	double fullMass = emptyMass + attributes.Get("cargo space");
	isGeneric &= (fullMass != emptyMass);
	double forwardThrust = attributes.Get("thrust") ? attributes.Get("thrust") : attributes.Get("afterburner thrust");
	attributeLabels.push_back(string());
	attributeValues.push_back(string());
	attributesHeight += 10;
	attributeLabels.push_back(isGeneric ? "movement (full - no cargo):" : "movement:");
	attributeValues.push_back(string());
	attributesHeight += 20;
	attributeLabels.push_back("max speed:");
	attributeValues.push_back(Format::Number(60. * forwardThrust / attributes.Get("drag")));
	attributesHeight += 20;

	attributeLabels.push_back("acceleration:");
	if(!isGeneric)
		attributeValues.push_back(Format::Number(3600. * forwardThrust / currentMass));
	else
		attributeValues.push_back(Format::Number(3600. * forwardThrust / fullMass)
			+ " - " + Format::Number(3600. * forwardThrust / emptyMass));
	attributesHeight += 20;

	attributeLabels.push_back("turning:");
	if(!isGeneric)
		attributeValues.push_back(Format::Number(60. * attributes.Get("turn") / currentMass));
	else
		attributeValues.push_back(Format::Number(60. * attributes.Get("turn") / fullMass)
			+ " - " + Format::Number(60. * attributes.Get("turn") / emptyMass));
	attributesHeight += 20;

	// Find out how much outfit, engine, and weapon space the chassis has.
	map<string, double> chassis;
	static const vector<string> NAMES = {
		"outfit space free:", "outfit space",
		"    weapon capacity:", "weapon capacity",
		"    engine capacity:", "engine capacity",
		"gun ports free:", "gun ports",
		"turret mounts free:", "turret mounts"
	};
	for(unsigned i = 1; i < NAMES.size(); i += 2)
		chassis[NAMES[i]] = attributes.Get(NAMES[i]);
	for(const auto &it : ship.Outfits())
		for(auto &cit : chassis)
			cit.second -= min(0., it.second * it.first->Get(cit.first));

	attributeLabels.push_back(string());
	attributeValues.push_back(string());
	attributesHeight += 10;
	for(unsigned i = 0; i < NAMES.size(); i += 2)
	{
		attributeLabels.push_back(NAMES[i]);
		attributeValues.push_back(Format::Number(attributes.Get(NAMES[i + 1]))
			+ " / " + Format::Number(chassis[NAMES[i + 1]]));
		attributesHeight += 20;
	}

	// Print the number of bays for each bay-type we have
	for(auto &&bayType : GameData::Category(CategoryType::BAY))
	{
		int totalBays = ship.BaysTotal(bayType);
		if(totalBays)
		{
			// make sure the label is printed in lower case
			string bayLabel = bayType;
			transform(bayLabel.begin(), bayLabel.end(), bayLabel.begin(), ::tolower);

			attributeLabels.emplace_back(bayLabel + " bays:");
			attributeValues.emplace_back(to_string(totalBays));
			attributesHeight += 20;
		}
	}

	tableLabels.clear();
	energyTable.clear();
	heatTable.clear();
	// Skip a spacer and the table header.
	attributesHeight += 30;

	const double idleEnergyPerFrame = attributes.Get("energy generation")
		+ attributes.Get("solar collection")
		+ attributes.Get("fuel energy")
		- attributes.Get("energy consumption")
		- attributes.Get("cooling energy");
	const double idleHeatPerFrame = attributes.Get("heat generation")
		+ attributes.Get("solar heat")
		+ attributes.Get("fuel heat")
		- ship.CoolingEfficiency() * (attributes.Get("cooling") + attributes.Get("active cooling"));
	tableLabels.push_back("idle:");
	energyTable.push_back(Format::Number(60. * idleEnergyPerFrame));
	heatTable.push_back(Format::Number(60. * idleHeatPerFrame));

	attributesHeight += 20;
	const double movingEnergyPerFrame = max(attributes.Get("thrusting energy"), attributes.Get("reverse thrusting energy"))
		+ attributes.Get("turning energy")
		+ attributes.Get("afterburner energy");
	const double movingHeatPerFrame = max(attributes.Get("thrusting heat"), attributes.Get("reverse thrusting heat"))
		+ attributes.Get("turning heat")
		+ attributes.Get("afterburner heat");
	tableLabels.push_back("moving:");
	energyTable.push_back(Format::Number(-60. * movingEnergyPerFrame));
	heatTable.push_back(Format::Number(60. * movingHeatPerFrame));

	attributesHeight += 20;
	double firingEnergy = 0.;
	double firingHeat = 0.;
	for(const auto &it : ship.Outfits())
		if(it.first->IsWeapon() && it.first->Reload())
		{
			firingEnergy += it.second * it.first->FiringEnergy() / it.first->Reload();
			firingHeat += it.second * it.first->FiringHeat() / it.first->Reload();
		}
	tableLabels.push_back("firing:");
	energyTable.push_back(Format::Number(-60. * firingEnergy));
	heatTable.push_back(Format::Number(60. * firingHeat));

	attributesHeight += 20;
	double shieldEnergy = (hasShieldRegen) ? attributes.Get("shield energy")
		* (1. + attributes.Get("shield energy multiplier")) : 0.;
	double hullEnergy = (hasHullRepair) ? attributes.Get("hull energy")
		* (1. + attributes.Get("hull energy multiplier")) : 0.;
	tableLabels.push_back((shieldEnergy && hullEnergy) ? "shields / hull:" :
		hullEnergy ? "repairing hull:" : "charging shields:");
	energyTable.push_back(Format::Number(-60. * (shieldEnergy + hullEnergy)));
	double shieldHeat = (hasShieldRegen) ? attributes.Get("shield heat")
		* (1. + attributes.Get("shield heat multiplier")) : 0.;
	double hullHeat = (hasHullRepair) ? attributes.Get("hull heat")
		* (1. + attributes.Get("hull heat multiplier")) : 0.;
	heatTable.push_back(Format::Number(60. * (shieldHeat + hullHeat)));

	attributesHeight += 20;
	const double maxEnergy = attributes.Get("energy capacity");
	const double maxHeat = 60. * ship.HeatDissipation() * ship.MaximumHeat();
	tableLabels.push_back("max:");
	energyTable.push_back(Format::Number(maxEnergy));
	heatTable.push_back(Format::Number(maxHeat));
	// Pad by 10 pixels on the top and bottom.
	attributesHeight += 30;
}



void ShipInfoDisplay::UpdateOutfits(const Ship &ship, const Depreciation &depreciation, int day)
{
	outfitLabels.clear();
	outfitValues.clear();
	outfitsHeight = 20;

	map<string, map<string, int>> listing;
	for(const auto &it : ship.Outfits())
		listing[it.first->Category()][it.first->Name()] += it.second;

	for(const auto &cit : listing)
	{
		// Pad by 10 pixels before each category.
		if(&cit != &*listing.begin())
		{
			outfitLabels.push_back(string());
			outfitValues.push_back(string());
			outfitsHeight += 10;
		}

		outfitLabels.push_back(cit.first + ':');
		outfitValues.push_back(string());
		outfitsHeight += 20;

		for(const auto &it : cit.second)
		{
			outfitLabels.push_back(it.first);
			outfitValues.push_back(to_string(it.second));
			outfitsHeight += 20;
		}
	}


	int64_t totalCost = depreciation.Value(ship, day);
	int64_t chassisCost = depreciation.Value(GameData::Ships().Get(ship.ModelName()), day);
	saleLabels.clear();
	saleValues.clear();
	saleHeight = 20;

	saleLabels.push_back("This ship will sell for:");
	saleValues.push_back(string());
	saleHeight += 20;
	saleLabels.push_back("empty hull:");
	saleValues.push_back(Format::Credits(chassisCost));
	saleHeight += 20;
	saleLabels.push_back("  + outfits:");
	saleValues.push_back(Format::Credits(totalCost - chassisCost));
	saleHeight += 5;
}<|MERGE_RESOLUTION|>--- conflicted
+++ resolved
@@ -75,7 +75,6 @@
 // Draw each of the panels.
 void ShipInfoDisplay::DrawAttributes(const Point &topLeft, const bool sale) const
 {
-<<<<<<< HEAD
 	// Header.
 	Point point = Draw(topLeft, attributeHeaderLabels, attributeHeaderValues);
 
@@ -94,11 +93,7 @@
 
 	// Body.
 	point = Draw(point, attributeLabels, attributeValues);
-	
-=======
-	Point point = Draw(topLeft, attributeLabels, attributeValues);
-
->>>>>>> b1b1a78a
+
 	// Get standard colors to draw with.
 	const Color &labelColor = *GameData::Colors().Get("medium");
 	const Color &valueColor = *GameData::Colors().Get("bright");
@@ -133,7 +128,6 @@
 
 
 
-<<<<<<< HEAD
 void ShipInfoDisplay::UpdateAttributes(const Ship &ship, const Depreciation &depreciation, int day)
 {
 	bool isGeneric = ship.Name().empty() || ship.GetPlanet();
@@ -147,27 +141,7 @@
 
 	attributeLabels.clear();
 	attributeValues.clear();
-	
-=======
-void ShipInfoDisplay::DrawSale(const Point &topLeft) const
-{
-	Draw(topLeft, saleLabels, saleValues);
-
-	const Color &color = *GameData::Colors().Get("medium");
-	FillShader::Fill(topLeft + Point(.5 * WIDTH, saleHeight + 8.), Point(WIDTH - 20., 1.), color);
-}
-
-
-
-void ShipInfoDisplay::UpdateAttributes(const Ship &ship, const Depreciation &depreciation, int day)
-{
-	bool isGeneric = ship.Name().empty() || ship.GetPlanet();
-
-	attributeLabels.clear();
-	attributeValues.clear();
-	attributesHeight = 20;
-
->>>>>>> b1b1a78a
+
 	const Outfit &attributes = ship.Attributes();
 
 	int64_t fullCost = ship.Cost();
