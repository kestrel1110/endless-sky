--- conflicted
+++ resolved
@@ -33,18 +33,15 @@
 	// disallowed or undesirable behaviors (such as dividing by zero).
 	const auto MINIMUM_OVERRIDES = map<string, double>{
 		// Attributes which are present and map to zero may have any value.
-<<<<<<< HEAD
 		{"cooling energy", 0.},
 		{"cloaking shield", 0.},
 		{"cloaking invulnerability", 0.},
 		{"cloaking targetability", 0.},
-=======
 		{"shield generation", 0,},
 		{"shield energy", 0.},
 		{"shield fuel", 0.},
 		{"shield heat", 0.},
 		{"hull repair rate", 0.},
->>>>>>> 66f1e3fb
 		{"hull energy", 0.},
 		{"hull fuel", 0.},
 		{"hull heat", 0.},
