/* PrintData.cpp
Copyright (c) 2014 by Michael Zahniser, 2022 by warp-core

Endless Sky is free software: you can redistribute it and/or modify it under the
terms of the GNU General Public License as published by the Free Software
Foundation, either version 3 of the License, or (at your option) any later version.

Endless Sky is distributed in the hope that it will be useful, but WITHOUT ANY
WARRANTY; without even the implied warranty of MERCHANTABILITY or FITNESS FOR A
PARTICULAR PURPOSE. See the GNU General Public License for more details.

You should have received a copy of the GNU General Public License along with
this program. If not, see <https://www.gnu.org/licenses/>.
*/

#include "PrintData.h"

#include "DataFile.h"
#include "DataNode.h"
#include "DataWriter.h"
#include "GameData.h"
#include "GameEvent.h"
#include "LocationFilter.h"
#include "Outfit.h"
#include "Planet.h"
#include "Port.h"
#include "Ship.h"
#include "System.h"

#include <iostream>
#include <map>
#include <set>

using namespace std;

namespace {
	// For getting the name of a ship model or outfit.
	// The relevant method for each class has a different signature,
	// so use template specialisation to select the appropriate version of the method.
	template <class Type>
	string ObjectName(const Type &object) = delete;

	template <>
	string ObjectName(const Ship &object) { return object.TrueModelName(); }

	template <>
	string ObjectName(const Outfit &object) { return object.TrueName(); }


	// Take a set of items and a set of sales and print a list of each item followed by the sales it appears in.
	template <class Type>
	void PrintItemSales(const Set<Type> &items, const Set<Sale<Type>> &sales,
		const string &itemNoun, const string &saleNoun)
	{
		cout << DataWriter::Quote(itemNoun) << ',' << DataWriter::Quote(saleNoun) << '\n';
		map<string, set<string>> itemSales;
		for(auto &saleIt : sales)
			for(auto &itemIt : saleIt.second)
				itemSales[ObjectName(*itemIt)].insert(saleIt.first);
		for(auto &itemIt : items)
		{
			if(itemIt.first != ObjectName(itemIt.second))
				continue;
			cout << DataWriter::Quote(itemIt.first);
			for(auto &saleName : itemSales[itemIt.first])
				cout << ',' << DataWriter::Quote(saleName);
			cout << '\n';
		}
	}

	// Take a set of sales and print a list of each followed by the items it contains.
	// Will fail to compile for items not of type Ship or Outfit.
	template <class Type>
	void PrintSales(const Set<Sale<Type>> &sales, const string &saleNoun, const string &itemNoun)
	{
		cout << DataWriter::Quote(saleNoun) << ';' << DataWriter::Quote(itemNoun) << '\n';
		for(auto &saleIt : sales)
		{
			cout << DataWriter::Quote(saleIt.first);
			int index = 0;
			for(auto &item : saleIt.second)
				cout << (index++ ? ';' : ',') << DataWriter::Quote(ObjectName(*item));
			cout << '\n';
		}
	}


	// Take a Set and print a list of the names (keys) it contains.
	template <class Type>
	void PrintObjectList(const Set<Type> &objects, const string &name)
	{
		cout << DataWriter::Quote(name) << '\n';
		for(const auto &it : objects)
			cout << DataWriter::Quote(it.first) << endl;
	}

	// Takes a Set of objects and prints the key for each, followed by a list of its attributes.
	// The class 'Type' must have an accessible 'Attributes()' member method which returns a collection of strings.
	template <class Type>
	void PrintObjectAttributes(const Set<Type> &objects, const string &name)
	{
		cout << DataWriter::Quote(name) << ',' << DataWriter::Quote("attributes") << '\n';
		for(auto &it : objects)
		{
			cout << DataWriter::Quote(it.first);
			const Type &object = it.second;
			int index = 0;
			for(const string &attribute : object.Attributes())
				cout << (index++ ? ';' : ',') << DataWriter::Quote(attribute);
			cout << '\n';
		}
	}

	// Takes a Set of objects, which must have an accessible member `Attributes()`, returning a collection of strings.
	// Prints a list of all those string attributes and, for each, the list of keys of objects with that attribute.
	template <class Type>
	void PrintObjectsByAttribute(const Set<Type> &objects, const string &name)
	{
		cout << DataWriter::Quote("attribute") << ',' << DataWriter::Quote(name) << '\n';
		set<string> attributes;
		for(auto &it : objects)
		{
			const Type &object = it.second;
			for(const string &attribute : object.Attributes())
				attributes.insert(attribute);
		}
		for(const string &attribute : attributes)
		{
			cout << DataWriter::Quote(attribute);
			int index = 0;
			for(auto &it : objects)
			{
				const Type &object = it.second;
				if(object.Attributes().count(attribute))
					cout << (index++ ? ';' : ',') << DataWriter::Quote(it.first);
			}
			cout << '\n';
		}
	}


	void Ships(const char *const *argv)
	{
		auto PrintBaseShipStats = []() -> void
		{
<<<<<<< HEAD
			cout << "model" << ',' << "category" << ',' << DataWriter::Quote("chassis cost") << ','
				<< DataWriter::Quote("loaded cost") << ',' << "shields" << ',' << "hull" << ',' << "mass" << ',' << "drag" << ','
				<< DataWriter::Quote("heat dissipation") << ',' << DataWriter::Quote("required crew") << ',' << "bunks" << ','
				<< DataWriter::Quote("cargo space") << ',' << "fuel" << ',' << DataWriter::Quote("outfit space") << ','
				<< DataWriter::Quote("weapon capacity") << ',' << DataWriter::Quote("engine capacity") << ','
				<< DataWriter::Quote("gun mounts") << ',' << DataWriter::Quote("turret mounts") << ','
				<< DataWriter::Quote("fighter bays") << ',' << DataWriter::Quote("drone bays") << '\n';
=======
			cout << "model" << ',' << "category" << ',' << "chassis cost" << ',' << "loaded cost" << ','
				<< "shields" << ',' << "hull" << ',' << "mass" << ',' << "drag" << ',' << "heat dissipation" << ','
				<< "required crew" << ',' << "bunks" << ',' << "cargo space" << ',' << "fuel" << ','
				<< "outfit space" << ',' << "weapon capacity" << ',' << "engine capacity" << ','
				<< "engine mod space" << ',' << "reverse thruster slot" << ',' << "steering slot" << ','
				<< "thruster slot" << ',' << "gun mounts" << ',' << "turret mounts" << ',' << "fighter bays" << ','
				<< "drone bays" << '\n';
>>>>>>> 294d7f61

			for(auto &it : GameData::Ships())
			{
				// Skip variants and unnamed / partially-defined ships.
				if(it.second.TrueModelName() != it.first)
					continue;

				const Ship &ship = it.second;
				cout << DataWriter::Quote(it.first) << ',';

				const Outfit &attributes = ship.BaseAttributes();
				cout << DataWriter::Quote(attributes.Category()) << ',';
				cout << ship.ChassisCost() << ',';
				cout << ship.Cost() << ',';

				auto mass = attributes.Mass() ? attributes.Mass() : 1.;
				cout << ship.MaxShields() << ',';
				cout << ship.MaxHull() << ',';
				cout << mass << ',';
				cout << attributes.Get("drag") << ',';
				cout << ship.HeatDissipation() * 1000. << ',';
				cout << attributes.Get("required crew") << ',';
				cout << attributes.Get("bunks") << ',';
				cout << attributes.Get("cargo space") << ',';
				cout << attributes.Get("fuel capacity") << ',';

				cout << attributes.Get("outfit space") << ',';
				cout << attributes.Get("weapon capacity") << ',';
				cout << attributes.Get("engine capacity") << ',';
				cout << attributes.Get("engine mod space") << ',';
				cout << attributes.Get("reverse thruster slot") << ',';
				cout << attributes.Get("steering slot") << ',';
				cout << attributes.Get("thruster slot") << ',';

				int numTurrets = 0;
				int numGuns = 0;
				for(auto &hardpoint : ship.Weapons())
				{
					if(hardpoint.IsTurret())
						++numTurrets;
					else
						++numGuns;
				}
				cout << numGuns << ',' << numTurrets << ',';

				int numFighters = ship.BaysTotal("Fighter");
				int numDrones = ship.BaysTotal("Drone");
				cout << numFighters << ',' << numDrones << '\n';
			}
		};

		auto PrintLoadedShipStats = [](bool variants) -> void
		{
<<<<<<< HEAD
			cout << "model" << ',' << "category" << ',' << "cost" << ',' << "shields" << ',' << "hull" << ',' << "mass" << ','
				<< DataWriter::Quote("required crew") << ',' << "bunks" << ',' << DataWriter::Quote("cargo space") << ','
				<< "fuel" << ',' << DataWriter::Quote("outfit space") << ',' << DataWriter::Quote("weapon capacity") << ','
				<< DataWriter::Quote("engine capacity") << ',' << "speed" << ',' << "accel" << ',' << "turn" << ','
				<< DataWriter::Quote("energy generation") << ',' << DataWriter::Quote("max energy usage") << ','
				<< DataWriter::Quote("energy capacity") << ',' << DataWriter::Quote("idle/max heat") << ','
				<< DataWriter::Quote("max heat generation") << ',' << DataWriter::Quote("max heat dissipation") << ','
				<< DataWriter::Quote("gun mounts") << ',' << DataWriter::Quote("turret mounts") << ','
				<< DataWriter::Quote("fighter bays") << ',' << DataWriter::Quote("drone bays") << ',' << "deterrence" << '\n';
=======
			cout << "model" << ',' << "category" << ',' << "cost" << ',' << "shields" << ',' << "hull" << ','
				<< "mass" << ',' << "required crew" << ',' << "bunks" << ',' << "cargo space" << ',' << "fuel" << ','
				<< "outfit space" << ',' << "weapon capacity" << ',' << "engine capacity" << ','
				<< "engine mod space" << ',' << "reverse thruster slot" << ',' << "steering slot" << ','
				<< "thruster slot" << ',' << "speed" << ',' << "accel" << ',' << "turn" << ','
				<< "energy generation" << ',' << "max energy usage" << ',' << "energy capacity" << ','
				<< "idle/max heat" << ',' << "max heat generation" << ',' << "max heat dissipation" << ','
				<< "gun mounts" << ',' << "turret mounts" << ',' << "fighter bays" << ','
				<< "drone bays" << ',' << "deterrence" << '\n';
>>>>>>> 294d7f61

			for(auto &it : GameData::Ships())
			{
				// Skip variants and unnamed / partially-defined ships, unless specified otherwise.
				if(it.second.TrueModelName() != it.first && !variants)
					continue;

				const Ship &ship = it.second;
				cout << DataWriter::Quote(it.first) << ',';

				const Outfit &attributes = ship.Attributes();
				cout << DataWriter::Quote(attributes.Category()) << ',';
				cout << ship.Cost() << ',';

				auto mass = attributes.Mass() ? attributes.Mass() : 1.;
				cout << ship.MaxShields() << ',';
				cout << ship.MaxHull() << ',';
				cout << mass << ',';
				cout << attributes.Get("required crew") << ',';
				cout << attributes.Get("bunks") << ',';
				cout << attributes.Get("cargo space") << ',';
				cout << attributes.Get("fuel capacity") << ',';

				cout << ship.BaseAttributes().Get("outfit space") << ',';
				cout << ship.BaseAttributes().Get("weapon capacity") << ',';
				cout << ship.BaseAttributes().Get("engine capacity") << ',';
				cout << ship.BaseAttributes().Get("engine mod space") << ',';
				cout << ship.BaseAttributes().Get("reverse thruster slot") << ',';
				cout << ship.BaseAttributes().Get("steering slot") << ',';
				cout << ship.BaseAttributes().Get("thruster slot") << ',';
				cout << (attributes.Get("drag") ? (60. * attributes.Get("thrust") / attributes.Get("drag")) : 0) << ',';
				cout << 3600. * attributes.Get("thrust") / mass << ',';
				cout << 60. * attributes.Get("turn") / mass << ',';

				double energyConsumed = attributes.Get("energy consumption")
					+ max(attributes.Get("thrusting energy"), attributes.Get("reverse thrusting energy"))
					+ attributes.Get("turning energy")
					+ attributes.Get("afterburner energy")
					+ attributes.Get("fuel energy")
					+ (attributes.Get("hull energy") * (1 + attributes.Get("hull energy multiplier")))
					+ (attributes.Get("shield energy") * (1 + attributes.Get("shield energy multiplier")))
					+ attributes.Get("cooling energy")
					+ attributes.Get("cloaking energy");

				double heatProduced = attributes.Get("heat generation") - attributes.Get("cooling")
					+ max(attributes.Get("thrusting heat"), attributes.Get("reverse thrusting heat"))
					+ attributes.Get("turning heat")
					+ attributes.Get("afterburner heat")
					+ attributes.Get("fuel heat")
					+ (attributes.Get("hull heat") * (1. + attributes.Get("hull heat multiplier")))
					+ (attributes.Get("shield heat") * (1. + attributes.Get("shield heat multiplier")))
					+ attributes.Get("solar heat")
					+ attributes.Get("cloaking heat");

				for(const auto &oit : ship.Outfits())
					if(oit.first->IsWeapon() && oit.first->Reload())
					{
						double reload = oit.first->Reload();
						energyConsumed += oit.second * oit.first->FiringEnergy() / reload;
						heatProduced += oit.second * oit.first->FiringHeat() / reload;
					}
				cout << 60. * (attributes.Get("energy generation") + attributes.Get("solar collection")) << ',';
				cout << 60. * energyConsumed << ',';
				cout << attributes.Get("energy capacity") << ',';
				cout << ship.IdleHeat() / max(1., ship.MaximumHeat()) << ',';
				cout << 60. * heatProduced << ',';
				// Maximum heat is 100 degrees per ton. Bleed off rate is 1/1000 per 60th of a second, so:
				cout << 60. * ship.HeatDissipation() * ship.MaximumHeat() << ',';

				int numTurrets = 0;
				int numGuns = 0;
				for(auto &hardpoint : ship.Weapons())
				{
					if(hardpoint.IsTurret())
						++numTurrets;
					else
						++numGuns;
				}
				cout << numGuns << ',' << numTurrets << ',';

				int numFighters = ship.BaysTotal("Fighter");
				int numDrones = ship.BaysTotal("Drone");
				cout << numFighters << ',' << numDrones << ',';

				double deterrence = 0.;
				for(const Hardpoint &hardpoint : ship.Weapons())
					if(hardpoint.GetOutfit())
					{
						const Outfit *weapon = hardpoint.GetOutfit();
						if(weapon->Ammo() && !ship.OutfitCount(weapon->Ammo()))
							continue;
						double damage = weapon->ShieldDamage() + weapon->HullDamage()
							+ (weapon->RelativeShieldDamage() * ship.MaxShields())
							+ (weapon->RelativeHullDamage() * ship.MaxHull());
						deterrence += .12 * damage / weapon->Reload();
					}
				cout << deterrence << '\n';
			}
		};

		auto PrintShipList = [](bool variants) -> void
		{
			for(auto &it : GameData::Ships())
			{
				// Skip variants and unnamed / partially-defined ships, unless specified otherwise.
				if(it.second.TrueModelName() != it.first && !variants)
					continue;

				cout << DataWriter::Quote(it.first) << "\n";
			}
		};

		bool loaded = false;
		bool variants = false;
		bool sales = false;
		bool list = false;

		for(const char *const *it = argv + 2; *it; ++it)
		{
			string arg = *it;
			if(arg == "--variants")
				variants = true;
			else if(arg == "--sales")
				sales = true;
			else if(arg == "--loaded")
				loaded = true;
			else if(arg == "--list")
				list = true;
		}

		if(sales)
			PrintItemSales(GameData::Ships(), GameData::Shipyards(), "ship", "shipyards");
		else if(loaded)
			PrintLoadedShipStats(variants);
		else if(list)
			PrintShipList(variants);
		else
			PrintBaseShipStats();
	}

	void Outfits(const char *const *argv)
	{
		auto PrintWeaponStats = []() -> void
		{
			cout << "name" << ',' << "category" << ',' << "cost" << ',' << "space" << ',' << "range" << ',' << "reload" << ','
				<< DataWriter::Quote("burst count") << ',' << DataWriter::Quote("burst reload") << ',' << "lifetime" << ','
				<< "shots/second" << ',' << "energy/shot" << ',' << "heat/shot" << ',' << "recoil/shot" << ',' << "energy/s" << ','
				<< "heat/s" << ',' << "recoil/s" << ',' << "shield/s" << ',' << "discharge/s" << ',' << "hull/s" << ','
				<< "corrosion/s" << ',' << "heat dmg/s" << ',' << DataWriter::Quote("burn dmg/s") << ','
				<< DataWriter::Quote("energy dmg/s") << ',' << DataWriter::Quote("ion dmg/s") << ','
				<< DataWriter::Quote("scrambling dmg/s") << ',' << DataWriter::Quote("slow dmg/s") << ','
				<< DataWriter::Quote("disruption dmg/s") << ',' << "piercing" << ',' << DataWriter::Quote("fuel dmg/s") << ','
				<< DataWriter::Quote("leak dmg/s") << ',' << "push/s" << ',' << "homing" << ',' << "strength" << ','
				<< "deterrence" << '\n';

			for(auto &it : GameData::Outfits())
			{
				// Skip non-weapons and submunitions.
				if(!it.second.IsWeapon() || it.second.Category().empty())
					continue;

				const Outfit &outfit = it.second;
				cout << DataWriter::Quote(it.first)<< ',';
				cout << DataWriter::Quote(outfit.Category()) << ',';
				cout << outfit.Cost() << ',';
				cout << -outfit.Get("weapon capacity") << ',';

				cout << outfit.Range() << ',';

				double reload = outfit.Reload();
				cout << reload << ',';
				cout << outfit.BurstCount() << ',';
				cout << outfit.BurstReload() << ',';
				cout << outfit.TotalLifetime() << ',';
				double fireRate = 60. / reload;
				cout << fireRate << ',';

				double firingEnergy = outfit.FiringEnergy();
				cout << firingEnergy << ',';
				firingEnergy *= fireRate;
				double firingHeat = outfit.FiringHeat();
				cout << firingHeat << ',';
				firingHeat *= fireRate;
				double firingForce = outfit.FiringForce();
				cout << firingForce << ',';
				firingForce *= fireRate;

				cout << firingEnergy << ',';
				cout << firingHeat << ',';
				cout << firingForce << ',';

				double shieldDmg = outfit.ShieldDamage() * fireRate;
				cout << shieldDmg << ',';
				double dischargeDmg = outfit.DischargeDamage() * 100. * fireRate;
				cout << dischargeDmg << ',';
				double hullDmg = outfit.HullDamage() * fireRate;
				cout << hullDmg << ',';
				double corrosionDmg = outfit.CorrosionDamage() * 100. * fireRate;
				cout << corrosionDmg << ',';
				double heatDmg = outfit.HeatDamage() * fireRate;
				cout << heatDmg << ',';
				double burnDmg = outfit.BurnDamage() * 100. * fireRate;
				cout << burnDmg << ',';
				double energyDmg = outfit.EnergyDamage() * fireRate;
				cout << energyDmg << ',';
				double ionDmg = outfit.IonDamage() * 100. * fireRate;
				cout << ionDmg << ',';
				double scramblingDmg = outfit.ScramblingDamage() * 100. * fireRate;
				cout << scramblingDmg << ',';
				double slowDmg = outfit.SlowingDamage() * fireRate;
				cout << slowDmg << ',';
				double disruptDmg = outfit.DisruptionDamage() * fireRate;
				cout << disruptDmg << ',';
				cout << outfit.Piercing() << ',';
				double fuelDmg = outfit.FuelDamage() * fireRate;
				cout << fuelDmg << ',';
				double leakDmg = outfit.LeakDamage() * 100. * fireRate;
				cout << leakDmg << ',';
				double hitforce = outfit.HitForce() * fireRate;
				cout << hitforce << ',';

				cout << outfit.Homing() << ',';
				double strength = outfit.MissileStrength() + outfit.AntiMissile();
				cout << strength << ',';

				double damage = outfit.ShieldDamage() + outfit.HullDamage();
				double deterrence = .12 * damage / outfit.Reload();
				cout << deterrence << '\n';
			}

			cout.flush();
		};

		auto PrintEngineStats = []() -> void
		{
<<<<<<< HEAD
			cout << "name" << ',' << "cost" << ',' << "mass" << ',' << DataWriter::Quote("outfit space") << ','
				<< DataWriter::Quote("engine capacity") << ',' << "thrust/s" << ',' << DataWriter::Quote("thrust energy/s") << ','
				<< DataWriter::Quote("thrust heat/s") << ',' << "turn/s" << ',' << DataWriter::Quote("turn energy/s") << ','
				<< DataWriter::Quote("turn heat/s") << ',' << DataWriter::Quote("reverse thrust/s") << ','
				<< DataWriter::Quote("reverse energy/s") << ',' << DataWriter::Quote("reverse heat/s") << ','
				<< DataWriter::Quote("afterburner thrust/s") << ',' << DataWriter::Quote("afterburner energy/s") << ','
				<< DataWriter::Quote("afterburner heat/s") << ',' << DataWriter::Quote("afterburner fuel/s") << '\n';
=======
			cout << "name" << ',' << "cost" << ',' << "mass" << ',' << "outfit space" << ','
				<< "engine capacity" << "engine mod space" << ',' << "reverse thruster slot" << ','
				<< "steering slot" << ',' << "thruster slot" << ',' << "thrust/s" << ',' << "thrust energy/s" << ','
				<< "thrust heat/s" << ',' << "turn/s" << ',' << "turn energy/s" << ',' << "turn heat/s" << ','
				<< "reverse thrust/s" << ',' << "reverse energy/s" << ',' << "reverse heat/s" << ','
				<< "afterburner thrust/s" << ',' << "afterburner energy/s" << ',' << "afterburner heat/s" << ','
				<< "afterburner fuel/s" << '\n';
>>>>>>> 294d7f61

			for(auto &it : GameData::Outfits())
			{
				// Skip non-engines.
				if(it.second.Category() != "Engines")
					continue;

				const Outfit &outfit = it.second;
				cout << DataWriter::Quote(it.first) << ',';
				cout << outfit.Cost() << ',';
				cout << outfit.Mass() << ',';
				cout << outfit.Get("outfit space") << ',';
				cout << outfit.Get("engine capacity") << ',';
				cout << outfit.Get("engine mod space") << ',';
				cout << outfit.Get("reverse thruster slot") << ',';
				cout << outfit.Get("steering slot") << ',';
				cout << outfit.Get("thruster slot") << ',';
				cout << outfit.Get("thrust") * 3600. << ',';
				cout << outfit.Get("thrusting energy") * 60. << ',';
				cout << outfit.Get("thrusting heat") * 60. << ',';
				cout << outfit.Get("turn") * 60. << ',';
				cout << outfit.Get("turning energy") * 60. << ',';
				cout << outfit.Get("turning heat") * 60. << ',';
				cout << outfit.Get("reverse thrust") * 3600. << ',';
				cout << outfit.Get("reverse thrusting energy") * 60. << ',';
				cout << outfit.Get("reverse thrusting heat") * 60. << ',';
				cout << outfit.Get("afterburner thrust") * 3600. << ',';
				cout << outfit.Get("afterburner energy") * 60. << ',';
				cout << outfit.Get("afterburner heat") * 60. << ',';
				cout << outfit.Get("afterburner fuel") * 60. << '\n';
			}

			cout.flush();
		};

		auto PrintPowerStats = []() -> void
		{
			cout << "name" << ',' << "cost" << ',' << "mass" << ',' << DataWriter::Quote("outfit space") << ','
				<< DataWriter::Quote("energy generation") << ',' << DataWriter::Quote("heat generation") << ','
				<< DataWriter::Quote("energy capacity") << '\n';

			for(auto &it : GameData::Outfits())
			{
				// Skip non-power.
				if(it.second.Category() != "Power")
					continue;

				const Outfit &outfit = it.second;
				cout << DataWriter::Quote(it.first) << ',';
				cout << outfit.Cost() << ',';
				cout << outfit.Mass() << ',';
				cout << outfit.Get("outfit space") << ',';
				cout << outfit.Get("energy generation") << ',';
				cout << outfit.Get("heat generation") << ',';
				cout << outfit.Get("energy capacity") << '\n';
			}

			cout.flush();
		};

		auto PrintOutfitsAllStats = []() -> void
		{
			set<string> attributes;
			for(auto &it : GameData::Outfits())
			{
				const Outfit &outfit = it.second;
				for(const auto &attribute : outfit.Attributes())
					attributes.insert(attribute.first);
			}

			cout << "name" << ',' << "category" << ',' << "cost" << ',' << "mass";
			for(const auto &attribute : attributes)
				cout << ',' << DataWriter::Quote(attribute);
			cout << '\n';

			for(auto &it : GameData::Outfits())
			{
				const Outfit &outfit = it.second;
				cout << DataWriter::Quote(outfit.TrueName()) << ',';
				cout << DataWriter::Quote(outfit.Category()) << ',';
				cout << outfit.Cost() << ',';
				cout << outfit.Mass();
				for(const auto &attribute : attributes)
					cout << ',' << outfit.Attributes().Get(attribute);
				cout << '\n';
			}
		};

		bool weapons = false;
		bool engines = false;
		bool power = false;
		bool sales = false;
		bool all = false;

		for(const char *const *it = argv + 1; *it; ++it)
		{
			string arg = *it;
			if(arg == "-w" || arg == "--weapons")
				weapons = true;
			else if(arg == "-e" || arg == "--engines")
				engines = true;
			else if(arg == "--power")
				power = true;
			else if(arg == "-s" || arg == "--sales")
				sales = true;
			else if(arg == "-a" || arg == "--all")
				all = true;
		}

		if(weapons)
			PrintWeaponStats();
		else if(engines)
			PrintEngineStats();
		else if(power)
			PrintPowerStats();
		else if(sales)
			PrintItemSales(GameData::Outfits(), GameData::Outfitters(), "outfit", "outfitters");
		else if(all)
			PrintOutfitsAllStats();
		else
			PrintObjectList(GameData::Outfits(), "outfit");
	}

	void Sales(const char *const *argv)
	{
		bool ships = false;
		bool outfits = false;

		for(const char *const *it = argv + 2; *it; ++it)
		{
			string arg = *it;
			if(arg == "-s" || arg == "--ships")
				ships = true;
			else if(arg == "-o" || arg == "--outfits")
				outfits = true;
		}

		if(!(ships || outfits))
		{
			ships = true;
			outfits = true;
		}
		if(ships)
			PrintSales(GameData::Shipyards(), "shipyards", "ships");
		if(outfits)
			PrintSales(GameData::Outfitters(), "outfitters", "outfits");
	}


	void Planets(const char *const *argv)
	{
		auto PrintPlanetDescriptions = []() -> void
		{
			cout << "planet::description::spaceport\n";
			for(auto &it : GameData::Planets())
			{
				cout << it.first << "::";
				const Planet &planet = it.second;
				for(auto &whenText : planet.Description())
					cout << whenText.second;
				cout << "::";
				for(auto &whenText : planet.GetPort().Description())
					cout << whenText.second;
				cout << "\n";
			}
		};

		bool descriptions = false;
		bool attributes = false;
		bool byAttribute = false;

		for(const char *const *it = argv + 2; *it; ++it)
		{
			string arg = *it;
			if(arg == "--descriptions")
				descriptions = true;
			else if(arg == "--attributes")
				attributes = true;
			else if(arg == "--reverse")
				byAttribute = true;
		}
		if(descriptions)
			PrintPlanetDescriptions();
		if(attributes && byAttribute)
			PrintObjectsByAttribute(GameData::Planets(), "planets");
		else if(attributes)
			PrintObjectAttributes(GameData::Planets(), "planet");
		if(!(descriptions || attributes))
			PrintObjectList(GameData::Planets(), "planet");
	}

	void Systems(const char *const *argv)
	{
		bool attributes = false;
		bool byAttribute = false;

		for(const char *const *it = argv + 2; *it; ++it)
		{
			string arg = *it;
			if(arg == "--attributes")
				attributes = true;
			else if(arg == "--reverse")
				byAttribute = true;
		}
		if(attributes && byAttribute)
			PrintObjectsByAttribute(GameData::Systems(), "systems");
		else if(attributes)
			PrintObjectAttributes(GameData::Systems(), "system");
		else
			PrintObjectList(GameData::Systems(), "system");
	}

	void LocationFilterMatches(const char *const *argv)
	{
		DataFile file(cin);
		LocationFilter filter;
		for(const DataNode &node : file)
		{
			if(node.Token(0) == "changes" || (node.Token(0) == "event" && node.Size() == 1))
				for(const DataNode &child : node)
					GameData::Change(child);
			else if(node.Token(0) == "event")
			{
				const auto *event = GameData::Events().Get(node.Token(1));
				for(const auto &change : event->Changes())
					GameData::Change(change);
			}
			else if(node.Token(0) == "location")
			{
				filter.Load(node);
				break;
			}
		}

		cout << "Systems matching provided location filter:\n";
		for(const auto &it : GameData::Systems())
			if(filter.Matches(&it.second))
				cout << it.first << '\n';
		cout << "Planets matching provided location filter:\n";
		for(const auto &it : GameData::Planets())
			if(filter.Matches(&it.second))
				cout << it.first << '\n';
	}


	const set<string> OUTFIT_ARGS = {
		"-w",
		"--weapons",
		"-e",
		"--engines",
		"--power",
		"-o",
		"--outfits"
	};

	const set<string> OTHER_VALID_ARGS = {
		"-s",
		"--ships",
		"--sales",
		"--planets",
		"--systems",
		"--matches"
	};
}



bool PrintData::IsPrintDataArgument(const char *const *argv)
{
	for(const char *const *it = argv + 1; *it; ++it)
	{
		string arg = *it;
		if(OTHER_VALID_ARGS.count(arg) || OUTFIT_ARGS.count(arg))
			return true;
	}
	return false;
}



void PrintData::Print(const char *const *argv)
{
	for(const char *const *it = argv + 1; *it; ++it)
	{
		string arg = *it;
		if(arg == "-s" || arg == "--ships")
		{
			Ships(argv);
			break;
		}
		else if(OUTFIT_ARGS.count(arg))
		{
			Outfits(argv);
			break;
		}
		else if(arg == "--sales")
		{
			Sales(argv);
			break;
		}
		else if(arg == "--planets")
			Planets(argv);
		else if(arg == "--systems")
			Systems(argv);
		else if(arg == "--matches")
			LocationFilterMatches(argv);
	}
	cout.flush();
}



void PrintData::Help()
{
	cerr << "    -s, --ships: prints a table of ship stats (just the base stats, not considering any stored outfits)."
			<< endl;
	cerr << "        --sales: prints a table of ships with every 'shipyard' each appears in." << endl;
	cerr << "        --loaded: prints a table of ship stats accounting for installed outfits. Does not include variants."
			<< endl;
	cerr << "        --list: prints a list of all ship names." << endl;
	cerr << "    Use the modifier `--variants` with the above two commands to include variants." << endl;
	cerr << "    -w, --weapons: prints a table of weapon stats." << endl;
	cerr << "    -e, --engines: prints a table of engine stats." << endl;
	cerr << "    --power: prints a table of power outfit stats." << endl;
	cerr << "    -o, --outfits: prints a list of outfits." << endl;
	cerr << "        --sales: prints a list of outfits and every 'outfitter' each appears in." << endl;
	cerr << "        -a, --all: prints a table of outfits and all attributes used by any outfits present." << endl;
	cerr << "    --sales: prints a list of all shipyards and outfitters, and the ships or outfits they each contain."
			<< endl;
	cerr << "        -s, --ships: prints a list of shipyards and the ships they each contain." << endl;
	cerr << "        -o, --outfits: prints a list of outfitters and the outfits they each contain." << endl;
	cerr << "    --planets: prints a list of all planets." << endl;
	cerr << "        --descriptions: prints a table of all planets and their descriptions." << endl;
	cerr << "        --attributes: prints a table of all planets and their attributes." << endl;
	cerr << "            --reverse: prints a table of all planet attributes and which planets have them."
			<< endl;
	cerr << "    --systems: prints a list of all systems." << endl;
	cerr << "        --attributes: prints a list of all systems and their attributes." << endl;
	cerr << "            --reverse: prints a list of all system attributes and which systems have them."
			<< endl;
	cerr << "    --matches: prints a list of all planets and systems matching a location filter passed in STDIN."
			<< endl;
	cerr << "        The first node of the location filter should be `location`." << endl;
}<|MERGE_RESOLUTION|>--- conflicted
+++ resolved
@@ -143,23 +143,15 @@
 	{
 		auto PrintBaseShipStats = []() -> void
 		{
-<<<<<<< HEAD
 			cout << "model" << ',' << "category" << ',' << DataWriter::Quote("chassis cost") << ','
 				<< DataWriter::Quote("loaded cost") << ',' << "shields" << ',' << "hull" << ',' << "mass" << ',' << "drag" << ','
 				<< DataWriter::Quote("heat dissipation") << ',' << DataWriter::Quote("required crew") << ',' << "bunks" << ','
 				<< DataWriter::Quote("cargo space") << ',' << "fuel" << ',' << DataWriter::Quote("outfit space") << ','
 				<< DataWriter::Quote("weapon capacity") << ',' << DataWriter::Quote("engine capacity") << ','
+				<< DataWriter::Quote("engine mod space") << ',' << DataWriter::Quote("reverse thruster slot") << ','
+				<< DataWriter::Quote("steering slot") << ',' << DataWriter::Quote("thruster slot") << ',' 
 				<< DataWriter::Quote("gun mounts") << ',' << DataWriter::Quote("turret mounts") << ','
 				<< DataWriter::Quote("fighter bays") << ',' << DataWriter::Quote("drone bays") << '\n';
-=======
-			cout << "model" << ',' << "category" << ',' << "chassis cost" << ',' << "loaded cost" << ','
-				<< "shields" << ',' << "hull" << ',' << "mass" << ',' << "drag" << ',' << "heat dissipation" << ','
-				<< "required crew" << ',' << "bunks" << ',' << "cargo space" << ',' << "fuel" << ','
-				<< "outfit space" << ',' << "weapon capacity" << ',' << "engine capacity" << ','
-				<< "engine mod space" << ',' << "reverse thruster slot" << ',' << "steering slot" << ','
-				<< "thruster slot" << ',' << "gun mounts" << ',' << "turret mounts" << ',' << "fighter bays" << ','
-				<< "drone bays" << '\n';
->>>>>>> 294d7f61
 
 			for(auto &it : GameData::Ships())
 			{
@@ -213,27 +205,17 @@
 
 		auto PrintLoadedShipStats = [](bool variants) -> void
 		{
-<<<<<<< HEAD
 			cout << "model" << ',' << "category" << ',' << "cost" << ',' << "shields" << ',' << "hull" << ',' << "mass" << ','
 				<< DataWriter::Quote("required crew") << ',' << "bunks" << ',' << DataWriter::Quote("cargo space") << ','
 				<< "fuel" << ',' << DataWriter::Quote("outfit space") << ',' << DataWriter::Quote("weapon capacity") << ','
-				<< DataWriter::Quote("engine capacity") << ',' << "speed" << ',' << "accel" << ',' << "turn" << ','
+				<< DataWriter::Quote("engine capacity") << ',' << DataWriter:Quote("engine mod space") << ','
+				<< DataWriter:Quote("reverse thruster slot") << ',' << DataWriter:Quote("steering slot") << ','
+				<< DataWriter:Quote("thruster slot") << ',' << "speed" << ',' << "accel" << ',' << "turn" << ','
 				<< DataWriter::Quote("energy generation") << ',' << DataWriter::Quote("max energy usage") << ','
 				<< DataWriter::Quote("energy capacity") << ',' << DataWriter::Quote("idle/max heat") << ','
 				<< DataWriter::Quote("max heat generation") << ',' << DataWriter::Quote("max heat dissipation") << ','
 				<< DataWriter::Quote("gun mounts") << ',' << DataWriter::Quote("turret mounts") << ','
 				<< DataWriter::Quote("fighter bays") << ',' << DataWriter::Quote("drone bays") << ',' << "deterrence" << '\n';
-=======
-			cout << "model" << ',' << "category" << ',' << "cost" << ',' << "shields" << ',' << "hull" << ','
-				<< "mass" << ',' << "required crew" << ',' << "bunks" << ',' << "cargo space" << ',' << "fuel" << ','
-				<< "outfit space" << ',' << "weapon capacity" << ',' << "engine capacity" << ','
-				<< "engine mod space" << ',' << "reverse thruster slot" << ',' << "steering slot" << ','
-				<< "thruster slot" << ',' << "speed" << ',' << "accel" << ',' << "turn" << ','
-				<< "energy generation" << ',' << "max energy usage" << ',' << "energy capacity" << ','
-				<< "idle/max heat" << ',' << "max heat generation" << ',' << "max heat dissipation" << ','
-				<< "gun mounts" << ',' << "turret mounts" << ',' << "fighter bays" << ','
-				<< "drone bays" << ',' << "deterrence" << '\n';
->>>>>>> 294d7f61
 
 			for(auto &it : GameData::Ships())
 			{
@@ -469,23 +451,17 @@
 
 		auto PrintEngineStats = []() -> void
 		{
-<<<<<<< HEAD
-			cout << "name" << ',' << "cost" << ',' << "mass" << ',' << DataWriter::Quote("outfit space") << ','
-				<< DataWriter::Quote("engine capacity") << ',' << "thrust/s" << ',' << DataWriter::Quote("thrust energy/s") << ','
-				<< DataWriter::Quote("thrust heat/s") << ',' << "turn/s" << ',' << DataWriter::Quote("turn energy/s") << ','
+			cout << DataWriter::Quote("name") << ',' << DataWriter::Quote("cost") << ','
+				<< DataWriter::Quote("mass") << ',' << DataWriter::Quote("outfit space") << ','
+				<< DataWriter::Quote("engine capacity") << ',' << DataWriter::Quote("engine mod space") << ','
+				<< DataWriter::Quote("reverse thruster slot") << << DataWriter::Quote("steering slot") << ','
+				<< DataWriter::Quote("thruster slot") << ',' ',' << DataWriter::Quote("thrust/s") << ','
+				<< DataWriter::Quote("thrust energy/s") << ',' << DataWriter::Quote("thrust heat/s") << ','
+				<< DataWriter::Quote("turn/s") << ',' << DataWriter::Quote("turn energy/s") << ','
 				<< DataWriter::Quote("turn heat/s") << ',' << DataWriter::Quote("reverse thrust/s") << ','
 				<< DataWriter::Quote("reverse energy/s") << ',' << DataWriter::Quote("reverse heat/s") << ','
 				<< DataWriter::Quote("afterburner thrust/s") << ',' << DataWriter::Quote("afterburner energy/s") << ','
 				<< DataWriter::Quote("afterburner heat/s") << ',' << DataWriter::Quote("afterburner fuel/s") << '\n';
-=======
-			cout << "name" << ',' << "cost" << ',' << "mass" << ',' << "outfit space" << ','
-				<< "engine capacity" << "engine mod space" << ',' << "reverse thruster slot" << ','
-				<< "steering slot" << ',' << "thruster slot" << ',' << "thrust/s" << ',' << "thrust energy/s" << ','
-				<< "thrust heat/s" << ',' << "turn/s" << ',' << "turn energy/s" << ',' << "turn heat/s" << ','
-				<< "reverse thrust/s" << ',' << "reverse energy/s" << ',' << "reverse heat/s" << ','
-				<< "afterburner thrust/s" << ',' << "afterburner energy/s" << ',' << "afterburner heat/s" << ','
-				<< "afterburner fuel/s" << '\n';
->>>>>>> 294d7f61
 
 			for(auto &it : GameData::Outfits())
 			{
