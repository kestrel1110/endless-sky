/* Projectile.cpp
Copyright (c) 2014 by Michael Zahniser

Endless Sky is free software: you can redistribute it and/or modify it under the
terms of the GNU General Public License as published by the Free Software
Foundation, either version 3 of the License, or (at your option) any later version.

Endless Sky is distributed in the hope that it will be useful, but WITHOUT ANY
WARRANTY; without even the implied warranty of MERCHANTABILITY or FITNESS FOR A
PARTICULAR PURPOSE. See the GNU General Public License for more details.

You should have received a copy of the GNU General Public License along with
this program. If not, see <https://www.gnu.org/licenses/>.
*/

#include "Projectile.h"

#include "Effect.h"
#include "pi.h"
#include "Random.h"
#include "Ship.h"
#include "Visual.h"
#include "Weapon.h"

#include <algorithm>
#include <cmath>

using namespace std;

namespace {
	// Given the probability of losing a lock in five tries, check randomly
	// whether it should be lost on this try.
	inline bool Check(double probability, double base)
	{
		return (Random::Real() < base * pow(probability, .2));
	}

	// Returns if the missile is confused or not.
	bool ConfusedTracking(double tracking, double weaponRange, double jamming, double distance)
	{
		if(!jamming)
			return Random::Real() > tracking;
		else
			return Random::Real() > (tracking * distance) / (sqrt(jamming) * weaponRange);
	}
}



Projectile::Projectile(const Ship &parent, Point position, Angle angle, const Weapon *weapon)
	: Body(weapon->WeaponSprite(), position, parent.Velocity(), angle),
	weapon(weapon), targetShip(parent.GetTargetShip()), lifetime(weapon->Lifetime())
{
	government = parent.GetGovernment();

	// If you are boarding your target, do not fire on it.
	if(parent.IsBoarding() || parent.Commands().Has(Command::BOARD))
		targetShip.reset();

	cachedTarget = TargetPtr().get();
	if(cachedTarget)
		targetGovernment = cachedTarget->GetGovernment();

	dV = this->angle.Unit() * (weapon->Velocity() + Random::Real() * weapon->RandomVelocity());
	velocity += dV;

	// If a random lifetime is specified, add a random amount up to that amount.
	if(weapon->RandomLifetime())
		lifetime += Random::Int(weapon->RandomLifetime() + 1);
}



Projectile::Projectile(const Projectile &parent, const Point &offset, const Angle &angle, const Weapon *weapon)
	: Body(weapon->WeaponSprite(), parent.position + parent.velocity + parent.angle.Rotate(offset),
	parent.velocity, parent.angle + angle),
	weapon(weapon), targetShip(parent.targetShip), lifetime(weapon->Lifetime())
{
	government = parent.government;
	targetGovernment = parent.targetGovernment;

	cachedTarget = TargetPtr().get();

	// Given that submunitions inherit the velocity of the parent projectile,
	// it is often the case that submunitions don't add any additional velocity.
	// But we still want inaccuracy to have an effect on submunitions. Because of
	// this, we tilt the velocity of submunitions in the direction of the inaccuracy.
	dV = this->angle.Unit() * (parent.dV.Length() + weapon->Velocity() + Random::Real() * weapon->RandomVelocity());
	velocity += dV - parent.dV;

	// If a random lifetime is specified, add a random amount up to that amount.
	if(weapon->RandomLifetime())
		lifetime += Random::Int(weapon->RandomLifetime() + 1);
}



// Ship explosion.
Projectile::Projectile(Point position, const Weapon *weapon)
	: weapon(weapon)
{
	this->position = std::move(position);
}



// This returns false if it is time to delete this projectile.
void Projectile::Move(vector<Visual> &visuals, vector<Projectile> &projectiles)
{
	if(--lifetime <= 0)
	{
		if(lifetime > -100)
		{
			// This projectile died a "natural" death. Create any death effects
			// and submunitions.
			for(const auto &it : weapon->DieEffects())
				for(int i = 0; i < it.second; ++i)
					visuals.emplace_back(*it.first, position, velocity, angle);

			for(const auto &it : weapon->Submunitions())
				for(size_t i = 0; i < it.count; ++i)
<<<<<<< HEAD
					projectiles.emplace_back(*this, it.offset, it.facing + Projectile::Inaccuracy(it.weapon->Inaccuracy() +
						(cachedTarget && cachedTarget->IsCloaked() ?
						(1. - cachedTarget->Attributes().Get("cloak infrared traceability")) * 5. : 0.)),
						it.weapon);
=======
				{
					const Weapon *const subWeapon = it.weapon;
					Angle inaccuracy = Distribution::GenerateInaccuracy(subWeapon->Inaccuracy(),
							subWeapon->InaccuracyDistribution());
					projectiles.emplace_back(*this, it.offset, it.facing + inaccuracy, subWeapon);
				}
>>>>>>> 9bc0568e
		}
		MarkForRemoval();
		return;
	}
	for(const auto &it : weapon->LiveEffects())
		if(!Random::Int(it.second))
			visuals.emplace_back(*it.first, position, velocity, angle);

	// If the target has left the system, stop following it. Also stop if the
	// target has been captured by a different government.
	const Ship *target = cachedTarget;
	if(target)
	{
		target = TargetPtr().get();
		if(!target || !target->IsTargetable() || target->GetGovernment() != targetGovernment)
		{
			targetShip.reset();
			cachedTarget = nullptr;
			target = nullptr;
		}
	}

	double turn = weapon->Turn();
	double accel = weapon->Acceleration();
	int homing = weapon->Homing();
	if(target && homing && !Random::Int(30))
		CheckLock(*target);
	if(target && homing && hasLock)
	{
		// Vector d is the direction we want to turn towards.
		Point d = target->Position() - position;
		Point unit = d.Unit();
		double drag = weapon->Drag();
		double trueVelocity = drag ? accel / drag : velocity.Length();
		double stepsToReach = d.Length() / trueVelocity;
		bool isFacingAway = d.Dot(angle.Unit()) < 0.;
		// At the highest homing level, compensate for target motion.
		if(homing >= 4)
		{
			if(unit.Dot(target->Velocity()) < 0.)
			{
				// If the target is moving toward this projectile, the intercept
				// course is where the target and the projectile have the same
				// velocity normal to the distance between them.
				Point normal(unit.Y(), -unit.X());
				double vN = normal.Dot(target->Velocity());
				double vT = sqrt(max(0., trueVelocity * trueVelocity - vN * vN));
				d = vT * unit + vN * normal;
			}
			else
			{
				// Adjust the target's position based on where it will be when we
				// reach it (assuming we're pointed right towards it).
				d += stepsToReach * target->Velocity();
				stepsToReach = d.Length() / trueVelocity;
			}
			unit = d.Unit();
		}

		double cross = angle.Unit().Cross(unit);

		// The very dumbest of homing missiles lose their target if pointed
		// away from it.
		if(isFacingAway && homing == 1)
			targetShip.reset();
		else
		{
			double desiredTurn = TO_DEG * asin(cross);
			if(fabs(desiredTurn) > turn)
				turn = copysign(turn, desiredTurn);
			else
				turn = desiredTurn;

			// Levels 3 and 4 stop accelerating when facing away.
			if(homing >= 3)
			{
				double stepsToFace = desiredTurn / turn;

				// If you are facing away from the target, stop accelerating.
				if(stepsToFace * 1.5 > stepsToReach)
					accel = 0.;
			}
		}
	}
	// Homing weapons that have lost their lock have a chance to get confused
	// and turn in a random direction ("go haywire"). Each tracking method has
	// a different haywire condition. Weapons with multiple tracking methods
	// only go haywire if all of the tracking methods have gotten confused.
	else if(target && homing)
	{
		bool infraredConfused = true;
		bool opticalConfused = true;
		bool radarConfused = true;

		// Infrared: proportional to tracking quality.
		if(weapon->InfraredTracking())
			infraredConfused = Random::Real() > weapon->InfraredTracking();

		// Optical and Radar: If the target has no jamming, then proportional to tracking
		// quality. If the target does have jamming, then it's proportional to
		// tracking quality, the strength of target's jamming, and the distance
		// to the target (jamming power attenuates with distance).
		double distance = position.Distance(target->Position());
		if(weapon->OpticalTracking())
		{
			double opticalTracking = weapon->OpticalTracking();
			double opticalJamming = target->Attributes().Get("optical jamming");
			opticalConfused = ConfusedTracking(opticalTracking, weapon->Range(),
				opticalJamming, distance);
		}

		if(weapon->RadarTracking())
		{
			double radarTracking = weapon->RadarTracking();
			double radarJamming = target->Attributes().Get("radar jamming");
			radarConfused = ConfusedTracking(radarTracking, weapon->Range(),
				radarJamming, distance);
		}
		if(infraredConfused && opticalConfused && radarConfused)
			turn = Random::Real() - min(.5, turn);
	}
	// If a weapon is homing but has no target, do not turn it.
	else if(homing)
		turn = 0.;

	if(turn)
		angle += Angle(turn);

	if(accel)
	{
		double d = 1. - weapon->Drag();
		Point a = accel * angle.Unit();
		velocity *= d;
		velocity += a;
		dV *= d;
		dV += a;
	}

	position += velocity;
	// Only measure the distance that this projectile traveled under its own
	// power, as opposed to including any velocity that came from the firing
	// ship.
	distanceTraveled += dV.Length();

	// If this projectile is now within its "split range," it should split into
	// sub-munitions next turn.
	if(target && (position - target->Position()).Length() < weapon->SplitRange())
		lifetime = 0;
}



// This projectile hit something. Create the explosion, if any. This also
// marks the projectile as needing deletion.
void Projectile::Explode(vector<Visual> &visuals, double intersection, Point hitVelocity)
{
	clip = intersection;
	distanceTraveled += dV.Length() * intersection;
	for(const auto &it : weapon->HitEffects())
		for(int i = 0; i < it.second; ++i)
		{
			visuals.emplace_back(*it.first, position + velocity * intersection, velocity, angle, hitVelocity);
		}
	lifetime = -100;
}



// Get the amount of clipping that should be applied when drawing this projectile.
double Projectile::Clip() const
{
	return clip;
}



// This projectile was killed, e.g. by an anti-missile system.
void Projectile::Kill()
{
	lifetime = 0;
}



// Find out if this is a missile, and if so, how strong it is (i.e. what
// chance an anti-missile shot has of destroying it).
int Projectile::MissileStrength() const
{
	return weapon->MissileStrength();
}



// Get information on the weapon that fired this projectile.
const Weapon &Projectile::GetWeapon() const
{
	return *weapon;
}



// Get information on how this projectile impacted a ship.
Projectile::ImpactInfo Projectile::GetInfo() const
{
	return ImpactInfo(*weapon, position, distanceTraveled);
}



// Find out which ship this projectile is targeting.
const Ship *Projectile::Target() const
{
	return cachedTarget;
}



const Government *Projectile::TargetGovernment() const
{
	return targetGovernment;
}



shared_ptr<Ship> Projectile::TargetPtr() const
{
	return targetShip.lock();
}



// Clear the targeting information on this projectile.
void Projectile::BreakTarget()
{
	targetShip.reset();
	cachedTarget = nullptr;
	targetGovernment = nullptr;
}



// TODO: add more conditions in the future. For example maybe proximity to stars
// and their brightness could could cause IR missiles to lose their locks more
// often, and dense asteroid fields could do the same for radar and optically
// guided missiles.
void Projectile::CheckLock(const Ship &target)
{
	double base = hasLock ? 1. : .15;
	hasLock = false;

	// For each tracking type, calculate the probability twice every second that a
	// lock will be lost.
	if(weapon->Tracking())
		hasLock |= Check(weapon->Tracking(), base);

	// Optical tracking is about 15% for interceptors and 75% for medium warships,
	// but can be affected by jamming.
	if(weapon->OpticalTracking())
	{
		double opticalJamming = target.IsDisabled() ? 0. : target.Attributes().Get("optical jamming");
		if(opticalJamming)
		{
			double distance = position.Distance(target.Position());
			double jammingRange = 500. + sqrt(opticalJamming) * 500.;
			double rangeFraction = min(1., distance / jammingRange);
			opticalJamming = (1. - rangeFraction) * opticalJamming;
		}
		double weight = target.Mass() * target.Mass();
		double probability = weapon->OpticalTracking() * weight / (150000. + weight) / (1. + opticalJamming);
		hasLock |= Check(probability, base);
	}

	// Infrared tracking is 5% when heat is zero and 100% when heat is full.
	// When the missile is at under 1/3 of its maximum range, tracking is
	// linearly increased by up to a factor of 3, representing the fact that the
	// wavelengths of IR radiation are easier to distinguish at closer distances.
	if(weapon->InfraredTracking())
	{
		double distance = position.Distance(target.Position());
		double shortRange = weapon->Range() * 0.33;
		double multiplier = 1.;
		if(distance <= shortRange)
			multiplier = 2. - distance / shortRange;
		double probability = weapon->InfraredTracking() * min(1., target.Heat() * multiplier + .05);
		hasLock |= Check(probability, base);
	}

	// Radar tracking depends on whether the target ship has jamming capabilities.
	// The jamming effect attenuates with range, and that range is affected by
	// the power of the jamming. Jamming of 2 will cause a sidewinder fired at
	// least 1200 units away from a maneuvering target to miss about 25% of the
	// time. Jamming of 10 will increase that to about 60%.
	if(weapon->RadarTracking())
	{
		double radarJamming = target.IsDisabled() ? 0. : target.Attributes().Get("radar jamming");
		if(radarJamming)
		{
			double distance = position.Distance(target.Position());
			double jammingRange = 500. + sqrt(radarJamming) * 500.;
			double rangeFraction = min(1., distance / jammingRange);
			radarJamming = (1. - rangeFraction) * radarJamming;
		}
		double probability = weapon->RadarTracking() / (1. + radarJamming);
		hasLock |= Check(probability, base);
	}
}



double Projectile::DistanceTraveled() const
{
	return distanceTraveled;
}



bool Projectile::Phases(const Ship &ship) const
{
	return phasedShips.count(&ship);
}



void Projectile::SetPhases(const Ship &ship)
{
	phasedShips.emplace(&ship);
}<|MERGE_RESOLUTION|>--- conflicted
+++ resolved
@@ -119,19 +119,12 @@
 
 			for(const auto &it : weapon->Submunitions())
 				for(size_t i = 0; i < it.count; ++i)
-<<<<<<< HEAD
-					projectiles.emplace_back(*this, it.offset, it.facing + Projectile::Inaccuracy(it.weapon->Inaccuracy() +
-						(cachedTarget && cachedTarget->IsCloaked() ?
-						(1. - cachedTarget->Attributes().Get("cloak infrared traceability")) * 5. : 0.)),
-						it.weapon);
-=======
 				{
 					const Weapon *const subWeapon = it.weapon;
 					Angle inaccuracy = Distribution::GenerateInaccuracy(subWeapon->Inaccuracy(),
 							subWeapon->InaccuracyDistribution());
 					projectiles.emplace_back(*this, it.offset, it.facing + inaccuracy, subWeapon);
 				}
->>>>>>> 9bc0568e
 		}
 		MarkForRemoval();
 		return;
