/* main.cpp
Copyright (c) 2014 by Michael Zahniser

Main function for Endless Sky, a space exploration and combat RPG.

Endless Sky is free software: you can redistribute it and/or modify it under the
terms of the GNU General Public License as published by the Free Software
Foundation, either version 3 of the License, or (at your option) any later version.

Endless Sky is distributed in the hope that it will be useful, but WITHOUT ANY
WARRANTY; without even the implied warranty of MERCHANTABILITY or FITNESS FOR A
PARTICULAR PURPOSE. See the GNU General Public License for more details.

You should have received a copy of the GNU General Public License along with
this program. If not, see <https://www.gnu.org/licenses/>.
*/

#include "Audio.h"
#include "Command.h"
#include "Conversation.h"
#include "ConversationPanel.h"
#include "DataFile.h"
#include "DataNode.h"
#include "Engine.h"
#include "Files.h"
#include "text/Font.h"
#include "FrameTimer.h"
#include "GameData.h"
#include "GameLoadingPanel.h"
#include "GameWindow.h"
#include "Logger.h"
#include "MainPanel.h"
#include "MenuPanel.h"
#include "Panel.h"
#include "PlayerInfo.h"
#include "Plugins.h"
#include "Preferences.h"
#include "PrintData.h"
#include "Screen.h"
#include "SpriteSet.h"
#include "SpriteShader.h"
#include "TaskQueue.h"
#include "Test.h"
#include "TestContext.h"
#include "UI.h"

#include <chrono>
#include <iostream>
#include <map>

#include <cassert>
#include <future>
#include <exception>
#include <string>

#ifdef _WIN32
#define STRICT
#define WIN32_LEAN_AND_MEAN
#include <windows.h>
#include <mmsystem.h>
#endif


using namespace std;

void PrintHelp();
void PrintVersion();
void GameLoop(PlayerInfo &player, TaskQueue &queue, const Conversation &conversation,
	const string &testToRun, bool debugMode);
Conversation LoadConversation();
void PrintTestsTable();
#ifdef _WIN32
void InitConsole();
#endif



// Entry point for the EndlessSky executable
int main(int argc, char *argv[])
{
	// Handle command-line arguments
#ifdef _WIN32
	if(argc > 1)
		InitConsole();
#endif
	Conversation conversation;
	bool debugMode = false;
	bool loadOnly = false;
	bool printTests = false;
	bool printData = false;
	bool noTestMute = false;
	string testToRunName;

	// Whether the game has encountered errors while loading.
	bool hasErrors = false;
	// Ensure that we log errors to the errors.txt file.
	Logger::SetLogErrorCallback([&hasErrors](const string &errorMessage) {
		static const string PARSING_PREFIX = "Parsing: ";
		if(errorMessage.substr(0, PARSING_PREFIX.length()) != PARSING_PREFIX)
			hasErrors = true;
		Files::LogErrorToFile(errorMessage);
	});

	for(const char *const *it = argv + 1; *it; ++it)
	{
		string arg = *it;
		if(arg == "-h" || arg == "--help")
		{
			PrintHelp();
			return 0;
		}
		else if(arg == "-v" || arg == "--version")
		{
			PrintVersion();
			return 0;
		}
		else if(arg == "-t" || arg == "--talk")
			conversation = LoadConversation();
		else if(arg == "-d" || arg == "--debug")
			debugMode = true;
		else if(arg == "-p" || arg == "--parse-save")
			loadOnly = true;
		else if(arg == "--test" && *++it)
			testToRunName = *it;
		else if(arg == "--tests")
			printTests = true;
		else if(arg == "--nomute")
			noTestMute = true;
	}
	printData = PrintData::IsPrintDataArgument(argv);
	Files::Init(argv);

	// Whether we are running an integration test.
	const bool isTesting = !testToRunName.empty();
	try {
		// Load plugin preferences before game data if any.
		Plugins::LoadSettings();

		TaskQueue queue;

		// Begin loading the game data.
		bool isConsoleOnly = loadOnly || printTests || printData;
		auto dataFuture = GameData::BeginLoad(queue, isConsoleOnly, debugMode,
			isConsoleOnly || (isTesting && !debugMode));

		// If we are not using the UI, or performing some automated task, we should load
		// all data now.
		if(isConsoleOnly || isTesting)
			dataFuture.wait();

		if(isTesting && !GameData::Tests().Has(testToRunName))
		{
			Logger::LogError("Test \"" + testToRunName + "\" not found.");
			return 1;
		}

		if(printData)
		{
			PrintData::Print(argv);
			return 0;
		}
		if(printTests)
		{
			PrintTestsTable();
			return 0;
		}

		PlayerInfo player;
		if(loadOnly)
		{
			// Set the game's initial internal state.
			GameData::FinishLoading();

			// Reference check the universe, as known to the player. If no player found,
			// then check the default state of the universe.
			if(!player.LoadRecent())
				GameData::CheckReferences();
			cout << "Parse completed with " << (hasErrors ? "at least one" : "no") << " error(s)." << endl;
			return hasErrors;
		}
		assert(!isConsoleOnly && "Attempting to use UI when only data was loaded!");

		// On Windows, make sure that the sleep timer has at least 1 ms resolution
		// to avoid irregular frame rates.
#ifdef _WIN32
		timeBeginPeriod(1);
#endif

		Preferences::Load();

		// Load global conditions:
		DataFile globalConditions(Files::Config() + "global conditions.txt");
		for(const DataNode &node : globalConditions)
			if(node.Token(0) == "conditions")
				GameData::GlobalConditions().Load(node);

		if(!GameWindow::Init(isTesting && !debugMode))
			return 1;

		GameData::LoadSettings();

		if(!isTesting || debugMode)
		{
			GameData::LoadShaders();

			// Show something other than a blank window.
			GameWindow::Step();
		}

		Audio::Init(GameData::Sources());

		if(isTesting && !noTestMute)
			Audio::SetVolume(0);

		// This is the main loop where all the action begins.
		GameLoop(player, queue, conversation, testToRunName, debugMode);
	}
	catch(Test::known_failure_tag)
	{
		// This is not an error. Simply exit successfully.
	}
	catch(const exception &error)
	{
		Audio::Quit();
		GameWindow::ExitWithError(error.what(), !isTesting);
		return 1;
	}

	// Remember the window state and preferences if quitting normally.
	Preferences::Set("maximized", GameWindow::IsMaximized());
	Preferences::Set("fullscreen", GameWindow::IsFullscreen());
	Screen::SetRaw(GameWindow::Width(), GameWindow::Height());
	Preferences::Save();
	Plugins::Save();

	Audio::Quit();
	GameWindow::Quit();

	return 0;
}



void GameLoop(PlayerInfo &player, TaskQueue &queue, const Conversation &conversation,
		const string &testToRunName, bool debugMode)
{
	// gamePanels is used for the main panel where you fly your spaceship.
	// All other game content related dialogs are placed on top of the gamePanels.
	// If there are both menuPanels and gamePanels, then the menuPanels take
	// priority over the gamePanels. The gamePanels will not be shown until
	// the stack of menuPanels is empty.
	UI gamePanels;

	// menuPanels is used for the panels related to pilot creation, preferences,
	// game loading and game saving.
	UI menuPanels;

	// Whether the game data is done loading. This is used to trigger any
	// tests to run.
	bool dataFinishedLoading = false;
	menuPanels.Push(new GameLoadingPanel(player, queue, conversation, gamePanels, dataFinishedLoading));

	bool showCursor = true;
	int cursorTime = 0;
	int frameRate = 60;
	FrameTimer timer(frameRate);
	bool isPaused = false;
	bool isFastForward = false;

	// If fast forwarding, keep track of whether the current frame should be drawn.
	int skipFrame = 0;

	// Limit how quickly full-screen mode can be toggled.
	int toggleTimeout = 0;

	// Data to track progress of testing if/when a test is running.
	TestContext testContext;
	if(!testToRunName.empty())
		testContext = TestContext(GameData::Tests().Get(testToRunName));

	const bool isHeadless = (testContext.CurrentTest() && !debugMode);

	auto ProcessEvents = [&menuPanels, &gamePanels, &player, &cursorTime, &toggleTimeout, &debugMode, &isPaused,
			&isFastForward]
	{
		SDL_Event event;
		while(SDL_PollEvent(&event))
		{
			UI &activeUI = (menuPanels.IsEmpty() ? gamePanels : menuPanels);

			// If the mouse moves, reset the cursor movement timeout.
			if(event.type == SDL_MOUSEMOTION)
				cursorTime = 0;

			if(debugMode && event.type == SDL_KEYDOWN && event.key.keysym.sym == SDLK_BACKQUOTE)
				isPaused = !isPaused;
			else if(event.type == SDL_KEYDOWN && menuPanels.IsEmpty()
					&& Command(event.key.keysym.sym).Has(Command::MENU)
					&& !gamePanels.IsEmpty() && gamePanels.Top()->IsInterruptible())
			{
				// User pressed the Menu key.
				menuPanels.Push(shared_ptr<Panel>(
					new MenuPanel(player, gamePanels)));
			}
			else if(event.type == SDL_QUIT)
				menuPanels.Quit();
			else if(event.type == SDL_WINDOWEVENT && event.window.event == SDL_WINDOWEVENT_SIZE_CHANGED)
			{
				// The window has been resized. Adjust the raw screen size
				// and the OpenGL viewport to match.
				GameWindow::AdjustViewport();
			}
			else if(event.type == SDL_KEYDOWN && !toggleTimeout
					&& (Command(event.key.keysym.sym).Has(Command::FULLSCREEN)
					|| (event.key.keysym.sym == SDLK_RETURN && (event.key.keysym.mod & KMOD_ALT))))
			{
				toggleTimeout = 30;
				Preferences::ToggleScreenMode();
			}
			else if(activeUI.Handle(event))
			{
				// The UI handled the event.
			}
			else if(event.type == SDL_KEYDOWN && !event.key.repeat
					&& (Command(event.key.keysym.sym).Has(Command::FASTFORWARD))
					&& !Command(SDLK_CAPSLOCK).Has(Command::FASTFORWARD))
			{
				isFastForward = !isFastForward;
			}
		}

		// Special case: If fastforward is on capslock, update on mod state and not
		// on keypress.
		if(Command(SDLK_CAPSLOCK).Has(Command::FASTFORWARD))
			isFastForward = SDL_GetModState() & KMOD_CAPS;
	};

	// Game loop when running the game normally.
	if(!testContext.CurrentTest())
	{
		while(!menuPanels.IsDone())
		{
			if(toggleTimeout)
				--toggleTimeout;
			chrono::steady_clock::time_point start = chrono::steady_clock::now();

			ProcessEvents();

			SDL_Keymod mod = SDL_GetModState();
			Font::ShowUnderlines(mod & KMOD_ALT);

			// In full-screen mode, hide the cursor if inactive for ten seconds,
			// but only if the player is flying around in the main view.
			bool inFlight = (menuPanels.IsEmpty() && gamePanels.Root() == gamePanels.Top());
			++cursorTime;
			bool shouldShowCursor = (!GameWindow::IsFullscreen() || cursorTime < 600 || !inFlight);
			if(shouldShowCursor != showCursor)
			{
				showCursor = shouldShowCursor;
				SDL_ShowCursor(showCursor);
			}

			// Switch off fast-forward if the player is not in flight or flight-related screen
			// (for example when the boarding dialog shows up or when the player lands). The player
			// can switch fast-forward on again when flight is resumed.
			bool allowFastForward = !gamePanels.IsEmpty() && gamePanels.Top()->AllowsFastForward();
			if(Preferences::Has("Interrupt fast-forward") && !inFlight && isFastForward && !allowFastForward)
				isFastForward = false;

			// Tell all the panels to step forward, then draw them.
			((!isPaused && menuPanels.IsEmpty()) ? gamePanels : menuPanels).StepAll();

			// Caps lock slows the frame rate in debug mode.
			// Slowing eases in and out over a couple of frames.
			if((mod & KMOD_CAPS) && inFlight && debugMode)
			{
				if(frameRate > 10)
				{
					frameRate = max(frameRate - 5, 10);
					timer.SetFrameRate(frameRate);
				}
			}
			else
			{
				if(frameRate < 60)
				{
					frameRate = min(frameRate + 5, 60);
					timer.SetFrameRate(frameRate);
				}

				if(isFastForward && inFlight)
				{
					skipFrame = (skipFrame + 1) % 3;
					if(skipFrame)
						continue;
				}
			}

			Audio::Step();

			// Events in this frame may have cleared out the menu, in which case
			// we should draw the game panels instead:
			(menuPanels.IsEmpty() ? gamePanels : menuPanels).DrawAll();
			if(isFastForward)
				SpriteShader::Draw(SpriteSet::Get("ui/fast forward"), Screen::TopLeft() + Point(10., 10.));

			GameWindow::Step();

			// Lock the game loop to 60 FPS.
			timer.Wait();

			// If the player ended this frame in-game, count the elapsed time as played time.
			if(menuPanels.IsEmpty())
				player.AddPlayTime(chrono::steady_clock::now() - start);
		}
	}
	// Game loop when running the game as part of an integration test.
	else
	{
		int integrationStepCounter = 0;
		while(!menuPanels.IsDone())
		{
			ProcessEvents();

			// Handle any integration test steps.
			if(dataFinishedLoading)
			{
				// Run a single integration step every 30 frames.
				integrationStepCounter = (integrationStepCounter + 1) % 30;
				if(!integrationStepCounter)
				{
					assert(!gamePanels.IsEmpty() && "main panel missing?");

					// The main panel is always at the root of the game panels.
					MainPanel *mainPanel = static_cast<MainPanel *>(gamePanels.Root().get());

					// The engine needs to have finished calculating the current frame so
					// that it is safe to run any additional processing here.
					if(menuPanels.IsEmpty())
						mainPanel->GetEngine().Wait();

					// The current test that is running, if any.
					const Test *runningTest = testContext.CurrentTest();
					assert(runningTest && "no running test while running an integration test?");
					Command command;
					runningTest->Step(testContext, player, command);

					// Send any commands to the engine, if it is active.
					if(menuPanels.IsEmpty())
						mainPanel->GetEngine().GiveCommand(command);
				}
			}

			// Tell all the panels to step forward, then draw them.
			(menuPanels.IsEmpty() ? gamePanels : menuPanels).StepAll();

			if(!isHeadless)
			{
				Audio::Step();

				// Events in this frame may have cleared out the menu, in which case
				// we should draw the game panels instead:
				(menuPanels.IsEmpty() ? gamePanels : menuPanels).DrawAll();

				GameWindow::Step();

				// When we perform automated testing, then we run the game by default as quickly as possible.
				// Except when not in headless mode so that the user can follow along.
				timer.Wait();
			}
		}
	}

	// If player quit while landed on a planet, save the game if there are changes.
	if(player.GetPlanet() && gamePanels.CanSave())
		player.Save();
}



void PrintHelp()
{
	cerr << endl;
	cerr << "Command line options:" << endl;
	cerr << "    -h, --help: print this help message." << endl;
	cerr << "    -v, --version: print version information." << endl;
	cerr << "    -t, --talk: read and display a conversation from STDIN." << endl;
	cerr << "    -r, --resources <path>: load resources from given directory." << endl;
	cerr << "    -c, --config <path>: save user's files to given directory." << endl;
	cerr << "    -d, --debug: turn on debugging features (e.g. Caps Lock slows down instead of speeds up)." << endl;
	cerr << "    -p, --parse-save: load the most recent saved game and inspect it for content errors." << endl;
	cerr << "    --tests: print table of available tests, then exit." << endl;
	cerr << "    --test <name>: run given test from resources directory." << endl;
	cerr << "    --nomute: don't mute the game while running tests." << endl;
	PrintData::Help();
	cerr << endl;
	cerr << "Report bugs to: <https://github.com/endless-sky/endless-sky/issues>" << endl;
	cerr << "Home page: <https://endless-sky.github.io>" << endl;
	cerr << endl;
}



void PrintVersion()
{
	cerr << endl;
<<<<<<< HEAD
	cerr << "Endless Sky ver. 0.10.7" << endl;
=======
	cerr << "Endless Sky ver. 0.10.7-delta" << endl;
>>>>>>> bc360e26
	cerr << "License GPLv3+: GNU GPL version 3 or later: <https://gnu.org/licenses/gpl.html>" << endl;
	cerr << "This is free software: you are free to change and redistribute it." << endl;
	cerr << "There is NO WARRANTY, to the extent permitted by law." << endl;
	cerr << endl;
	cerr << GameWindow::SDLVersions() << endl;
	cerr << endl;
}



Conversation LoadConversation()
{
	Conversation conversation;
	DataFile file(cin);
	for(const DataNode &node : file)
		if(node.Token(0) == "conversation")
		{
			conversation.Load(node);
			break;
		}

	map<string, string> subs = {
		{"<bunks>", "[N]"},
		{"<cargo>", "[N tons of Commodity]"},
		{"<commodity>", "[Commodity]"},
		{"<date>", "[Day Mon Year]"},
		{"<day>", "[The Nth of Month]"},
		{"<destination>", "[Planet in the Star system]"},
		{"<fare>", "[N passengers]"},
		{"<first>", "[First]"},
		{"<last>", "[Last]"},
		{"<origin>", "[Origin Planet]"},
		{"<passengers>", "[your passengers]"},
		{"<planet>", "[Planet]"},
		{"<ship>", "[Ship]"},
		{"<system>", "[Star]"},
		{"<tons>", "[N tons]"}
	};
	return conversation.Instantiate(subs);
}



// This prints out the list of tests that are available and their status
// (active/missing feature/known failure)..
void PrintTestsTable()
{
	for(auto &it : GameData::Tests())
		if(it.second.GetStatus() != Test::Status::PARTIAL
				&& it.second.GetStatus() != Test::Status::BROKEN)
			cout << it.second.Name() << '\n';
	cout.flush();
}



#ifdef _WIN32
void InitConsole()
{
	const int UNINITIALIZED = -2;
	bool redirectStdout = _fileno(stdout) == UNINITIALIZED;
	bool redirectStderr = _fileno(stderr) == UNINITIALIZED;
	bool redirectStdin = _fileno(stdin) == UNINITIALIZED;

	// Bail if stdin, stdout, and stderr are already initialized (e.g. writing to a file)
	if(!redirectStdout && !redirectStderr && !redirectStdin)
		return;

	// Bail if we fail to attach to the console
	if(!AttachConsole(ATTACH_PARENT_PROCESS) && !AllocConsole())
		return;

	// Perform console redirection.
	if(redirectStdout)
	{
		FILE *fstdout = nullptr;
		freopen_s(&fstdout, "CONOUT$", "w", stdout);
		if(fstdout)
			setvbuf(stdout, nullptr, _IOFBF, 4096);
	}
	if(redirectStderr)
	{
		FILE *fstderr = nullptr;
		freopen_s(&fstderr, "CONOUT$", "w", stderr);
		if(fstderr)
			setvbuf(stderr, nullptr, _IOLBF, 1024);
	}
	if(redirectStdin)
	{
		FILE *fstdin = nullptr;
		freopen_s(&fstdin, "CONIN$", "r", stdin);
		if(fstdin)
			setvbuf(stdin, nullptr, _IONBF, 0);
	}
}
#endif<|MERGE_RESOLUTION|>--- conflicted
+++ resolved
@@ -504,11 +504,7 @@
 void PrintVersion()
 {
 	cerr << endl;
-<<<<<<< HEAD
-	cerr << "Endless Sky ver. 0.10.7" << endl;
-=======
 	cerr << "Endless Sky ver. 0.10.7-delta" << endl;
->>>>>>> bc360e26
 	cerr << "License GPLv3+: GNU GPL version 3 or later: <https://gnu.org/licenses/gpl.html>" << endl;
 	cerr << "This is free software: you are free to change and redistribute it." << endl;
 	cerr << "There is NO WARRANTY, to the extent permitted by law." << endl;
