--- conflicted
+++ resolved
@@ -70,7 +70,6 @@
 const Command Command::CLOAK(ONE << 20, "Toggle cloaking device");
 const Command Command::MAP(ONE << 21, "View star map");
 const Command Command::INFO(ONE << 22, "View player info");
-<<<<<<< HEAD
 const Command Command::MESSAGE_LOG(ONE << 23, "View message log");
 const Command Command::FULLSCREEN(ONE << 24, "Toggle fullscreen");
 const Command Command::FASTFORWARD(ONE << 25, "Toggle fast-forward");
@@ -81,25 +80,12 @@
 const Command Command::HARVEST(ONE << 30, "Fleet: Harvest flotsam");
 const Command Command::AMMO(ONE << 31, "Fleet: Toggle ammo usage");
 const Command Command::AUTOSTEER(ONE << 32, "Auto steer");
-const Command Command::WAIT(ONE << 33, "");
-const Command Command::STOP(ONE << 34, "");
-const Command Command::SHIFT(ONE << 35, "");
-=======
-const Command Command::FULLSCREEN(ONE << 23, "Toggle fullscreen");
-const Command Command::FASTFORWARD(ONE << 24, "Toggle fast-forward");
-const Command Command::FIGHT(ONE << 25, "Fleet: Fight my target");
-const Command Command::GATHER(ONE << 26, "Fleet: Gather around me");
-const Command Command::HOLD(ONE << 27, "Fleet: Hold position");
-const Command Command::HARVEST(ONE << 28, "Fleet: Harvest flotsam");
-const Command Command::AMMO(ONE << 29, "Fleet: Toggle ammo usage");
-const Command Command::AUTOSTEER(ONE << 30, "Auto steer");
-const Command Command::LATERALLEFT(ONE << 31, "Lateral left thrust");
-const Command Command::LATERALRIGHT(ONE << 32, "Lateral right thrust");
-const Command Command::WAIT(ONE << 33, "");
-const Command Command::STOP(ONE << 34, "");
-const Command Command::SHIFT(ONE << 35, "");
-const Command Command::CTRL(ONE << 36, "");
->>>>>>> 53e9f338
+const Command Command::LATERALLEFT(ONE << 33, "Lateral left thrust");
+const Command Command::LATERALRIGHT(ONE << 34, "Lateral right thrust");
+const Command Command::WAIT(ONE << 35, "");
+const Command Command::STOP(ONE << 36, "");
+const Command Command::SHIFT(ONE << 37, "");
+const Command Command::CTRL(ONE << 38, "");
 
 
 
