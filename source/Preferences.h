/* Preferences.h
Copyright (c) 2014 by Michael Zahniser

Endless Sky is free software: you can redistribute it and/or modify it under the
terms of the GNU General Public License as published by the Free Software
Foundation, either version 3 of the License, or (at your option) any later version.

Endless Sky is distributed in the hope that it will be useful, but WITHOUT ANY
WARRANTY; without even the implied warranty of MERCHANTABILITY or FITNESS FOR A
PARTICULAR PURPOSE. See the GNU General Public License for more details.

You should have received a copy of the GNU General Public License along with
this program. If not, see <https://www.gnu.org/licenses/>.
*/

#ifndef PREFERENCES_H_
#define PREFERENCES_H_

#include <string>



class Preferences {
public:
	enum class VSync : int {
		off = 0,
		on,
		adaptive,
	};

	enum class BoardingPriority : int {
		PROXIMITY = 0,
		VALUE,
		MIXED
	};


public:
	static void Load();
	static void Save();

	static bool Has(const std::string &name);
	static void Set(const std::string &name, bool on = true);

	// Toggle the ammo usage preferences, cycling between "never," "frugally,"
	// and "always."
	static void ToggleAmmoUsage();
	static std::string AmmoUsage();

	// Scroll speed preference.
	static int ScrollSpeed();
	static void SetScrollSpeed(int speed);

	// View zoom.
	static double ViewZoom();
	static bool ZoomViewIn();
	static bool ZoomViewOut();
	static double MinViewZoom();
	static double MaxViewZoom();

	static void ToggleScreenMode();
	static const std::string &ScreenModeSetting();

	// VSync setting, either "on", "off", or "adaptive".
	static bool ToggleVSync();
	static Preferences::VSync VSyncState();
	static const std::string &VSyncSetting();

<<<<<<< HEAD
	static void ToggleAutoAim();
	static int AutoAimIndex();
	static const std::string &AutoAimSetting();
=======
	// Boarding target setting, either "proximity", "value" or "mixed".
	static void ToggleBoarding();
	static Preferences::BoardingPriority GetBoardingPriority();
	static const std::string &BoardingSetting();
>>>>>>> 3b26b47f
};



#endif<|MERGE_RESOLUTION|>--- conflicted
+++ resolved
@@ -66,16 +66,15 @@
 	static Preferences::VSync VSyncState();
 	static const std::string &VSyncSetting();
 
-<<<<<<< HEAD
+  // Auto aim setting, either "off", "always on", or "when firing".
 	static void ToggleAutoAim();
 	static int AutoAimIndex();
 	static const std::string &AutoAimSetting();
-=======
+  
 	// Boarding target setting, either "proximity", "value" or "mixed".
 	static void ToggleBoarding();
 	static Preferences::BoardingPriority GetBoardingPriority();
 	static const std::string &BoardingSetting();
->>>>>>> 3b26b47f
 };
 
 
