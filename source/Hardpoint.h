/* Hardpoint.h
Copyright (c) 2016 by Michael Zahniser

Endless Sky is free software: you can redistribute it and/or modify it under the
terms of the GNU General Public License as published by the Free Software
Foundation, either version 3 of the License, or (at your option) any later version.

Endless Sky is distributed in the hope that it will be useful, but WITHOUT ANY
WARRANTY; without even the implied warranty of MERCHANTABILITY or FITNESS FOR A
PARTICULAR PURPOSE. See the GNU General Public License for more details.

You should have received a copy of the GNU General Public License along with
this program. If not, see <https://www.gnu.org/licenses/>.
*/

#ifndef HARDPOINT_H_
#define HARDPOINT_H_

#include "Angle.h"
#include "Point.h"

#include <utility>
#include <vector>

class Body;
class Flotsam;
class Outfit;
class Projectile;
class Ship;
class Visual;



// A single weapon hardpoint on the ship (i.e. a gun port or turret mount),
// which may or may not have a weapon installed.
class Hardpoint {
public:
	// The base attributes of a hardpoint, without considering additional limitations of the installed outfit.
	struct BaseAttributes {
		// The angle that this weapon is aimed at (without harmonization/convergence), relative to the ship.
		// The turret should point to this angle when idling.
		Angle baseAngle;
		// Indicates if this hardpoint disallows converging (guns and the idle position of turrets).
		bool isParallel;
		// An omnidirectional turret can rotate infinitely.
		bool isOmnidirectional;
		// Range over which the turret can turn, from leftmost position to rightmost position.
		// (directional turret only)
		Angle minArc;
		Angle maxArc;
	};

<<<<<<< HEAD

=======
>>>>>>> de434c53
public:
	// Constructor. Hardpoints may or may not specify what weapon is in them.
	Hardpoint(const Point &point, const BaseAttributes &attributes,
		bool isTurret, bool isUnder, const Outfit *outfit = nullptr);

	// Get the weapon installed in this hardpoint (or null if there is none).
	const Outfit *GetOutfit() const;
	// Get the location, relative to the center of the ship, from which
	// projectiles of this weapon should originate. This point must be
	// rotated to take the ship's current facing direction into account.
	const Point &GetPoint() const;
	// Get the angle that this weapon is aimed at, relative to the ship.
	const Angle &GetAngle() const;
	// Get the angle of a turret when idling, relative to the ship.
	// For guns, this function is equal to GetAngle().
	const Angle &GetIdleAngle() const;
	// Get the arc of fire if this is a directional turret,
	// otherwise a pair of 180 degrees + baseAngle.
	const Angle &GetMinArc() const;
	const Angle &GetMaxArc() const;
	// Get the angle this weapon ought to point at for ideal gun harmonization.
	Angle HarmonizedAngle() const;
	// Shortcuts for querying weapon characteristics.
	bool IsTurret() const;
	bool IsParallel() const;
	bool IsOmnidirectional() const;
	bool IsUnder() const;
	bool IsHoming() const;
	bool IsSpecial() const;
	bool CanAim() const;

	// Check if this weapon is ready to fire.
	bool IsReady() const;
	// Check if this weapon was firing in the previous step.
	bool WasFiring() const;
	// If this is a burst weapon, get the number of shots left in the burst.
	int BurstRemaining() const;
	// Perform one step (i.e. decrement the reload count).
	void Step();

	// Adjust this weapon's aim by the given amount, relative to its maximum
	// "turret turn" rate.
	void Aim(double amount);
	// Fire this weapon. If it is a turret, it automatically points toward
	// the given ship's target. If the weapon requires ammunition, it will
	// be subtracted from the given ship.
	void Fire(Ship &ship, std::vector<Projectile> &projectiles, std::vector<Visual> &visuals);
	// Fire an anti-missile. Returns true if the missile should be killed.
	bool FireAntiMissile(Ship &ship, const Projectile &projectile, std::vector<Visual> &visuals);
	// Fire a tractor beam. Returns true if the flotsam was hit.
	bool FireTractorBeam(Ship &ship, const Flotsam &flotsam, std::vector<Visual> &visuals);
	// This weapon jammed. Increase its reload counters, but don't fire.
	void Jam();

	// Install a weapon here (assuming it is empty). This is only for
	// Armament to call internally.
	void Install(const Outfit *outfit);
	// Reload this weapon.
	void Reload();
	// Uninstall the outfit from this port (if it has one).
	void Uninstall();

	// Get the attributes that can be used as a parameter of the constructor when cloning this.
	const BaseAttributes &GetBaseAttributes() const;


private:
	// Check whether a projectile or flotsam is within the range of the anti-missile
	// or tractor beam system and create visuals if it is.
	bool FireSpecialSystem(Ship &ship, const Body &body, std::vector<Visual> &visuals);
	// Reset the reload counters and expend ammunition, if any.
	void Fire(Ship &ship, const Point &start, const Angle &aim);

	// The arc depends on both the base hardpoint and the installed outfit.
	void UpdateArc();


private:
	// The weapon installed in this hardpoint.
	const Outfit *outfit = nullptr;
	// Hardpoint location, in world coordinates relative to the ship's center.
	Point point;
	// Angle of firing direction (guns) or idle position (turret).
	Angle baseAngle;
	// Range over which the turret can turn, from leftmost position to rightmost position if this is a directional turret,
	// otherwise a pair of 180 degrees + baseAngle.
	Angle minArc;
	Angle maxArc;
	// The base attributes of a hardpoint, without considering additional limitations of the installed outfit.
	BaseAttributes baseAttributes;
	// This hardpoint is for a turret or a gun.
	bool isTurret = false;
	// Indicates if this hardpoint disallows converging (guns only).
	bool isParallel = false;
	// Indicates if this hardpoint is omnidirectional (turret only).
	bool isOmnidirectional = true;
	// Indicates whether the hardpoint sprite is drawn under the ship.
	bool isUnder = false;

	// Angle adjustment for convergence.
	Angle angle;
	// Reload timers and other attributes.
	double reload = 0.;
	double burstReload = 0.;
	int burstCount = 0;
	bool isFiring = false;
	bool wasFiring = false;
};



#endif<|MERGE_RESOLUTION|>--- conflicted
+++ resolved
@@ -50,10 +50,8 @@
 		Angle maxArc;
 	};
 
-<<<<<<< HEAD
 
-=======
->>>>>>> de434c53
+
 public:
 	// Constructor. Hardpoints may or may not specify what weapon is in them.
 	Hardpoint(const Point &point, const BaseAttributes &attributes,
